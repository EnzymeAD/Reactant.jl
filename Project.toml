name = "Reactant"
uuid = "3c362404-f566-11ee-1572-e11a4b42c853"
authors = ["William Moses <wmoses@mit.edu>", "Valentin Churavy <vchuravy@mit.edu>", "Sergio Sánchez Ramírez <sergio.sanchez.ramirez@bsc.es>", "Paul Berg <paul@plutojl.org>", "Avik Pal <avikpal@mit.edu>"]
version = "0.2.10"

[deps]
Adapt = "79e6a3ab-5dfb-504d-930d-738a2a938a0e"
CEnum = "fa961155-64e5-5f13-b03f-caf6b980ea82"
Downloads = "f43a241f-c20a-4ad4-852c-f6b1247861c6"
Enzyme = "7da242da-08ed-463a-9acd-ee780be4f1d9"
EnzymeCore = "f151be2c-9106-41f4-ab19-57ee4f262869"
ExpressionExplorer = "21656369-7473-754a-2065-74616d696c43"
GPUArraysCore = "46192b85-c4d5-4398-a991-12ede77f4527"
Libdl = "8f399da3-3557-5675-b5ff-fb832c97cbdb"
LinearAlgebra = "37e2e46d-f89d-539d-b4ee-838fcccc9c8e"
OrderedCollections = "bac558e1-5e72-5ebc-8fee-abe8a469f55d"
Preferences = "21216c6a-2e73-6563-6e65-726566657250"
ReactantCore = "a3311ec8-5e00-46d5-b541-4f83e724a433"
Reactant_jll = "0192cb87-2b54-54ad-80e0-3be72ad8a3c0"
Scratch = "6c6a2e73-6563-6170-7368-637461726353"

[weakdeps]
AbstractFFTs = "621f4979-c628-5d54-868e-fcf4e3e8185c"
ArrayInterface = "4fba245c-0d91-5ea0-9b3e-6abc04ee57a9"
NNlib = "872c559c-99b0-510c-b3b7-b6c96a88d5cd"
Statistics = "10745b16-79ce-11e8-11f9-7d13ad32a3b2"
YaoBlocks = "418bc28f-b43b-5e0b-a6e7-61bbc1a2c1df"

[sources]
ReactantCore = {path = "lib/ReactantCore"}

[extensions]
ReactantAbstractFFTsExt = "AbstractFFTs"
ReactantArrayInterfaceExt = "ArrayInterface"
ReactantNNlibExt = "NNlib"
ReactantStatisticsExt = "Statistics"
ReactantYaoBlocksExt = "YaoBlocks"

[compat]
AbstractFFTs = "1.5"
Adapt = "4"
ArrayInterface = "7.10"
CEnum = "0.4, 0.5"
Downloads = "1.6"
Enzyme = "0.13.21"
<<<<<<< HEAD
EnzymeCore = "0.8.6, 0.8.7, 0.8.8"
ExpressionExplorer = "1.1.0"
=======
EnzymeCore = "0.8.8"
>>>>>>> bcb60345
GPUArraysCore = "0.1.6, 0.2"
LinearAlgebra = "1.10"
NNlib = "0.9.26"
OrderedCollections = "1"
Preferences = "1.4"
ReactantCore = "0.1.2"
Reactant_jll = "0.0.26"
Scratch = "1.2"
Statistics = "1.10"
YaoBlocks = "0.13"
julia = "1.10"

[extras]
Adapt = "79e6a3ab-5dfb-504d-930d-738a2a938a0e"
ArrayInterface = "4fba245c-0d91-5ea0-9b3e-6abc04ee57a9"
NNlib = "872c559c-99b0-510c-b3b7-b6c96a88d5cd"<|MERGE_RESOLUTION|>--- conflicted
+++ resolved
@@ -43,12 +43,8 @@
 CEnum = "0.4, 0.5"
 Downloads = "1.6"
 Enzyme = "0.13.21"
-<<<<<<< HEAD
-EnzymeCore = "0.8.6, 0.8.7, 0.8.8"
 ExpressionExplorer = "1.1.0"
-=======
 EnzymeCore = "0.8.8"
->>>>>>> bcb60345
 GPUArraysCore = "0.1.6, 0.2"
 LinearAlgebra = "1.10"
 NNlib = "0.9.26"
