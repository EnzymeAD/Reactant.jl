name = "Reactant"
uuid = "3c362404-f566-11ee-1572-e11a4b42c853"
authors = ["William Moses <wmoses@mit.edu>", "Valentin Churavy <vchuravy@mit.edu>", "Sergio Sánchez Ramírez <sergio.sanchez.ramirez@bsc.es>", "Paul Berg <paul@plutojl.org>", "Avik Pal <avikpal@mit.edu>", "Mosè Giordano <mose@gnu.org>"]
version = "0.2.56"

[deps]
Adapt = "79e6a3ab-5dfb-504d-930d-738a2a938a0e"
CEnum = "fa961155-64e5-5f13-b03f-caf6b980ea82"
Downloads = "f43a241f-c20a-4ad4-852c-f6b1247861c6"
EnumX = "4e289a0a-7415-4d19-859d-a7e5c4648b56"
Enzyme = "7da242da-08ed-463a-9acd-ee780be4f1d9"
EnzymeCore = "f151be2c-9106-41f4-ab19-57ee4f262869"
Functors = "d9f16b24-f501-4c13-a1f2-28368ffc5196"
GPUArraysCore = "46192b85-c4d5-4398-a991-12ede77f4527"
HTTP = "cd3eb016-35fb-5094-929b-558a96fad6f3"
LLVMOpenMP_jll = "1d63c593-3942-5779-bab2-d838dc0a180e"
Libdl = "8f399da3-3557-5675-b5ff-fb832c97cbdb"
LinearAlgebra = "37e2e46d-f89d-539d-b4ee-838fcccc9c8e"
OrderedCollections = "bac558e1-5e72-5ebc-8fee-abe8a469f55d"
PrecompileTools = "aea7be01-6a6a-4083-8856-8a6e6704d82a"
Preferences = "21216c6a-2e73-6563-6e65-726566657250"
Random = "9a3f8284-a2c9-5f02-9a11-845980a1fd5c"
ReactantCore = "a3311ec8-5e00-46d5-b541-4f83e724a433"
Reactant_jll = "0192cb87-2b54-54ad-80e0-3be72ad8a3c0"
Scratch = "6c6a2e73-6563-6170-7368-637461726353"
Sockets = "6462fe0b-24de-5631-8697-dd941f90decc"

[weakdeps]
AbstractFFTs = "621f4979-c628-5d54-868e-fcf4e3e8185c"
ArrayInterface = "4fba245c-0d91-5ea0-9b3e-6abc04ee57a9"
CUDA = "052768ef-5323-5732-b1bb-66c8b64840ba"
GPUCompiler = "61eb1bfa-7361-4325-ad38-22787b887f55"
KernelAbstractions = "63c18a36-062a-441e-b654-da1e3ab1ce7c"
LLVM = "929cbde3-209d-540e-8aea-75f648917ca0"
MPI = "da04e1cc-30fd-572f-bb4f-1f8673147195"
NNlib = "872c559c-99b0-510c-b3b7-b6c96a88d5cd"
OffsetArrays = "6fe1bfb0-de20-5000-8ca7-80f57d26f881"
PythonCall = "6099a3de-0909-46bc-b1f4-468b9a2dfc0d"
Random123 = "74087812-796a-5b5d-8853-05524746bad3"
SpecialFunctions = "276daf66-3868-5448-9aa4-cd146d93841b"
Statistics = "10745b16-79ce-11e8-11f9-7d13ad32a3b2"
YaoBlocks = "418bc28f-b43b-5e0b-a6e7-61bbc1a2c1df"

[sources]
ReactantCore = {path = "lib/ReactantCore"}

[extensions]
ReactantAbstractFFTsExt = "AbstractFFTs"
ReactantArrayInterfaceExt = "ArrayInterface"
ReactantCUDAExt = ["CUDA", "GPUCompiler", "KernelAbstractions", "LLVM"]
ReactantKernelAbstractionsExt = "KernelAbstractions"
ReactantMPIExt = "MPI"
ReactantNNlibExt = "NNlib"
ReactantOffsetArraysExt = "OffsetArrays"
ReactantPythonCallExt = "PythonCall"
ReactantRandom123Ext = "Random123"
ReactantSpecialFunctionsExt = "SpecialFunctions"
ReactantStatisticsExt = "Statistics"
ReactantYaoBlocksExt = "YaoBlocks"

[compat]
AbstractFFTs = "1.5"
Adapt = "4.1"
ArrayInterface = "7.17.1"
CEnum = "0.5"
CUDA = "5.6"
Downloads = "1.6"
EnumX = "1"
Enzyme = "0.13.35"
EnzymeCore = "0.8.8"
Functors = "0.5"
GPUArraysCore = "0.2"
GPUCompiler = "1.3"
HTTP = "1.10.15"
KernelAbstractions = "0.9.30"
LLVM = "9.1"
LLVMOpenMP_jll = "18.1.7"
LinearAlgebra = "1.10"
MPI = "0.20"
NNlib = "0.9.26"
OffsetArrays = "1"
OrderedCollections = "1"
PrecompileTools = "1.2"
Preferences = "1.4"
PythonCall = "0.9"
Random = "1.10"
Random123 = "1.7"
<<<<<<< HEAD
ReactantCore = "0.1.8"
Reactant_jll = "0.0.103"
=======
ReactantCore = "0.1.9"
Reactant_jll = "0.0.102"
>>>>>>> c26bc184
Scratch = "1.2"
Sockets = "1.10"
SpecialFunctions = "2.4"
Statistics = "1.10"
YaoBlocks = "0.13"
julia = "1.10"

[extras]
Adapt = "79e6a3ab-5dfb-504d-930d-738a2a938a0e"
ArrayInterface = "4fba245c-0d91-5ea0-9b3e-6abc04ee57a9"
CUDA = "052768ef-5323-5732-b1bb-66c8b64840ba"
NNlib = "872c559c-99b0-510c-b3b7-b6c96a88d5cd"
PythonCall = "6099a3de-0909-46bc-b1f4-468b9a2dfc0d"<|MERGE_RESOLUTION|>--- conflicted
+++ resolved
@@ -85,13 +85,8 @@
 PythonCall = "0.9"
 Random = "1.10"
 Random123 = "1.7"
-<<<<<<< HEAD
-ReactantCore = "0.1.8"
+ReactantCore = "0.1.9"
 Reactant_jll = "0.0.103"
-=======
-ReactantCore = "0.1.9"
-Reactant_jll = "0.0.102"
->>>>>>> c26bc184
 Scratch = "1.2"
 Sockets = "1.10"
 SpecialFunctions = "2.4"
