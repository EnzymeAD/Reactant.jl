name = "Reactant"
uuid = "3c362404-f566-11ee-1572-e11a4b42c853"
authors = ["William Moses <wmoses@mit.edu>", "Valentin Churavy <vchuravy@mit.edu>", "Sergio Sánchez Ramírez <sergio.sanchez.ramirez@bsc.es>", "Paul Berg <paul@plutojl.org>", "Avik Pal <avikpal@mit.edu>"]
version = "0.2.10"

[deps]
Adapt = "79e6a3ab-5dfb-504d-930d-738a2a938a0e"
CEnum = "fa961155-64e5-5f13-b03f-caf6b980ea82"
Downloads = "f43a241f-c20a-4ad4-852c-f6b1247861c6"
Enzyme = "7da242da-08ed-463a-9acd-ee780be4f1d9"
EnzymeCore = "f151be2c-9106-41f4-ab19-57ee4f262869"
ExpressionExplorer = "21656369-7473-754a-2065-74616d696c43"
GPUArraysCore = "46192b85-c4d5-4398-a991-12ede77f4527"
Libdl = "8f399da3-3557-5675-b5ff-fb832c97cbdb"
LinearAlgebra = "37e2e46d-f89d-539d-b4ee-838fcccc9c8e"
OrderedCollections = "bac558e1-5e72-5ebc-8fee-abe8a469f55d"
Preferences = "21216c6a-2e73-6563-6e65-726566657250"
ReactantCore = "a3311ec8-5e00-46d5-b541-4f83e724a433"
Reactant_jll = "0192cb87-2b54-54ad-80e0-3be72ad8a3c0"
Scratch = "6c6a2e73-6563-6170-7368-637461726353"

[weakdeps]
AbstractFFTs = "621f4979-c628-5d54-868e-fcf4e3e8185c"
ArrayInterface = "4fba245c-0d91-5ea0-9b3e-6abc04ee57a9"
NNlib = "872c559c-99b0-510c-b3b7-b6c96a88d5cd"
Statistics = "10745b16-79ce-11e8-11f9-7d13ad32a3b2"
YaoBlocks = "418bc28f-b43b-5e0b-a6e7-61bbc1a2c1df"

[sources]
ReactantCore = {path = "lib/ReactantCore"}

[extensions]
ReactantAbstractFFTsExt = "AbstractFFTs"
ReactantArrayInterfaceExt = "ArrayInterface"
ReactantNNlibExt = "NNlib"
ReactantStatisticsExt = "Statistics"
ReactantYaoBlocksExt = "YaoBlocks"

[compat]
AbstractFFTs = "1.5"
Adapt = "4"
ArrayInterface = "7.10"
CEnum = "0.4, 0.5"
Downloads = "1.6"
<<<<<<< HEAD
Enzyme = "0.13.21"
ExpressionExplorer = "1.1.0"
=======
Enzyme = "0.13.22"
>>>>>>> 65e9976a
EnzymeCore = "0.8.8"
GPUArraysCore = "0.1.6, 0.2"
LinearAlgebra = "1.10"
NNlib = "0.9.26"
OrderedCollections = "1"
Preferences = "1.4"
ReactantCore = "0.1.3"
Reactant_jll = "0.0.26"
Scratch = "1.2"
Statistics = "1.10"
YaoBlocks = "0.13"
julia = "1.10"

[extras]
Adapt = "79e6a3ab-5dfb-504d-930d-738a2a938a0e"
ArrayInterface = "4fba245c-0d91-5ea0-9b3e-6abc04ee57a9"
NNlib = "872c559c-99b0-510c-b3b7-b6c96a88d5cd"<|MERGE_RESOLUTION|>--- conflicted
+++ resolved
@@ -42,12 +42,8 @@
 ArrayInterface = "7.10"
 CEnum = "0.4, 0.5"
 Downloads = "1.6"
-<<<<<<< HEAD
-Enzyme = "0.13.21"
+Enzyme = "0.13.22"
 ExpressionExplorer = "1.1.0"
-=======
-Enzyme = "0.13.22"
->>>>>>> 65e9976a
 EnzymeCore = "0.8.8"
 GPUArraysCore = "0.1.6, 0.2"
 LinearAlgebra = "1.10"
