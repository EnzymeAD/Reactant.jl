name = "Reactant"
uuid = "3c362404-f566-11ee-1572-e11a4b42c853"
authors = ["William Moses <wmoses@mit.edu>", "Valentin Churavy <vchuravy@mit.edu>", "Sergio Sánchez Ramírez <sergio.sanchez.ramirez@bsc.es>", "Paul Berg <paul@plutojl.org>", "Avik Pal <avikpal@mit.edu>", "Mosè Giordano <mose@gnu.org>"]
version = "0.2.58"

[deps]
Adapt = "79e6a3ab-5dfb-504d-930d-738a2a938a0e"
CEnum = "fa961155-64e5-5f13-b03f-caf6b980ea82"
Downloads = "f43a241f-c20a-4ad4-852c-f6b1247861c6"
EnumX = "4e289a0a-7415-4d19-859d-a7e5c4648b56"
Enzyme = "7da242da-08ed-463a-9acd-ee780be4f1d9"
EnzymeCore = "f151be2c-9106-41f4-ab19-57ee4f262869"
Functors = "d9f16b24-f501-4c13-a1f2-28368ffc5196"
GPUArraysCore = "46192b85-c4d5-4398-a991-12ede77f4527"
HTTP = "cd3eb016-35fb-5094-929b-558a96fad6f3"
LLVMOpenMP_jll = "1d63c593-3942-5779-bab2-d838dc0a180e"
Libdl = "8f399da3-3557-5675-b5ff-fb832c97cbdb"
LinearAlgebra = "37e2e46d-f89d-539d-b4ee-838fcccc9c8e"
OrderedCollections = "bac558e1-5e72-5ebc-8fee-abe8a469f55d"
PrecompileTools = "aea7be01-6a6a-4083-8856-8a6e6704d82a"
Preferences = "21216c6a-2e73-6563-6e65-726566657250"
Random = "9a3f8284-a2c9-5f02-9a11-845980a1fd5c"
ReactantCore = "a3311ec8-5e00-46d5-b541-4f83e724a433"
Reactant_jll = "0192cb87-2b54-54ad-80e0-3be72ad8a3c0"
ScopedValues = "7e506255-f358-4e82-b7e4-beb19740aa63"
Scratch = "6c6a2e73-6563-6170-7368-637461726353"
Sockets = "6462fe0b-24de-5631-8697-dd941f90decc"

[weakdeps]
AbstractFFTs = "621f4979-c628-5d54-868e-fcf4e3e8185c"
ArrayInterface = "4fba245c-0d91-5ea0-9b3e-6abc04ee57a9"
CUDA = "052768ef-5323-5732-b1bb-66c8b64840ba"
GPUCompiler = "61eb1bfa-7361-4325-ad38-22787b887f55"
KernelAbstractions = "63c18a36-062a-441e-b654-da1e3ab1ce7c"
LLVM = "929cbde3-209d-540e-8aea-75f648917ca0"
MPI = "da04e1cc-30fd-572f-bb4f-1f8673147195"
NNlib = "872c559c-99b0-510c-b3b7-b6c96a88d5cd"
OffsetArrays = "6fe1bfb0-de20-5000-8ca7-80f57d26f881"
PythonCall = "6099a3de-0909-46bc-b1f4-468b9a2dfc0d"
Random123 = "74087812-796a-5b5d-8853-05524746bad3"
SpecialFunctions = "276daf66-3868-5448-9aa4-cd146d93841b"
Statistics = "10745b16-79ce-11e8-11f9-7d13ad32a3b2"
YaoBlocks = "418bc28f-b43b-5e0b-a6e7-61bbc1a2c1df"

[sources]
ReactantCore = {path = "lib/ReactantCore"}

[extensions]
ReactantAbstractFFTsExt = "AbstractFFTs"
ReactantArrayInterfaceExt = "ArrayInterface"
ReactantCUDAExt = ["CUDA", "GPUCompiler", "KernelAbstractions", "LLVM"]
ReactantKernelAbstractionsExt = "KernelAbstractions"
ReactantMPIExt = "MPI"
ReactantNNlibExt = "NNlib"
ReactantOffsetArraysExt = "OffsetArrays"
ReactantPythonCallExt = "PythonCall"
ReactantRandom123Ext = "Random123"
ReactantSpecialFunctionsExt = "SpecialFunctions"
ReactantStatisticsExt = "Statistics"
ReactantYaoBlocksExt = "YaoBlocks"

[compat]
AbstractFFTs = "1.5"
Adapt = "4.1"
ArrayInterface = "7.17.1"
CEnum = "0.5"
CUDA = "5.6"
Downloads = "1.6"
EnumX = "1"
Enzyme = "0.13.35"
EnzymeCore = "0.8.8"
Functors = "0.5"
GPUArraysCore = "0.2"
GPUCompiler = "1.3"
HTTP = "1.10.15"
KernelAbstractions = "0.9.30"
LLVM = "9.1"
LLVMOpenMP_jll = "18.1.7"
LinearAlgebra = "1.10"
MPI = "0.20"
NNlib = "0.9.26"
OffsetArrays = "1"
OrderedCollections = "1"
PrecompileTools = "1.2"
Preferences = "1.4"
PythonCall = "0.9"
Random = "1.10"
Random123 = "1.7"
ReactantCore = "0.1.9"
<<<<<<< HEAD
Reactant_jll = "0.0.104"
ScopedValues = "1.3.0"
=======
Reactant_jll = "0.0.105"
>>>>>>> b80c9eb5
Scratch = "1.2"
Sockets = "1.10"
SpecialFunctions = "2.4"
Statistics = "1.10"
YaoBlocks = "0.13"
julia = "1.10"

[extras]
Adapt = "79e6a3ab-5dfb-504d-930d-738a2a938a0e"
ArrayInterface = "4fba245c-0d91-5ea0-9b3e-6abc04ee57a9"
CUDA = "052768ef-5323-5732-b1bb-66c8b64840ba"
NNlib = "872c559c-99b0-510c-b3b7-b6c96a88d5cd"
PythonCall = "6099a3de-0909-46bc-b1f4-468b9a2dfc0d"<|MERGE_RESOLUTION|>--- conflicted
+++ resolved
@@ -87,12 +87,8 @@
 Random = "1.10"
 Random123 = "1.7"
 ReactantCore = "0.1.9"
-<<<<<<< HEAD
-Reactant_jll = "0.0.104"
+Reactant_jll = "0.0.105"
 ScopedValues = "1.3.0"
-=======
-Reactant_jll = "0.0.105"
->>>>>>> b80c9eb5
 Scratch = "1.2"
 Sockets = "1.10"
 SpecialFunctions = "2.4"
