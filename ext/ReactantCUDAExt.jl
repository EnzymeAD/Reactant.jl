module ReactantCUDAExt

using CUDA
using Reactant: Reactant, TracedRArray, AnyTracedRArray, MLIR, TracedRNumber
using ReactantCore: @trace
using Libdl

using Adapt

struct CuTracedArray{T,N,A,Size} <: DenseArray{T,N}
    ptr::Core.LLVMPtr{T,A}
end

function Base.show(io::IO, a::AT) where {AT<:CuTracedArray}
    CUDA.Printf.@printf(io, "%s cu traced array at %p", join(size(a), '×'), Int(pointer(a)))
end

## array interface

Base.elsize(::Type{<:CuTracedArray{T}}) where {T} = sizeof(T)
Base.size(g::CuTracedArray{T,N,A,Size}) where {T,N,A,Size} = Size
Base.sizeof(x::CuTracedArray) = Base.elsize(x) * length(x)
function Base.pointer(x::CuTracedArray{T,<:Any,A}) where {T,A}
    return Base.unsafe_convert(Core.LLVMPtr{T,A}, x)
end
@inline function Base.pointer(x::CuTracedArray{T,<:Any,A}, i::Integer) where {T,A}
    return Base.unsafe_convert(Core.LLVMPtr{T,A}, x) + Base._memory_offset(x, i)
end

## conversions

function Base.unsafe_convert(
    ::Type{Core.LLVMPtr{T,A}}, x::CuTracedArray{T,<:Any,A}
) where {T,A}
    return x.ptr
end

## indexing intrinsics

CUDA.@device_function @inline function arrayref(
    A::CuTracedArray{T}, index::Integer
) where {T}
    @boundscheck checkbounds(A, index)
    if Base.isbitsunion(T)
        arrayref_union(A, index)
    else
        arrayref_bits(A, index)
    end
end

@inline function arrayref_bits(A::CuTracedArray{T}, index::Integer) where {T}
    return unsafe_load(pointer(A), index)
end

@inline @generated function arrayref_union(
    A::CuTracedArray{T,<:Any,AS}, index::Integer
) where {T,AS}
    typs = Base.uniontypes(T)

    # generate code that conditionally loads a value based on the selector value.
    # lacking noreturn, we return T to avoid inference thinking this can return Nothing.
    ex = :(Base.llvmcall("unreachable", $T, Tuple{}))
    for (sel, typ) in Iterators.reverse(enumerate(typs))
        ex = quote
            if selector == $(sel - 1)
                ptr = reinterpret(Core.LLVMPtr{$typ,AS}, data_ptr)
                unsafe_load(ptr, 1)
            else
                $ex
            end
        end
    end

    quote
        selector_ptr = typetagdata(A, index)
        selector = unsafe_load(selector_ptr)

        data_ptr = pointer(A, index)

        return $ex
    end
end

CUDA.@device_function @inline function arrayset(
    A::CuTracedArray{T}, x::T, index::Integer
) where {T}
    @boundscheck checkbounds(A, index)
    if Base.isbitsunion(T)
        arrayset_union(A, x, index)
    else
        arrayset_bits(A, x, index)
    end
    return A
end

@inline function arrayset_bits(A::CuTracedArray{T}, x::T, index::Integer) where {T}
    return unsafe_store!(pointer(A), x, index)
end

@inline @generated function arrayset_union(
    A::CuTracedArray{T,<:Any,AS}, x::T, index::Integer
) where {T,AS}
    typs = Base.uniontypes(T)
    sel = findfirst(isequal(x), typs)

    quote
        selector_ptr = typetagdata(A, index)
        unsafe_store!(selector_ptr, $(UInt8(sel - 1)))

        data_ptr = pointer(A, index)

        unsafe_store!(reinterpret(Core.LLVMPtr{$x,AS}, data_ptr), x, 1)
        return nothing
    end
end

CUDA.@device_function @inline function const_arrayref(
    A::CuTracedArray{T}, index::Integer
) where {T}
    @boundscheck checkbounds(A, index)
    return unsafe_cached_load(pointer(A), index)
end

## indexing

Base.IndexStyle(::Type{<:CuTracedArray}) = Base.IndexLinear()

Base.@propagate_inbounds Base.getindex(A::CuTracedArray{T}, i1::Integer) where {T} =
    arrayref(A, i1)
Base.@propagate_inbounds Base.setindex!(A::CuTracedArray{T}, x, i1::Integer) where {T} =
    arrayset(A, convert(T, x)::T, i1)

# preserve the specific integer type when indexing device arrays,
# to avoid extending 32-bit hardware indices to 64-bit.
Base.to_index(::CuTracedArray, i::Integer) = i

# Base doesn't like Integer indices, so we need our own ND get and setindex! routines.
# See also: https://github.com/JuliaLang/julia/pull/42289
Base.@propagate_inbounds Base.getindex(
    A::CuTracedArray, I::Union{Integer,CartesianIndex}...
) = A[Base._to_linear_index(A, to_indices(A, I)...)]
Base.@propagate_inbounds Base.setindex!(
    A::CuTracedArray, x, I::Union{Integer,CartesianIndex}...
) = A[Base._to_linear_index(A, to_indices(A, I)...)] = x

## const indexing

"""
    Const(A::CuTracedArray)

Mark a CuTracedArray as constant/read-only. The invariant guaranteed is that you will not
modify an CuTracedArray for the duration of the current kernel.

This API can only be used on devices with compute capability 3.5 or higher.

!!! warning
    Experimental API. Subject to change without deprecation.
"""
struct Const{T,N,AS} <: DenseArray{T,N}
    a::CuTracedArray{T,N,AS}
end
Base.Experimental.Const(A::CuTracedArray) = Const(A)

Base.IndexStyle(::Type{<:Const}) = IndexLinear()
Base.size(C::Const) = size(C.a)
Base.axes(C::Const) = axes(C.a)
Base.@propagate_inbounds Base.getindex(A::Const, i1::Integer) = const_arrayref(A.a, i1)

# deprecated
Base.@propagate_inbounds ldg(A::CuTracedArray, i1::Integer) = const_arrayref(A, i1)

## other

@inline function Base.iterate(A::CuTracedArray, i=1)
    if (i % UInt) - 1 < length(A)
        (@inbounds A[i], i + 1)
    else
        nothing
    end
end

function Base.reinterpret(::Type{T}, a::CuTracedArray{S,N,A}) where {T,S,N,A}
    err = GPUArrays._reinterpret_exception(T, a)
    err === nothing || throw(err)

    if sizeof(T) == sizeof(S) # fast case
        return CuTracedArray{T,N,A}(
            reinterpret(Core.LLVMPtr{T,A}, a.ptr), size(a), a.maxsize
        )
    end

    isize = size(a)
    size1 = div(isize[1] * sizeof(S), sizeof(T))
    osize = tuple(size1, Base.tail(isize)...)
    return CuTracedArray{T,N,A}(reinterpret(Core.LLVMPtr{T,A}, a.ptr), osize, a.maxsize)
end

## reshape

function Base.reshape(a::CuTracedArray{T,M,A}, dims::NTuple{N,Int}) where {T,N,M,A}
    if prod(dims) != length(a)
        throw(
            DimensionMismatch(
                "new dimensions (argument `dims`) must be consistent with array size (`size(a)`)",
            ),
        )
    end
    if N == M && dims == size(a)
        return a
    end
    return _derived_array(a, T, dims)
end

function Adapt.adapt_storage(::CUDA.KernelAdaptor, xs::TracedRArray{T,N}) where {T,N}
    res = CuTracedArray{T,N,CUDA.AS.Global,size(xs)}(
        Base.reinterpret(Core.LLVMPtr{T,CUDA.AS.Global}, Base.pointer_from_objref(xs))
    )
    return res
end

const _kernel_instances = Dict{Any,Any}()

struct LLVMFunc{F,tt}
    f::Union{F,Nothing}
    entry::MLIR.IR.Operation
end

const GPUCompiler = CUDA.GPUCompiler
const LLVM = GPUCompiler.LLVM

function GPULowerCPUFeaturesPass()
    return LLVM.NewPMModulePass("GPULowerCPUFeatures", GPUCompiler.cpu_features!)
end
GPULowerPTLSPass() = LLVM.NewPMModulePass("GPULowerPTLS", GPUCompiler.lower_ptls!)
function GPULowerGCFramePass()
    return LLVM.NewPMFunctionPass("GPULowerGCFrame", GPUCompiler.lower_gc_frame!)
end
function noop_pass(x)
    return false
end
function kern_pass(mod)
    for fname in ("julia.gpu.state_getter",)
        if LLVM.haskey(LLVM.functions(mod), fname)
            fn = LLVM.functions(mod)[fname]
            insts = LLVM.Instruction[]
            for u in LLVM.uses(fn)
                u = LLVM.user(u)
                LLVM.replace_uses!(u, LLVM.UndefValue(LLVM.value_type(u)))
                push!(insts, u)
            end
            for inst in insts
                Reactant.Enzyme.Compiler.eraseInst(LLVM.parent(inst), inst)
            end
            Reactant.Enzyme.Compiler.eraseInst(mod, fn)
        end
    end

    return true
end
AddKernelStatePass() = LLVM.NewPMModulePass("AddKernelStatePass", kern_pass)
LowerKernelStatePass() = LLVM.NewPMFunctionPass("LowerKernelStatePass", noop_pass)
CleanupKernelStatePass() = LLVM.NewPMModulePass("CleanupKernelStatePass", noop_pass)

# compile to executable machine code
function compile(job)
    # lower to PTX
    # TODO: on 1.9, this actually creates a context. cache those.
    entry = GPUCompiler.JuliaContext() do ctx
        mod, meta = GPUCompiler.compile(
            :llvm, job; optimize=false, cleanup=false, validate=false
        )

        entryname = LLVM.name(meta.entry)

        GPUCompiler.optimize_module!(job, mod)
        opt_level = 2
        tm = GPUCompiler.llvm_machine(job.config.target)
        LLVM.@dispose pb = LLVM.NewPMPassBuilder() begin
            LLVM.register!(pb, GPULowerCPUFeaturesPass())
            LLVM.register!(pb, GPULowerPTLSPass())
            LLVM.register!(pb, GPULowerGCFramePass())
            LLVM.register!(pb, AddKernelStatePass())
            LLVM.register!(pb, LowerKernelStatePass())
            LLVM.register!(pb, CleanupKernelStatePass())

            LLVM.add!(pb, LLVM.NewPMModulePassManager()) do mpm
                GPUCompiler.buildNewPMPipeline!(mpm, job, opt_level)
            end
            LLVM.run!(pb, mod, tm)
        end
        GPUCompiler.optimize_module!(job, mod)
        LLVM.run!(CUDA.GPUCompiler.DeadArgumentEliminationPass(), mod, tm)

        for fname in ("gpu_report_exception", "gpu_signal_exception")
            if LLVM.haskey(LLVM.functions(mod), fname)
                fn = LLVM.functions(mod)[fname]
                insts = LLVM.Instruction[]
                for u in LLVM.uses(fn)
                    push!(insts, LLVM.user(u))
                end
                for inst in insts
                    Reactant.Enzyme.Compiler.eraseInst(LLVM.parent(inst), inst)
                end
                Reactant.Enzyme.Compiler.eraseInst(mod, fn)
            end
        end

        LLVM.strip_debuginfo!(mod)
        modstr = string(mod)

        # This is a bit weird since we're taking a module from julia's llvm into reactant's llvm version
        # it is probably safer to reparse a string using the right llvm module api, so we will do that.

        mmod = MLIR.IR.Module(
            @ccall MLIR.API.mlir_c.ConvertLLVMStrToMLIR(
                modstr::Cstring, MLIR.IR.context()::MLIR.API.MlirContext
            )::MLIR.API.MlirModule
        )

        linkRes = @ccall MLIR.API.mlir_c.LinkInModule(
            MLIR.IR.mmodule()::MLIR.API.MlirModule,
            mmod::MLIR.API.MlirModule,
            entryname::Cstring,
        )::MLIR.API.MlirOperation

        entry = MLIR.IR.Operation(linkRes)

        entry
    end
    return LLVMFunc{job.source.specTypes.parameters[1],job.source.specTypes}(nothing, entry)
end

# link into an executable kernel
function link(job, compiled)
    # load as an executable kernel object
    return compiled
end

Reactant.@reactant_overlay @noinline function (func::LLVMFunc{F,tt})(
    args...;
    convert=Val(false),
    blocks::CuDim=1,
    threads::CuDim=1,
    cooperative::Bool=false,
    shmem::Integer=0,
    call_kwargs...,
) where {F,tt}
    blockdim = CUDA.CuDim3(blocks)
    threaddim = CUDA.CuDim3(threads)

    mlir_args = MLIR.IR.Value[]
    restys = MLIR.IR.Type[]
    aliases = MLIR.IR.Attribute[]
    rarrays = TracedRArray[]
    for (i, a) in enumerate(args)
        @assert a isa CuTracedArray
        ta =
            Base.unsafe_pointer_to_objref(Base.reinterpret(Ptr{Cvoid}, a.ptr))::TracedRArray
        push!(rarrays, ta)
        arg = ta.mlir_data
        arg = Reactant.TracedUtils.transpose_val(arg)
        push!(restys, MLIR.IR.type(arg))
        push!(mlir_args, arg)
        push!(
            aliases,
            MLIR.IR.Attribute(
                MLIR.API.stablehloOutputOperandAliasGet(
                    MLIR.IR.context(),
                    length(args) == 1 ? 0 : 1,
                    length(args) == 1 ? C_NULL : Ref{Int64}(i - 1),
                    i - 1,
                    0,
                    C_NULL,
                ),
            ),
        )
    end

    output_operand_aliases = MLIR.IR.Attribute(aliases)

    fname = Reactant.TracedUtils.get_attribute_by_name(func.entry, "sym_name")
    # Force public for now while we don't have real users
    # MLIR.IR.rmattr!(func.entry, "sym_visibility")

    operands = MLIR.IR.Value[]
<<<<<<< HEAD
    for idx in (blockdim.x, blockdim.y, blockdim.z, threaddim.x, threaddim.y, threaddim.z, shmem)
        push!(operands, Reactant.TracedUtils.promote_to(Reactant.TracedRNumber{Int}, idx).mlir_data)
    end
    for arg in mlir_args
	push!(operands, arg)
=======
    for idx in
        (blockdim.x, blockdim.y, blockdim.z, threaddim.x, threaddim.y, threaddim.z, shmem)
        push!(
            operands,
            Reactant.TracedUtils.promote_to(Reactant.TracedRNumber{Int}, idx).mlir_data,
        )
    end
    for arg in mlir_args
        push!(operands, arg)
>>>>>>> 228732f3
    end
    owned_regions = MLIR.IR.Region[]
    successors = MLIR.IR.Block[]
    attributes = MLIR.IR.NamedAttribute[
<<<<<<< HEAD
	MLIR.IR.NamedAttribute("fn", MLIR.IR.FlatSymbolRefAttribute(Base.String(fname))),
	MLIR.IR.NamedAttribute("output_operand_aliases", MLIR.IR.Attribute(output_operand_aliases))
=======
        MLIR.IR.NamedAttribute("fn", MLIR.IR.FlatSymbolRefAttribute(Base.String(fname))),
        MLIR.IR.NamedAttribute(
            "output_operand_aliases", MLIR.IR.Attribute(output_operand_aliases)
        ),
>>>>>>> 228732f3
    ]

    location = MLIR.IR.Location()
    call = MLIR.IR.create_operation(
        "enzymexla.kernel_call",
        location;
        operands,
        owned_regions,
        successors,
        attributes,
        results=restys,
        result_inference=false,
    )
    for (i, res) in enumerate(rarrays)
        res.mlir_data = Reactant.TracedUtils.transpose_val(MLIR.IR.result(call, i))
    end
end

# cache of compilation caches, per context
const _compiler_caches = Dict{MLIR.IR.Context,Dict{Any,LLVMFunc}}()
function compiler_cache(ctx::MLIR.IR.Context)
    cache = get(_compiler_caches, ctx, nothing)
    if cache === nothing
        cache = Dict{Any,LLVMFunc}()
        _compiler_caches[ctx] = cache
    end
    return cache
end

Reactant.@reactant_overlay @noinline function CUDA.cufunction(
    f::F, tt::TT=Tuple{}; kwargs...
) where {F,TT}
    res = Base.@lock CUDA.cufunction_lock begin
        # compile the function
        cache = compiler_cache(MLIR.IR.context())
        source = CUDA.methodinstance(F, tt)
        # cuda = CUDA.active_state()
        device = nothing # cuda.device
        # config = CUDA.compiler_config(device; kwargs...)::CUDA.CUDACompilerConfig
        cuda_cap = v"5.0"
        cuda_ptx = v"6.3"
        llvm_cap = v"5.0"
        llvm_ptx = v"6.3"
        kernel = true
        always_inline = false
        name = nothing
        debuginfo = false
        config = CUDA.CompilerConfig(
            CUDA.PTXCompilerTarget(; cap=llvm_cap, ptx=llvm_ptx, debuginfo),
            CUDA.CUDACompilerParams(; cap=cuda_cap, ptx=cuda_ptx);
            kernel,
            name,
            always_inline,
        )
        CUDA.GPUCompiler.cached_compilation(cache, source, config, compile, link)
    end
    return res
end

function __init__()
<<<<<<< HEAD
   handle = Reactant.XLA.Libdl.dlopen(CUDA.CUDA_Driver_jll.libcuda; throw_error=false)
   if handle === nothing
	handle = C_NULL
	end
   ptr1 = Reactant.XLA.Libdl.dlsym(handle, "cuLaunchKernel"; throw_error=false)
   if ptr1 === nothing
	ptr1 = C_NULL
   end
   ptr2 = Reactant.XLA.Libdl.dlsym(handle, "cuModuleLoadData"; throw_error=false)
   if ptr2 === nothing
	ptr2 = C_NULL
   end
   ptr3 = Reactant.XLA.Libdl.dlsym(handle, "cuModuleGetFunction"; throw_error=false)
   if ptr3 === nothing
	ptr3 = C_NULL
   end
   Reactant.Compiler.cuLaunch[] = Base.reinterpret(UInt, ptr1)
   Reactant.Compiler.cuModule[] = Base.reinterpret(UInt, ptr2)
   Reactant.Compiler.cuFunc[] = Base.reinterpret(UInt, ptr3)
=======
    handle = Reactant.XLA.Libdl.dlopen(CUDA.CUDA_Driver_jll.libcuda; throw_error=false)
    if handle === nothing
        handle = C_NULL
    end
    ptr1 = Reactant.XLA.Libdl.dlsym(handle, "cuLaunchKernel"; throw_error=false)
    if ptr1 === nothing
        ptr1 = C_NULL
    end
    ptr2 = Reactant.XLA.Libdl.dlsym(handle, "cuModuleLoadData"; throw_error=false)
    if ptr2 === nothing
        ptr2 = C_NULL
    end
    ptr3 = Reactant.XLA.Libdl.dlsym(handle, "cuModuleGetFunction"; throw_error=false)
    if ptr3 === nothing
        ptr3 = C_NULL
    end
    Reactant.Compiler.cuLaunch[] = Base.reinterpret(UInt, ptr1)
    Reactant.Compiler.cuModule[] = Base.reinterpret(UInt, ptr2)
    return Reactant.Compiler.cuFunc[] = Base.reinterpret(UInt, ptr3)
>>>>>>> 228732f3
end

end # module ReactantCUDAExt<|MERGE_RESOLUTION|>--- conflicted
+++ resolved
@@ -383,13 +383,6 @@
     # MLIR.IR.rmattr!(func.entry, "sym_visibility")
 
     operands = MLIR.IR.Value[]
-<<<<<<< HEAD
-    for idx in (blockdim.x, blockdim.y, blockdim.z, threaddim.x, threaddim.y, threaddim.z, shmem)
-        push!(operands, Reactant.TracedUtils.promote_to(Reactant.TracedRNumber{Int}, idx).mlir_data)
-    end
-    for arg in mlir_args
-	push!(operands, arg)
-=======
     for idx in
         (blockdim.x, blockdim.y, blockdim.z, threaddim.x, threaddim.y, threaddim.z, shmem)
         push!(
@@ -399,20 +392,14 @@
     end
     for arg in mlir_args
         push!(operands, arg)
->>>>>>> 228732f3
     end
     owned_regions = MLIR.IR.Region[]
     successors = MLIR.IR.Block[]
     attributes = MLIR.IR.NamedAttribute[
-<<<<<<< HEAD
-	MLIR.IR.NamedAttribute("fn", MLIR.IR.FlatSymbolRefAttribute(Base.String(fname))),
-	MLIR.IR.NamedAttribute("output_operand_aliases", MLIR.IR.Attribute(output_operand_aliases))
-=======
         MLIR.IR.NamedAttribute("fn", MLIR.IR.FlatSymbolRefAttribute(Base.String(fname))),
         MLIR.IR.NamedAttribute(
             "output_operand_aliases", MLIR.IR.Attribute(output_operand_aliases)
         ),
->>>>>>> 228732f3
     ]
 
     location = MLIR.IR.Location()
@@ -473,27 +460,6 @@
 end
 
 function __init__()
-<<<<<<< HEAD
-   handle = Reactant.XLA.Libdl.dlopen(CUDA.CUDA_Driver_jll.libcuda; throw_error=false)
-   if handle === nothing
-	handle = C_NULL
-	end
-   ptr1 = Reactant.XLA.Libdl.dlsym(handle, "cuLaunchKernel"; throw_error=false)
-   if ptr1 === nothing
-	ptr1 = C_NULL
-   end
-   ptr2 = Reactant.XLA.Libdl.dlsym(handle, "cuModuleLoadData"; throw_error=false)
-   if ptr2 === nothing
-	ptr2 = C_NULL
-   end
-   ptr3 = Reactant.XLA.Libdl.dlsym(handle, "cuModuleGetFunction"; throw_error=false)
-   if ptr3 === nothing
-	ptr3 = C_NULL
-   end
-   Reactant.Compiler.cuLaunch[] = Base.reinterpret(UInt, ptr1)
-   Reactant.Compiler.cuModule[] = Base.reinterpret(UInt, ptr2)
-   Reactant.Compiler.cuFunc[] = Base.reinterpret(UInt, ptr3)
-=======
     handle = Reactant.XLA.Libdl.dlopen(CUDA.CUDA_Driver_jll.libcuda; throw_error=false)
     if handle === nothing
         handle = C_NULL
@@ -512,8 +478,8 @@
     end
     Reactant.Compiler.cuLaunch[] = Base.reinterpret(UInt, ptr1)
     Reactant.Compiler.cuModule[] = Base.reinterpret(UInt, ptr2)
-    return Reactant.Compiler.cuFunc[] = Base.reinterpret(UInt, ptr3)
->>>>>>> 228732f3
+    Reactant.Compiler.cuFunc[] = Base.reinterpret(UInt, ptr3)
+    return
 end
 
 end # module ReactantCUDAExt