--- conflicted
+++ resolved
@@ -548,15 +548,6 @@
             if p[1] !== kernelargsym
                 continue
             end
-<<<<<<< HEAD
-=======
-
-            arg = arg.mlir_data
-            arg = Reactant.TracedUtils.transpose_val(arg)
-            push!(restys, MLIR.IR.type(arg))
-            push!(mlir_args, arg)
-
->>>>>>> 992b0804
             # Get the allocation corresponding to which arg we're doing
             alloc = allocs[p[2]][1]
 
@@ -591,18 +582,10 @@
                     ),
                 ),
             )
-<<<<<<< HEAD
-=======
-
-            argidx += 1
->>>>>>> 992b0804
         end
         argidx += 1
     end
-<<<<<<< HEAD
-=======
-
->>>>>>> 992b0804
+
     MLIR.IR.block!(wrapbody) do
         for arg in allocs
             if arg === nothing
