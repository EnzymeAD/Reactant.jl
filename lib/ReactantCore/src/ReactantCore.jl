--- conflicted
+++ resolved
@@ -210,14 +210,9 @@
     end
 
     return quote
-<<<<<<< HEAD
-        if $(within_compile)() &&
-            $(any)($(is_traced), $(Expr(:tuple, all_syms.args[(begin + 1):end]...)))
-=======
         if $(within_compile)() && $(any)(
             $(is_traced), $(Expr(:tuple, cond_val.(all_syms.args[(begin + 1):end])...))
         )
->>>>>>> d842b337
             $(reactant_code_block)
         else
             $(expr)
