module ReactantCore

using ExpressionExplorer: ExpressionExplorer
using MacroTools: MacroTools

export @trace, within_compile, MissingTracedValue

# Traits
is_traced(x) = false

# New Type signifying that a value is missing
mutable struct MissingTracedValue
    paths::Tuple
end

MissingTracedValue() = MissingTracedValue(())

Base.zero(::MissingTracedValue) = MissingTracedValue()

const SPECIAL_SYMBOLS = [
    :(:), :nothing, :missing, :Inf, :Inf16, :Inf32, :Inf64, :Base, :Core
]

"""
    within_compile()

Returns true if this function is executed in a Reactant compilation context, otherwise false.
"""
@inline within_compile() = false # behavior is overwritten in Interpreter.jl

# Code generation
"""
    @trace <expr>

Converts certain expressions like control flow into a Reactant friendly form. Importantly,
if no traced value is found inside the expression, then there is no overhead.

## Currently Supported

- `if` conditions (with `elseif` and other niceties) (`@trace if ...`)
- `if` statements with a preceeding assignment (`@trace a = if ...`) (note the positioning
  of the macro needs to be before the assignment and not before the `if`)
- `for` statements with a single induction variable iterating over a syntactic `StepRange` of integers.

## Special Considerations

- Apply `@trace` only at the outermost `if`. Nested `if` statements will be automatically
  expanded into the correct form.

# Extended Help

## Caveats (Deviations from Core Julia Semantics)

### New variables introduced

```julia
@trace if x > 0
    y = x + 1
    p = 1
else
    y = x - 1
end
```

In the outer scope `p` is not defined if `x ≤ 0`. However, for the traced version, it is
defined and set to a dummy value.

### Short Circuiting Operations

```julia
@trace if x > 0 && z > 0
    y = x + 1
else
    y = x - 1
end
```

`&&` and `||` are short circuiting operations. In the traced version, we replace them with
`&` and `|` respectively.

### Type-Unstable Branches

```julia
@trace if x > 0
    y = 1.0f0
else
    y = 1.0
end
```

This will not compile since `y` is a `Float32` in one branch and a `Float64` in the other.
You need to ensure that all branches have the same type.

Another example is the following for loop which changes the type of `x` between iterations.

```julia
x = ... # ConcreteRArray{Int64, 1}
for i in 1f0:0.5f0:10f0
    x = x .+ i # ConcreteRArray{Float32, 1}
end
```

### Certain Symbols are Reserved

Symbols like $(SPECIAL_SYMBOLS) are not allowed as variables in `@trace` expressions. While certain cases might work but these are not guaranteed to work. For
example, the following will not work:

```julia
function fn(x)
    nothing = sum(x)
    @trace if nothing > 0
        y = 1.0
    else
        y = 2.0
    end
    return y, nothing
end
```
"""
macro trace(expr)
    expr = macroexpand(__module__, expr)
    if Meta.isexpr(expr, :(=))
        if Meta.isexpr(expr.args[2], :if)
            return esc(trace_if_with_returns(__module__, expr))
        end
    end
    Meta.isexpr(expr, :call) && return esc(trace_call(__module__, expr))
    if Meta.isexpr(expr, :(.), 2) && Meta.isexpr(expr.args[2], :tuple)
        fname = :($(Base.Broadcast.BroadcastFunction)($(expr.args[1])))
        args = only(expr.args[2:end]).args
        call = Expr(:call, fname, args...)
        return esc(trace_call(__module__, call))
    end
    Meta.isexpr(expr, :if) && return esc(trace_if(__module__, expr))
    Meta.isexpr(expr, :for) && return (esc(trace_for(__module__, expr)))
    return error("Only `if-elseif-else` blocks are currently supported by `@trace`")
end

function trace_for(mod, expr)
    Meta.isexpr(expr, :for, 2) || error("expected for expr")
    assign, body = expr.args

    error_if_any_control_flow(body)
    if !Meta.isexpr(assign, :(=)) ||
        !(assign.args[1] isa Symbol) ||
        !Meta.isexpr(assign.args[2], :call) ||
        assign.args[2].args[1] !== :(:)
        error("malformed for loop assignment")
    end

    induction, range = assign.args

    counter = gensym(:i)
    num_iters = gensym(:num_iters)

    start = range.args[2]
    step = length(range.args) == 3 ? 1 : range.args[3]
    limit = range.args[end]

    body_symbols = ExpressionExplorer.compute_symbols_state(
        quote
            $(Expr(:local, assign))
            $body
        end,
    )

    external_syms = body_symbols.assignments ∪ body_symbols.references
    filter!(∉(SPECIAL_SYMBOLS), external_syms)

    all_syms = Expr(:tuple, counter, external_syms...)
    args_init = Expr(
        :tuple,
        :(Reactant.TracedUtils.promote_to(Reactant.TracedRNumber{Int}, 0)),
        external_syms...,
    )

    cond_val(s) = :(@isdefined($s) ? $s : nothing)

    while_defined = gensym(:while_defined)
    locals = Expr[
        [Expr(:(=), s, cond_val(s)) for s in external_syms]..., :(args = $(args_init))
    ]

    var_syms = all_syms.args[(begin + 1):end]
    reactant_code_block = quote
        let $(locals...)
            cond_fn =
                $(all_syms) -> begin
                    local num_iters = div($limit - $start, $step, RoundDown)
                    local num_iters = Reactant.TracedUtils.promote_to(
                        Reactant.TracedRNumber{Int64}, num_iters
                    )
                    $counter < num_iters + 1
                end
            body_fn =
                $(all_syms) -> begin
                    local isdefined_before = isnothing.(Any[$(var_syms...)])
                    local step_ = $step
                    local start_ = $start
                    local $induction = start_ + $counter * step_
                    $body
                    local results_ = Any[
                        s for (d, s) in zip(isdefined_before, Any[$(var_syms...)]) if !d
                    ]
                    ($counter + 1, results_...)
                end

            $(ReactantCore).traced_while(cond_fn, body_fn, args)
        end
    end

    return quote
<<<<<<< HEAD
        if $(within_compile)() &&
            $(any)($(is_traced), $(Expr(:tuple, all_syms.args[(begin + 1):end]...)))
=======
        if any($(is_traced), $(Expr(:tuple, cond_val.(all_syms.args[(begin + 1):end])...)))
>>>>>>> 18400b62
            $(reactant_code_block)
        else
            $(expr)
        end
    end
end

# ... = if ... style expressions
function trace_if_with_returns(mod, expr)
    new_expr, _, all_check_vars = trace_if(
        mod, expr.args[2]; store_last_line=expr.args[1], depth=1
    )
    return quote
        if $(within_compile)() && $(any)($(is_traced), ($(all_check_vars...),))
            $(new_expr)
        else
            $(expr)
        end
    end
end

function trace_if(mod, expr; store_last_line=nothing, depth=0)
    discard_vars_from_expansion = []
    original_expr = expr

    if depth == 0
        error_if_any_control_flow(expr)

        counter = 0
        expr = MacroTools.prewalk(expr) do x
            counter += 1
            if x isa Expr && x.head == :if && counter > 1
                ex_new, dv, _ = trace_if(mod, x; store_last_line, depth=depth + 1)
                append!(discard_vars_from_expansion, dv)
                return ex_new
            end
            return x
        end
    end

    cond_expr = remove_shortcircuiting(expr.args[1])
    condition_vars = [ExpressionExplorer.compute_symbols_state(cond_expr).references...]

    true_block = if store_last_line !== nothing
        @assert expr.args[2].head == :block "currently we only support blocks"
        true_last_line = expr.args[2].args[end]
        remaining_lines = expr.args[2].args[1:(end - 1)]
        quote
            $(remaining_lines...)
            $(store_last_line) = $(true_last_line)
        end
    else
        expr.args[2]
    end

    true_branch_symbols = ExpressionExplorer.compute_symbols_state(true_block)
    true_branch_input_list = [true_branch_symbols.references...]
    filter!(x -> x ∉ SPECIAL_SYMBOLS, true_branch_input_list)
    true_branch_assignments = [true_branch_symbols.assignments...]
    all_true_branch_vars = true_branch_input_list ∪ true_branch_assignments
    true_branch_fn_name = gensym(:true_branch)

    else_block, discard_vars, _ = if length(expr.args) == 3
        if expr.args[3].head != :elseif
            expr.args[3], [], nothing
        else
            trace_if(mod, expr.args[3]; store_last_line, depth=depth + 1)
        end
    elseif length(expr.args) == 2
        tmp_expr = []
        for var in true_branch_assignments
            push!(tmp_expr, :($(var) = $(var)))
        end
        Expr(:block, tmp_expr...), [], nothing
    else
        dump(expr)
        error("This shouldn't happen")
    end

    discard_vars = unique(discard_vars_from_expansion) ∪ discard_vars

    false_block = if store_last_line !== nothing
        @assert else_block.head == :block "currently we only support blocks"
        false_last_line = else_block.args[end]
        remaining_lines = else_block.args[1:(end - 1)]
        quote
            $(remaining_lines...)
            $(store_last_line) = $(false_last_line)
        end
    else
        else_block
    end

    false_branch_symbols = ExpressionExplorer.compute_symbols_state(false_block)
    false_branch_input_list = [false_branch_symbols.references...]
    filter!(x -> x ∉ SPECIAL_SYMBOLS, false_branch_input_list)
    false_branch_assignments = [false_branch_symbols.assignments...]
    all_false_branch_vars = false_branch_input_list ∪ false_branch_assignments
    false_branch_fn_name = gensym(:false_branch)

    all_input_vars = true_branch_input_list ∪ false_branch_input_list
    all_output_vars = all_true_branch_vars ∪ all_false_branch_vars
    discard_vars !== nothing && setdiff!(all_output_vars, discard_vars)

    all_vars = all_input_vars ∪ all_output_vars

    non_existant_true_branch_vars = setdiff(all_output_vars, all_true_branch_vars)
    true_branch_extras = Expr(
        :block,
        [:($(var) = $(MissingTracedValue)()) for var in non_existant_true_branch_vars]...,
    )

    true_branch_fn = :(($(all_input_vars...),) -> begin
        $(true_block)
        $(true_branch_extras)
        return ($(all_output_vars...),)
    end)
    true_branch_fn = cleanup_expr_to_avoid_boxing(
        true_branch_fn, true_branch_fn_name, all_vars
    )
    true_branch_fn = :($(true_branch_fn_name) = $(true_branch_fn))

    non_existant_false_branch_vars = setdiff(
        setdiff(all_output_vars, all_false_branch_vars), all_input_vars
    )
    false_branch_extras = Expr(
        :block,
        [:($(var) = $(MissingTracedValue)()) for var in non_existant_false_branch_vars]...,
    )

    false_branch_fn = :(($(all_input_vars...),) -> begin
        $(false_block)
        $(false_branch_extras)
        return ($(all_output_vars...),)
    end)
    false_branch_fn = cleanup_expr_to_avoid_boxing(
        false_branch_fn, false_branch_fn_name, all_vars
    )
    false_branch_fn = :($(false_branch_fn_name) = $(false_branch_fn))

    reactant_code_block = quote
        $(true_branch_fn)
        $(false_branch_fn)
        ($(all_output_vars...),) = $(traced_if)(
            $(cond_expr),
            $(true_branch_fn_name),
            $(false_branch_fn_name),
            ($(all_input_vars...),),
        )
    end

    all_check_vars = [all_input_vars..., condition_vars...]
    unique!(all_check_vars)

    depth > 0 && return (
        reactant_code_block, (true_branch_fn_name, false_branch_fn_name), all_check_vars
    )

    return quote
        if $(within_compile)() && $(any)($(is_traced), ($(all_check_vars...),))
            $(reactant_code_block)
        else
            $(original_expr)
        end
    end
end

function correct_maybe_bcast_call(fname)
    startswith(string(fname), '.') || return false, fname, fname
    return true, Symbol(string(fname)[2:end]), fname
end

function trace_call(mod, call)
    bcast, fname, fname_full = correct_maybe_bcast_call(call.args[1])
    f = if bcast
        quote
            if isdefined(mod, $(Meta.quot(fname_full)))
                $(fname_full)
            else
                Base.Broadcast.BroadcastFunction($(fname))
            end
        end
    else
        :($(fname))
    end
    return quote
        if $(within_compile)()
            $(traced_call)($f, $(call.args[2:end]...))
        else
            $(call)
        end
    end
end

function remove_shortcircuiting(expr)
    return MacroTools.prewalk(expr) do x
        if MacroTools.@capture(x, a_ && b_)
            return :($a & $b)
        elseif MacroTools.@capture(x, a_ || b_)
            return :($a | $b)
        end
        return x
    end
end

# Generate this dummy function and later we remove it during tracing
function traced_if(cond, true_fn, false_fn, args)
    return cond ? true_fn(args) : false_fn(args)
end

function traced_while end # defined inside Reactant.jl

traced_call(f, args...; kwargs...) = f(args...; kwargs...)

function cleanup_expr_to_avoid_boxing(expr, prepend::Symbol, all_vars)
    return MacroTools.postwalk(expr) do x
        if Meta.isexpr(x, :kw) # undo lhs rewriting
            if startswith(string(x.args[1]), string(prepend))
                return Expr(
                    :kw,
                    Symbol(string(x.args[1])[(length(string(prepend)) + 1):end]),
                    x.args[2],
                )
            end
        end
        if x isa Symbol && x ∈ all_vars
            return Symbol(prepend, x)
        end
        return x
    end
end

const CONTROL_FLOW_EXPRS = [:return, :break, :continue, :symbolicgoto]

function error_if_any_control_flow(expr)
    return MacroTools.postwalk(expr) do x
        for head in CONTROL_FLOW_EXPRS
            if Meta.isexpr(x, head)
                error("Cannot use @trace on a block that contains a $head statement")
            end
        end
        return x
    end
end

end<|MERGE_RESOLUTION|>--- conflicted
+++ resolved
@@ -210,12 +210,8 @@
     end
 
     return quote
-<<<<<<< HEAD
         if $(within_compile)() &&
-            $(any)($(is_traced), $(Expr(:tuple, all_syms.args[(begin + 1):end]...)))
-=======
-        if any($(is_traced), $(Expr(:tuple, cond_val.(all_syms.args[(begin + 1):end])...)))
->>>>>>> 18400b62
+            $(any)($(is_traced), $(Expr(:tuple, cond_val.(all_syms.args[(begin + 1):end])...)))
             $(reactant_code_block)
         else
             $(expr)
