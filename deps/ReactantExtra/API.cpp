#include "mlir-c/IR.h"
#include "mlir-c/Support.h"

#include "mlir/CAPI/IR.h"
#include "mlir/CAPI/Wrap.h"
#include "mlir/Pass/PassManager.h"

#include "Enzyme/MLIR/Dialect/Dialect.h"
#include "Enzyme/MLIR/Dialect/Ops.h"
#include "Enzyme/MLIR/Implementations/CoreDialectsAutoDiffImplementations.h"
#include "Enzyme/MLIR/Passes/Passes.h"

#include "mlir/CAPI/Support.h"
#include "mlir/Conversion/Passes.h"
#include "mlir/Dialect/Affine/IR/AffineOps.h"
#include "mlir/Dialect/Arith/IR/Arith.h"
#include "mlir/Dialect/Async/IR/Async.h"
#include "mlir/Dialect/Complex/IR/Complex.h"
#include "mlir/Dialect/ControlFlow/IR/ControlFlow.h"
#include "mlir/Dialect/DLTI/DLTI.h"
#include "mlir/Dialect/Func/Extensions/InlinerExtension.h"
#include "mlir/Dialect/Func/IR/FuncOps.h"
#include "mlir/Dialect/GPU/IR/GPUDialect.h"
#include "mlir/Dialect/LLVMIR/LLVMDialect.h"
#include "mlir/Dialect/LLVMIR/NVVMDialect.h"
#include "mlir/Dialect/Linalg/IR/Linalg.h"
#include "mlir/Dialect/Linalg/TransformOps/DialectExtension.h"
#include "mlir/Dialect/Math/IR/Math.h"
#include "mlir/Dialect/MemRef/IR/MemRef.h"
#include "mlir/Dialect/OpenMP/OpenMPDialect.h"
#include "mlir/Dialect/SCF/IR/SCF.h"
#include "mlir/Dialect/Transform/Transforms/Passes.h"
#include "mlir/InitAllPasses.h"
#include "mlir/Pass/PassRegistry.h"
#include "mlir/Transforms/Passes.h"
#include "src/enzyme_ad/jax/Dialect/Dialect.h"
#include "src/enzyme_ad/jax/Implementations/XLADerivatives.h"
#include "src/enzyme_ad/jax/Passes/Passes.h"
#include "llvm/Support/TargetSelect.h"

#include "mlir/Dialect/LLVMIR/Transforms/InlinerInterfaceImpl.h"
#include "stablehlo/dialect/ChloOps.h"
#include "stablehlo/dialect/StablehloOps.h"

#include "absl/log/globals.h"
#include "absl/log/initialize.h"

#include "xla/mlir/utils/type_util.h"
#include "xla/mlir_hlo/mhlo/IR/hlo_ops.h"
#include "xla/pjrt/cpu/cpu_client.h"
#include "xla/pjrt/gpu/se_gpu_pjrt_client.h"
#include "xla/pjrt/pjrt_api.h"
#include "xla/pjrt/pjrt_c_api_client.h"
#include "xla/pjrt/pjrt_executable.h"
#include "xla/pjrt/status_casters.h"

#include "tsl/platform/init_main.h"
#include "tsl/profiler/lib/profiler_session.h"
#include "tsl/profiler/lib/traceme.h"
#include "xla/python/profiler_utils.h"
#include "xla/tsl/profiler/rpc/client/capture_profile.h"
#include "xla/tsl/profiler/rpc/profiler_server.h"

#include "xla/python/ifrt/hlo/hlo_program.h"
#include "llvm/ExecutionEngine/ExecutionEngine.h"
#include "llvm/MC/TargetRegistry.h"
#include "llvm/Support/Process.h"
#include "llvm/TargetParser/Host.h"

#include "llvm-c/TargetMachine.h"

// shardy
#include "shardy/dialect/sdy/ir/dialect.h"
#include "shardy/integrations/c/attributes.h"
#include "xla/pjrt/mlir_to_hlo.h"

// IFRT
#include "xla/python/ifrt/array.h"
#include "xla/python/ifrt/client.h"
#include "xla/python/ifrt/compiler.h"
#include "xla/python/ifrt/device.h"
#include "xla/python/ifrt/device_list.h"
#include "xla/python/ifrt/dtype.h"
#include "xla/python/ifrt/executable.h"
#include "xla/python/ifrt/hlo/hlo_program.h"
#include "xla/python/ifrt/host_callback.h"
#include "xla/python/ifrt/index.h"
#include "xla/python/ifrt/index_domain.h"
#include "xla/python/ifrt/memory.h"
#include "xla/python/ifrt/shape.h"
#include "xla/python/ifrt/sharding.h"
#include "xla/python/ifrt/topology.h"
#include "xla/python/ifrt/tuple.h"
#include "xla/python/ifrt/value.h"
#include "xla/python/ifrt/ir/ifrt_ir_program.h"

// IFRT - PJRT
#include "xla/python/pjrt_ifrt/pjrt_array.h"
#include "xla/python/pjrt_ifrt/pjrt_client.h"
#include "xla/python/pjrt_ifrt/pjrt_compiler.h"
#include "xla/python/pjrt_ifrt/pjrt_device.h"
#include "xla/python/pjrt_ifrt/pjrt_dtype.h"
#include "xla/python/pjrt_ifrt/pjrt_executable.h"
#include "xla/python/pjrt_ifrt/pjrt_host_callback.h"
#include "xla/python/pjrt_ifrt/pjrt_memory.h"
#include "xla/python/pjrt_ifrt/pjrt_topology.h"
#include "xla/python/pjrt_ifrt/pjrt_tuple.h"
#include "xla/python/pjrt_ifrt/xla_sharding.h"

// IFRT - Proxy (RPC)
#include "xla/python/ifrt_proxy/client/registry.h"
#include "xla/python/ifrt_proxy/server/grpc_server.h"

#include "jaxlib/mosaic/dialect/tpu/tpu_dialect.h"
#include "triton/Dialect/Triton/IR/Dialect.h"

#include "llvm/Support/ExtensibleRTTI.h"

using namespace mlir;
using namespace llvm;
using namespace xla;

namespace mlir {
namespace enzyme {
void registerRemoveTransformPass();
void registerGenerateApplyPatternsPass();
} // namespace enzyme
} // namespace mlir

extern "C" void (*ReactantThrowError)(const char *) = nullptr;

// Utilities for `StatusOr`.
template <typename T> T MyValueOrThrow(absl::StatusOr<T> v) {
  if (ReactantThrowError) {
    if (!v.ok()) {
      ReactantThrowError(v.status().ToString().c_str());
      throw xla::XlaRuntimeError(v.status().ToString().c_str());
    }
    return std::move(v).value();
  } else {
    return xla::ValueOrThrow(std::move(v));
  }
}

extern "C" void ReactantHandleCuResult(uint32_t curesult) {
  if (curesult != 0) {
    std::string err = "Bad Cuda Result = " + std::to_string(curesult);
    if (ReactantThrowError) {
      ReactantThrowError(err.c_str());
    }
  }
}

// MLIR C-API extras
#pragma region MLIR Extra
extern "C" MlirAttribute mlirComplexAttrDoubleGet(MlirContext ctx,
                                                  MlirType type, double real,
                                                  double imag) {
  return wrap(
      complex::NumberAttr::get(cast<ComplexType>(unwrap(type)), real, imag));
}

extern "C" MlirAttribute mlirComplexAttrDoubleGetChecked(MlirLocation loc,
                                                         MlirType type,
                                                         double real,
                                                         double imag) {
  return wrap(complex::NumberAttr::getChecked(
      unwrap(loc), cast<ComplexType>(unwrap(type)), real, imag));
}

// TODO mlirComplexAttrGetnValue
// TODO extern "C" MlirTypeID mlirComplexAttrGetTypeID(void) { return
// wrap(complex::NumberAttr::getTypeID()); }

extern "C" void ReactantFuncSetResultAttr(MlirOperation op, intptr_t pos,
                                          MlirStringRef name,
                                          MlirAttribute attr) {
  llvm::cast<mlir::FunctionOpInterface>(unwrap(op))
      .setResultAttr(pos, unwrap(name), unwrap(attr));
}

extern "C" void ReactantFuncSetArgAttr(MlirOperation op, intptr_t pos,
                                       MlirStringRef name, MlirAttribute attr) {
  llvm::cast<mlir::FunctionOpInterface>(unwrap(op))
      .setArgAttr(pos, unwrap(name), unwrap(attr));
}

#pragma endregion

// auxiliar functions
#pragma region utils
template <typename T> const char *cstr_from_string(T text) {
  char *cstr = (char *)malloc(text.size() + 1);
  memcpy(cstr, text.data(), text.size());
  cstr[text.size()] = '\0';
  return cstr;
}

template <typename T>
T *unwrap_absl_statusor(absl::StatusOr<T> status, char **error_msg) {
  *error_msg = nullptr;
  if (!status.ok()) {
    auto str = status.message();
    char *err = (char *)malloc(str.size() + 1);
    memcpy(err, str.data(), str.size() + 1);
    *error_msg = err;
    return nullptr;
  }
  return status.value();
}
#pragma endregion

// int google::protobuf::io::CodedInputStream::default_recursion_limit_ = 100;
// int xla::_LayoutProto_default_instance_;

extern "C" void InitializeLogs() {
  const char *binary = "julia";
  int argc = 1;
  char *argv[] = {(char *)binary};
  char **argv2 = &argv[0];
  tsl::port::InitMain(binary, &argc, &argv2);
  LLVMInitializeX86Target();
  LLVMInitializeX86TargetInfo();
  LLVMInitializeX86TargetMC();
  LLVMInitializeX86AsmPrinter();
  LLVMInitializeX86AsmParser();

  LLVMInitializeAArch64Target();
  LLVMInitializeAArch64TargetInfo();
  LLVMInitializeAArch64TargetMC();
  LLVMInitializeAArch64AsmPrinter();
  LLVMInitializeAArch64AsmParser();
}

extern "C" void SetLogLevel(int level) {
  SetStderrThreshold((absl::LogSeverity)level);
  // absl::SetGlobalVLogLevel(level);
}

extern "C" void SetModuleLogLevel(const char *module_pattern, int level) {
  // absl::SetVLOGLevel(module_pattern, level);
}

extern "C" char *GetDefaultTargetTriple(void) {
  return LLVMGetDefaultTargetTriple();
}

extern "C" MLIR_CAPI_EXPORTED MlirAttribute
enzymeActivityAttrGet(MlirContext ctx, int32_t val) {
  return wrap(mlir::enzyme::ActivityAttr::get(unwrap(ctx),
                                              (mlir::enzyme::Activity)val));
}

// Create profiler session and start profiling
extern "C" tsl::ProfilerSession *
CreateProfilerSession(uint32_t device_tracer_level,
                      uint32_t host_tracer_level) {
  tensorflow::ProfileOptions options = tsl::ProfilerSession::DefaultOptions();
  options.set_device_tracer_level(device_tracer_level);
  options.set_host_tracer_level(host_tracer_level);
  auto sess = tsl::ProfilerSession::Create(options);
  return sess.release();
}

extern "C" void ProfilerSessionCollectData(tsl::ProfilerSession *session,
                                           const char *path) {
  tensorflow::profiler::XSpace xspace;
  auto status = session->CollectData(&xspace);
  if (!status.ok())
    ReactantThrowError("cannot collect data for profiler");
  tsl::profiler::ExportToTensorBoard(xspace, path,
                                     /*also_export_trace_json*/ true);
}

extern "C" void ProfilerSessionDelete(tsl::ProfilerSession *session) {
  delete session;
}

extern "C" int64_t ProfilerActivityStart(const char *name, int level) {
  return tsl::profiler::TraceMe::ActivityStart(name, level);
}

extern "C" void ProfilerActivityEnd(int64_t id) {
  tsl::profiler::TraceMe::ActivityEnd(id);
}

extern "C" tsl::profiler::ProfilerServer *ProfilerServerStart(int32_t port) {
  auto server = new tsl::profiler::ProfilerServer();
  server->StartProfilerServer(port);
  return server;
}

extern "C" void ProfilerServerStop(tsl::profiler::ProfilerServer *server) {
  delete server;
}

extern "C" PjRtClient *MakeCPUClient(uint8_t asynchronous, int node_id,
                                     int num_nodes) {
  CpuClientOptions options;
  // options.kv_store = "etcd";
  options.process_id = node_id;
  // options.num_nodes = num_nodes;
  // options.collectives = num_nodes;
  options.asynchronous = asynchronous != 0;
  auto client = MyValueOrThrow(GetTfrtCpuClient(options));
  return client.release();
}

// xla/python/xla.cc 390
extern "C" PjRtClient *
MakeGPUClient(int node_id, int num_nodes, int *allowed_devices,
              int num_allowed_devices, double memory_fraction, bool preallocate,
              const char *platform_name, const char **error) {
  GpuClientOptions options;
  // options.kv_store = "etcd";
  // options.allocator_config =
  options.allocator_config.preallocate = preallocate;
  options.allocator_config.memory_fraction = memory_fraction;
  options.node_id = node_id;
  options.num_nodes = num_nodes;
  options.allowed_devices =
      allowed_devices ? std::set<int>(allowed_devices,
                                      allowed_devices + num_allowed_devices)
                      : std::optional<std::set<int>>();
  options.platform_name =
      platform_name ? std::string(platform_name) : std::optional<std::string>();
  // options.collectives = num_nodes;
  auto clientErr = GetStreamExecutorGpuClient(options);

  if (!clientErr.ok()) {
    auto str = clientErr.status().message();
    char *err = (char *)malloc(str.size() + 1);
    memcpy(err, str.data(), str.size() + 1);
    *error = err;
    return nullptr;
  } else {
    auto client = std::move(clientErr).value();
    return client.release();
  }
}

const char *const kEnvTpuLibraryPath = "TPU_LIBRARY_PATH";

extern "C" const PJRT_Api *LoadPjrtPlugin(const char *device_type,
                                          const char *library_path,
                                          const char **error) {
  absl::StatusOr<const PJRT_Api *> pluginLoad =
      pjrt::LoadPjrtPlugin(std::string(device_type), std::string(library_path));
  if (!pluginLoad.ok()) {
    auto str = pluginLoad.status().message();
    char *err = (char *)malloc(str.size() + 1);
    memcpy(err, str.data(), str.size() + 1);
    *error = err;
    return nullptr;
  }
  return pluginLoad.value();
}

extern "C" int InitializePjrtPlugin(const char *device_type,
                                    const char **error) {
  absl::Status tpu_status = pjrt::InitializePjrtPlugin(device_type);
  if (!tpu_status.ok()) {
    auto str = tpu_status.message();
    char *err = (char *)malloc(str.size() + 1);
    memcpy(err, str.data(), str.size() + 1);
    *error = err;
    return 1;
  }
  return 0;
}

extern "C" PjRtClient *GetCApiClient(const char *device_type) {
  return xla::GetCApiClient(device_type).value().release();
}

extern "C" PjRtClient *MakeTPUClient(const char *tpu_path, const char **error) {
  // Prefer $TPU_LIBRARY_PATH if set
  std::string tpu_library_path;
  if (auto path = llvm::sys::Process::GetEnv(kEnvTpuLibraryPath)) {
    tpu_library_path = *path;
  } else if (tpu_path) {
    tpu_library_path = std::string(tpu_path);
  } else {
    *error = "Could not find TPU path";
    return nullptr;
  }

  const PJRT_Api *pluginLoad =
      LoadPjrtPlugin("tpu", tpu_library_path.c_str(), error);
  if (pluginLoad == nullptr)
    return nullptr;
  auto tpu_status = InitializePjrtPlugin("tpu", error);
  if (tpu_status)
    return nullptr;

  RegisterProfiler(pluginLoad);
  return GetCApiClient("TPU");
}

extern "C" int ClientNumDevices(PjRtClient *client) {
  return client->device_count();
}

extern "C" int ClientNumAddressableDevices(PjRtClient *client) {
  return client->addressable_device_count();
}

extern "C" int ClientProcessIndex(PjRtClient *client) {
  return client->process_index();
}

extern "C" PjRtDevice *ClientGetDevice(PjRtClient *client, int device_id) {
  return MyValueOrThrow(client->LookupDevice(PjRtGlobalDeviceId(device_id)));
}

extern "C" PjRtDevice *ClientGetAddressableDevice(PjRtClient *client,
                                                  int device_id) {
  return MyValueOrThrow(
      client->LookupAddressableDevice(PjRtLocalDeviceId(device_id)));
}

extern "C" const char *ClientGetPlatformName(PjRtClient *client) {
  return cstr_from_string(client->platform_name());
}

extern "C" const char *DeviceGetKind(PjRtDevice *device) {
  return cstr_from_string(device->device_kind());
}

// To keep in sync with JLAllocatorStats in src/XLA.jl
struct JLAllocatorStats {
  int64_t num_allocs;
  int64_t bytes_in_use;
  int64_t peak_bytes_in_use;
  int64_t largest_alloc_size;
  int64_t bytes_limit;
  int64_t bytes_reserved;
  int64_t peak_bytes_reserved;
  int64_t bytes_reservable_limit;
  int64_t largest_free_block_bytes;
  int64_t pool_bytes;
  int64_t peak_pool_bytes;
};

extern "C" void PjRtDeviceGetAllocatorStats(PjRtDevice *device,
                                            JLAllocatorStats *jlstats) {
  auto stats = MyValueOrThrow(device->GetAllocatorStats());
  int64_t optnull = std::numeric_limits<int64_t>::min();

  jlstats->num_allocs = stats.num_allocs;
  jlstats->bytes_in_use = stats.bytes_in_use;
  jlstats->peak_bytes_in_use = stats.peak_bytes_in_use;
  jlstats->largest_alloc_size = stats.largest_alloc_size;
  jlstats->bytes_limit = stats.bytes_limit.value_or(optnull);
  jlstats->bytes_reserved = stats.bytes_reserved;
  jlstats->peak_bytes_reserved = stats.peak_bytes_reserved;
  jlstats->bytes_reservable_limit =
      stats.bytes_reservable_limit.value_or(optnull);
  jlstats->largest_free_block_bytes = stats.largest_free_block_bytes;
  jlstats->pool_bytes = stats.pool_bytes.value_or(optnull);
  jlstats->peak_pool_bytes = stats.peak_pool_bytes.value_or(optnull);
}

extern "C" void ExecutableFree(xla::PjRtLoadedExecutable *exec) { delete exec; }

extern "C" PjRtDevice *BufferToDevice(PjRtBuffer *Buffer) {
  return Buffer->device();
}

extern "C" PjRtClient *BufferToClient(PjRtBuffer *Buffer) {
  return Buffer->client();
}

extern "C" const int64_t *BufferShape(PjRtBuffer *Buffer) {
  return Buffer->dimensions().data();
}

extern "C" int64_t BufferNDimensions(PjRtBuffer *Buffer) {
  return Buffer->dimensions().length();
}

extern "C" xla::PrimitiveType BufferPrimitiveType(PjRtBuffer *Buffer) {
  return Buffer->element_type();
}

extern "C" void PjRtBufferFree(PjRtBuffer *Buffer) { delete Buffer; }

extern "C" PjRtClient *DeviceToClient(PjRtDevice *Device) {
  return Device->client();
}

extern "C" PjRtClient *
PjRtLoadedExecutableGetClient(PjRtLoadedExecutable *exec) {
  return exec->client();
}

// https://openxla.org/xla/shapes
// This minor-to-major dimension order of 0 up to N-1 is akin to column-major
// (at rank 2). Assuming a monotonic ordering of dimensions, another way we may
// refer to this layout in the code is simply "dim 0 is minor".
std::vector<int64_t> col_major(int64_t dim) {
  std::vector<int64_t> minor_to_major;
  for (int i = 0; i < dim; i++) {
    minor_to_major.push_back(i); // dim-1-i);
    // minor_to_major.push_back(dim-1-i);
  }
  return minor_to_major;
}

extern "C" void ReactantLLVMParseCommandLineOptions(int argc,
                                                    const char *const *argv,
                                                    const char *Overview) {
  llvm::cl::ParseCommandLineOptions(argc, argv, StringRef(Overview),
                                    &llvm::nulls());
}

std::vector<int64_t> row_major(int64_t dim) {
  std::vector<int64_t> minor_to_major;
  for (int i = 0; i < dim; i++) {
    minor_to_major.push_back(dim - 1 - i);
  }
  return minor_to_major;
}
static void noop() {}

#ifdef REACTANT_CUDA
#include "third_party/gpus/cuda/include/cuda.h"
extern "C" int32_t ReactantCudaDriverGetVersion() {
  int32_t data;
  ReactantHandleCuResult(cuDriverGetVersion(&data));
  return data;
}
extern "C" int32_t ReactantHermeticCudaGetVersion() { return CUDA_VERSION; }
#else
extern "C" int32_t ReactantCudaDriverGetVersion() { return 0; }
extern "C" int32_t ReactantHermeticCudaGetVersion() { return 0; }
#endif

extern "C" void *UnsafeBufferPointer(PjRtBuffer *buffer) {
  auto unsafe = MyValueOrThrow(buffer->client()->UnsafeBufferPointer(buffer));
  return (void *)unsafe;
}

extern "C" PjRtBuffer *ArrayFromHostBuffer(PjRtClient *client, void *data,
                                           uint64_t ptype, size_t dim,
                                           int64_t *cshape,
                                           PjRtDevice *device) {
  auto primtype = (xla::PrimitiveType)ptype;
  absl::Span<const int64_t> shape(cshape, dim);
  PjRtClient::HostBufferSemantics semantics =
      PjRtClient::HostBufferSemantics::kImmutableOnlyDuringCall;
  // xla::Layout layout(col_major(dim));
  // auto buffer = xla::MyValueOrThrow(client->BufferFromHostBuffer(data,
  // primtype, shape, /*byte_strides*/{},  semantics, /*ondone*/{}, device,
  // &layout));
  const xla::Layout *layout = nullptr;
  auto buffer = MyValueOrThrow(client->BufferFromHostBuffer(
      data, primtype, shape, /*byte_strides*/ {}, semantics, /*ondone*/ {},
      *device->default_memory_space(), layout));
  auto bres = buffer.release();
  return bres;
}

extern "C" uint8_t BufferOnCPU(PjRtBuffer *buffer) { return buffer->IsOnCpu(); }

extern "C" PjRtBuffer *CopyBufferToDevice(PjRtBuffer *buffer,
                                          PjRtDevice *dst_device) {
  auto res = MyValueOrThrow(
      buffer->CopyToMemorySpace(*dst_device->default_memory_space()));
  return res.release();
}

extern "C" void BufferToHost(PjRtBuffer *buffer, void *data) {
  Shape shape(MyValueOrThrow(buffer->HostShape()));
  /// Grumpily the cpu copy code does not respect layout and does a raw copy
  /// For now, we assume a non-julia row major ordering
  /// If in the future it supports col_major we can swap to that.
  *shape.mutable_layout() = xla::Layout(row_major(shape.dimensions_size()));
  MutableBorrowingLiteral literal((const char *)data, shape);
  auto status = buffer->ToLiteralSync(&literal);
  if (!status.ok()) {
    printf("error copying to host: %s\n", status.ToString().c_str());
  }
}

extern "C" void FreeClient(PjRtClient *client) { delete client; }

extern "C" int64_t PjRtDeviceGetLocalDeviceId(PjRtDevice *device) {
  return device->local_device_id().value();
}

extern "C" int64_t PjRtDeviceGetGlobalDeviceId(PjRtDevice *device) {
  return device->global_device_id().value();
}

extern "C" int64_t PjRtDeviceGetLocalHardwareId(PjRtDevice *device) {
  return device->local_hardware_id().value();
}

#include "xla/service/custom_call_target_registry.h"
extern "C" void RegisterCustomCallTarget(const char *name, void *address,
                                         const char *platform) {
  CustomCallTargetRegistry::Global()->Register(std::string(name), address,
                                               std::string(platform));
}

#include "mlir/Target/LLVMIR/Import.h"
extern "C" MlirModule ConvertLLVMToMLIR(LLVMModuleRef lmod, MlirContext cctx) {
  auto llvmModule = std::unique_ptr<llvm::Module>(unwrap(lmod));
  mlir::MLIRContext &context = *unwrap(cctx);

  auto res = mlir::translateLLVMIRToModule(std::move(llvmModule), &context,
                                           /*emitExpensiveWarnings*/ false,
                                           /*dropDICompositeElements*/ false)
                 .release();
  return wrap(res);
}

#include "llvm/IRReader/IRReader.h"
extern "C" MlirModule ConvertLLVMStrToMLIR(const char *lmod, MlirContext cctx) {
  LLVMContext Context;
  SMDiagnostic Err;
  auto llvmModule =
      llvm::parseIR(llvm::MemoryBufferRef(lmod, "conversion"), Err, Context);
  if (!llvmModule) {
    std::string err_str;
    llvm::raw_string_ostream err_stream(err_str);
    Err.print(/*ProgName=*/"LLVMToMLIR", err_stream);
    err_stream.flush();
    if (ReactantThrowError) {
      llvm::errs() << lmod << "\n";
      ReactantThrowError(err_str.c_str());
      return wrap((mlir::ModuleOp) nullptr);
    }
  }
  mlir::MLIRContext &context = *unwrap(cctx);
  auto res = mlir::translateLLVMIRToModule(std::move(llvmModule), &context,
                                           /*emitExpensiveWarnings*/ false,
                                           /*dropDICompositeElements*/ false)
                 .release();
  if (!res) {
    llvm::errs() << lmod << "\n";
    ReactantThrowError("Could not translate LLVM IR to MLIR Module");
  }
  return wrap(res);
}

// Sharding
struct JLOpSharding {
  int32_t type;
  int32_t n_tile_dimensions;
  int64_t *tile_dimensions;
  int32_t n_layout_minor_to_major;
  int64_t *layout_minor_to_major;
  bool replicate_on_last_tile_dim;
  int32_t n_last_tile_dims;
  int32_t *last_tile_dims;
  int32_t n_tile_assignment_dimensions;
  int64_t *tile_assignment_dimensions;
  int32_t n_tile_assignment_devices;
  int64_t *tile_assignment_devices;
  int32_t n_iota_reshape_dims;
  int64_t *iota_reshape_dims;
  int32_t n_iota_transpose_perm;
  int32_t *iota_transpose_perm;
  bool is_shard_group;
  int64_t shard_group_id;
  int32_t shard_group_type;
  const void *op_sharding;
};

void OpShardingToJLOpSharding(const xla::OpSharding op_sharding,
                              JLOpSharding *jl_op_sharding) {
  jl_op_sharding->type = op_sharding.type();
  jl_op_sharding->replicate_on_last_tile_dim =
      op_sharding.replicate_on_last_tile_dim();

  auto &shape = op_sharding.tile_shape();
  jl_op_sharding->n_tile_dimensions = shape.dimensions_size();
  std::vector<int64_t> dimensions(shape.dimensions().begin(),
                                  shape.dimensions().end());
  jl_op_sharding->tile_dimensions = new int64_t[dimensions.size()];
  std::copy(dimensions.begin(), dimensions.end(),
            jl_op_sharding->tile_dimensions);

  if (shape.has_layout()) {
    auto &layout = shape.layout();
    jl_op_sharding->n_layout_minor_to_major = layout.minor_to_major_size();
    std::vector<int64_t> minor_to_major(layout.minor_to_major().begin(),
                                        layout.minor_to_major().end());
    jl_op_sharding->layout_minor_to_major = new int64_t[minor_to_major.size()];
    std::copy(minor_to_major.begin(), minor_to_major.end(),
              jl_op_sharding->layout_minor_to_major);
  } else {
    jl_op_sharding->n_layout_minor_to_major = 0;
    jl_op_sharding->layout_minor_to_major = nullptr;
  }

  jl_op_sharding->n_last_tile_dims = op_sharding.last_tile_dims_size();
  std::vector<int> last_tile_dims(op_sharding.last_tile_dims().begin(),
                                  op_sharding.last_tile_dims().end());
  jl_op_sharding->last_tile_dims = new int[last_tile_dims.size()];
  std::copy(last_tile_dims.begin(), last_tile_dims.end(),
            jl_op_sharding->last_tile_dims);

  jl_op_sharding->n_tile_assignment_dimensions =
      op_sharding.tile_assignment_dimensions_size();
  std::vector<int64_t> tile_assignment_dimensions(
      op_sharding.tile_assignment_dimensions().begin(),
      op_sharding.tile_assignment_dimensions().end());
  jl_op_sharding->tile_assignment_dimensions =
      new int64_t[tile_assignment_dimensions.size()];
  std::copy(tile_assignment_dimensions.begin(),
            tile_assignment_dimensions.end(),
            jl_op_sharding->tile_assignment_dimensions);

  jl_op_sharding->n_tile_assignment_devices =
      op_sharding.tile_assignment_devices_size();
  std::vector<int64_t> tile_assignment_devices(
      op_sharding.tile_assignment_devices().begin(),
      op_sharding.tile_assignment_devices().end());
  jl_op_sharding->tile_assignment_devices =
      new int64_t[tile_assignment_devices.size()];
  std::copy(tile_assignment_devices.begin(), tile_assignment_devices.end(),
            jl_op_sharding->tile_assignment_devices);

  jl_op_sharding->n_iota_reshape_dims = op_sharding.iota_reshape_dims_size();
  std::vector<int64_t> iota_reshape_dims(
      op_sharding.iota_reshape_dims().begin(),
      op_sharding.iota_reshape_dims().end());
  jl_op_sharding->iota_reshape_dims = new int64_t[iota_reshape_dims.size()];
  std::copy(iota_reshape_dims.begin(), iota_reshape_dims.end(),
            jl_op_sharding->iota_reshape_dims);

  jl_op_sharding->n_iota_transpose_perm =
      op_sharding.iota_transpose_perm_size();
  std::vector<int> iota_transpose_perm(
      op_sharding.iota_transpose_perm().begin(),
      op_sharding.iota_transpose_perm().end());
  jl_op_sharding->iota_transpose_perm = new int[iota_transpose_perm.size()];
  std::copy(iota_transpose_perm.begin(), iota_transpose_perm.end(),
            jl_op_sharding->iota_transpose_perm);

  jl_op_sharding->is_shard_group = op_sharding.is_shard_group();
  jl_op_sharding->shard_group_id = op_sharding.shard_group_id();
  jl_op_sharding->shard_group_type = op_sharding.shard_group_type();

  jl_op_sharding->op_sharding = new xla::OpSharding(std::move(op_sharding));
}

typedef PjRtFuture<> FutureType;
extern "C" void FreeFuture(FutureType *Future) { delete Future; }

extern "C" uint8_t FutureIsReady(FutureType *Future) {
  return Future->IsReady();
}

extern "C" void FutureAwait(FutureType *Future) { Future->Await(); }

// This is used by both the PjRt and IFRT clients
xla::CompileOptions GenerateCompileOptions(int64_t device_id, bool is_sharded,
                                           const int64_t *mesh_ids,
                                           int64_t num_mesh_ids,
                                           const char *xla_gpu_cuda_data_dir) {
  xla::CompileOptions options;
  options.executable_build_options.mutable_debug_options()
      ->set_xla_gpu_cuda_data_dir(xla_gpu_cuda_data_dir);

  if (is_sharded) {
    assert(device_id < 0);

    options.executable_build_options.set_num_replicas(1);
    options.executable_build_options.set_num_partitions(num_mesh_ids);

    options.executable_build_options.set_use_spmd_partitioning(true);
    options.executable_build_options.set_use_shardy_partitioner(true);

    // auto partitioning for GPUs is not available in open source version of XLA
    // options.executable_build_options.set_use_auto_spmd_partitioning(true);
    // std::vector<int64_t> mesh_shape_vec(mesh_shape, mesh_shape +
    // num_mesh_shape);
    // options.executable_build_options.set_auto_spmd_partitioning_mesh_shape(mesh_shape_vec);
    // std::vector<int64_t> mesh_ids_vec(mesh_ids, mesh_ids + num_mesh_ids);
    // options.executable_build_options.set_auto_spmd_partitioning_mesh_ids(mesh_ids_vec);

    xla::DeviceAssignment device_assignment(1, num_mesh_ids);
    for (int64_t i = 0; i < num_mesh_ids; ++i) {
      int64_t mesh_id = mesh_ids[i];
      assert(mesh_id >= 0);
      device_assignment(0, i) = mesh_id;
    }
    options.executable_build_options.set_device_assignment(device_assignment);

    options.executable_build_options
        .set_allow_spmd_sharding_propagation_to_parameters({false});
    options.executable_build_options
        .set_allow_spmd_sharding_propagation_to_output({false});
  } else {
    assert(device_id >= 0);

    options.executable_build_options.set_num_replicas(1);
    options.executable_build_options.set_num_partitions(1);
    options.executable_build_options.set_device_ordinal(device_id);

    xla::DeviceAssignment device_assignment(1, 1);
    device_assignment(0, 0) = device_id;
    options.executable_build_options.set_device_assignment(device_assignment);
  }

  return options;
}

extern "C" xla::PjRtLoadedExecutable *
ClientCompile(PjRtClient *client, MlirModule cmod, int64_t device_id,
              bool is_sharded, const int64_t *mesh_ids, int64_t num_mesh_ids,
              const char *xla_gpu_cuda_data_dir) {
  CompileOptions options = GenerateCompileOptions(
      device_id, is_sharded, mesh_ids, num_mesh_ids, xla_gpu_cuda_data_dir);

  mlir::ModuleOp cmod_op = cast<ModuleOp>(*unwrap(cmod));
  if (is_sharded) {
    // https://github.com/openxla/xla/blob/b3c641b05692f3712fb3c272e38665fdfa28bdf8/xla/python/py_client.cc#L460
    auto status = xla::ExportShardyForHloRoundTrip(cmod_op);
    if (!status.ok()) {
      ReactantThrowError(status.ToString().c_str());
    }
  }

  auto exec = MyValueOrThrow(client->Compile(cmod_op, options));
  return exec.release();
}

extern "C" void
PjRtLoadedExecutableGetOuputShardings(xla::PjRtLoadedExecutable *exec,
                                      JLOpSharding **jl_op_shardings,
                                      int32_t num_op_shardings) {
  std::optional<std::vector<OpSharding>> shardings = exec->GetOutputShardings();
  if (!shardings.has_value()) {
    ReactantThrowError(
        "No sharding found for the output of the loaded executable");
  }

  std::vector<xla::OpSharding> hlo_op_shardings = shardings.value();
  if (num_op_shardings != hlo_op_shardings.size()) {
    ReactantThrowError(("Expected " + std::to_string(num_op_shardings) +
                        " shardings, got " +
                        std::to_string(hlo_op_shardings.size()))
                           .c_str());
  }

  for (int32_t i = 0; i < num_op_shardings; i++) {
    OpShardingToJLOpSharding(hlo_op_shardings[i], jl_op_shardings[i]);
  }
}

extern "C" void
PjRtLoadedExecutableGetParameterShardings(xla::PjRtLoadedExecutable *exec,
                                          JLOpSharding **jl_op_shardings,
                                          int32_t num_op_shardings) {
  std::optional<std::vector<OpSharding>> shardings =
      exec->GetParameterShardings();
  if (!shardings.has_value()) {
    ReactantThrowError(
        "No sharding found for the output of the loaded executable");
  }

  std::vector<xla::OpSharding> hlo_op_shardings = shardings.value();
  if (num_op_shardings != hlo_op_shardings.size()) {
    ReactantThrowError(("Expected " + std::to_string(num_op_shardings) +
                        " shardings, got " +
                        std::to_string(hlo_op_shardings.size()))
                           .c_str());
  }

  for (int32_t i = 0; i < num_op_shardings; i++) {
    OpShardingToJLOpSharding(hlo_op_shardings[i], jl_op_shardings[i]);
  }
}

extern "C" void XLAExecuteSharded(xla::PjRtLoadedExecutable *exec, int num_args,
                                  PjRtBuffer **op_args, PjRtDevice *device,
                                  uint8_t *is_arg_donatable, int num_results,
                                  PjRtBuffer **op_results, uint8_t *futures,
                                  FutureType **future_results) {
  // Create a vector of PjRtBuffer* from the input array.
  std::vector<PjRtBuffer *> argument_handles(op_args, op_args + num_args);

  // Set up execution options.
  ExecuteOptions options;
  for (size_t i = 0; i < num_args; i++) {
    if (!is_arg_donatable[i]) {
      options.non_donatable_input_indices.insert(static_cast<int>(i));
    }
  }
  options.untuple_result = true;

  // Optional future to hold asynchronous execution results.
  std::optional<PjRtFuture<>> returned_future;

  auto results = MyValueOrThrow(exec->ExecuteSharded(argument_handles, device,
                                                     options, returned_future,
                                                     /*fill_future=*/true));

  // Validate the number of results.
  if (results.size() != num_results) {
    ReactantThrowError(
        ("Error: results.size()=" + std::to_string(results.size()) +
         " does not match num_results=" + std::to_string(num_results) + "\n")
            .c_str());
  }

  // Handle futures if they are returned.
  auto future_val = returned_future.has_value();
  *futures = future_val;
  if (future_val) {
    for (size_t i = 0; i < num_results; i++) {
      future_results[i] = new FutureType(*returned_future);
    }
  }

  // Release the results into the output array.
  for (size_t i = 0; i < num_results; i++) {
    op_results[i] = results[i].release();
  }
}

// This isn't exposed to julia, but leaving it here since it is very useful for
// debugging sharding (and generally for the execute workflow)
void PrintPjRtBuffer(PjRtBuffer *buffer) {
  if (buffer) {
    xla::Shape shape = MyValueOrThrow(buffer->HostShape());
    auto dims = shape.dimensions();
    auto nelems = std::accumulate(dims.begin(), dims.end(), 1,
                                  std::multiplies<int64_t>());
    std::vector<float> host_data(nelems);
    BufferToHost(buffer, host_data.data());

    for (int i = 0; i < nelems; ++i) {
      std::cout << host_data[i] << " ";
    }
    std::cout << std::endl;
  } else {
    std::cout << "    Buffer is nullptr" << std::endl;
  }
  return;
}

extern "C" void XLAExecute(xla::PjRtLoadedExecutable *exec, int op_args_len,
                           PjRtBuffer **op_args, int64_t num_devices,
                           uint8_t *is_arg_donatable, int num_results,
                           PjRtBuffer **op_results, uint8_t *futures,
                           FutureType **future_results) {
  // Ensure argument_handles is structured as num_devices x num_args
  std::vector<std::vector<PjRtBuffer *>> argument_handles(num_devices);
  int num_args = op_args_len / num_devices;

  // Distribute arguments across devices
  for (int device_idx = 0; device_idx < num_devices; ++device_idx) {
    argument_handles[device_idx].reserve(num_args);
    for (int arg_idx = 0; arg_idx < num_args; ++arg_idx) {
      argument_handles[device_idx].push_back(
          op_args[device_idx * num_args + arg_idx]);
    }
  }

  ExecuteOptions options;

  for (size_t i = 0; i < num_args; i++) {
    if (!is_arg_donatable[i])
      options.non_donatable_input_indices.insert((int)i);
  }
  options.untuple_result = true;

  std::optional<std::vector<FutureType>> returned_futures =
      std::vector<FutureType>();
  std::vector<std::vector<std::unique_ptr<PjRtBuffer>>> results =
      MyValueOrThrow(exec->Execute(
          static_cast<absl::Span<const std::vector<PjRtBuffer *>>>(
              argument_handles),
          options, returned_futures));

  if (results.size() != num_devices) {
    ReactantThrowError((" results.size()=" + std::to_string(results.size()) +
                        " num_devices=" + std::to_string(num_devices) + "\n")
                           .c_str());
  }

  for (int device_idx = 0; device_idx < num_devices; ++device_idx) {
    // Remove mesh_id lookup since we're using device_idx ordering
    if (results[device_idx].size() != num_results) {
      ReactantThrowError(
          (" results[" + std::to_string(device_idx) +
           "].size()=" + std::to_string(results[device_idx].size()) +
           " num_results=" + std::to_string(num_results) + "\n")
              .c_str());
    }
  }

  // Handle returned futures
  auto future_val = returned_futures.has_value();
  *futures = future_val;
  if (future_val) {
    if (returned_futures->size() != num_devices) {
      ReactantThrowError((" returned_futures->size()=" +
                          std::to_string(returned_futures->size()) +
                          " num_devices=" + std::to_string(num_devices) + "\n")
                             .c_str());
    }
  }

  // Copy results into the output buffers
  for (int device_idx = 0; device_idx < num_devices; ++device_idx) {
    for (int result_idx = 0; result_idx < num_results; ++result_idx) {
      int flat_index = device_idx * num_results + result_idx;
      op_results[flat_index] = results[device_idx][result_idx].release();
      if (future_val) {
        future_results[flat_index] =
            new FutureType((*returned_futures)[device_idx]);
      }
    }
  }
}

extern "C" int PjRtLoadedExecutableNumReplicas(PjRtLoadedExecutable *exec) {
  return exec->num_replicas();
}

extern "C" int PjRtLoadedExecutableNumPartitions(PjRtLoadedExecutable *exec) {
  return exec->num_partitions();
}

void prepareRegistry(mlir::DialectRegistry &registry);

extern "C" void RegisterDialects(MlirContext cctx) {
  mlir::MLIRContext &context = *unwrap(cctx);
  DialectRegistry registry;
  prepareRegistry(registry);
  context.appendDialectRegistry(registry);
  context.loadDialect<mlir::arith::ArithDialect>();
  context.loadDialect<mlir::enzyme::EnzymeDialect>();
  context.loadDialect<mlir::enzymexla::EnzymeXLADialect>();
  context.loadDialect<mlir::triton::TritonDialect>();
  context.loadDialect<mlir::tpu::TPUDialect>();
  context.loadDialect<mlir::tensor::TensorDialect>();
  context.loadDialect<mlir::func::FuncDialect>();
  context.loadDialect<mlir::mhlo::MhloDialect>();
  context.loadDialect<mlir::stablehlo::StablehloDialect>();
  context.loadDialect<mlir::chlo::ChloDialect>();
  context.loadDialect<mlir::sdy::SdyDialect>();
}

#include "mlir/Dialect/LLVMIR/Transforms/InlinerInterfaceImpl.h"
#include "mlir/Target/LLVMIR/Dialect/LLVMIR/LLVMIRToLLVMTranslation.h"
#include "mlir/Target/LLVMIR/Dialect/NVVM/LLVMIRToNVVMTranslation.h"
#include "xla/service/spmd/shardy/sdy_round_trip/pipelines.h"

extern "C" void InitializePasses(MlirDialectRegistry creg) {
  mlir::registerenzymePasses();
  enzyme::registerenzymexlaPasses();

  // Register the standard passes we want.
  mlir::registerCSEPass();
  mlir::registerConvertAffineToStandardPass();
  mlir::registerSCCPPass();
  mlir::registerInlinerPass();
  mlir::registerCanonicalizerPass();
  mlir::registerSymbolDCEPass();
  mlir::registerLoopInvariantCodeMotionPass();
  mlir::registerConvertSCFToOpenMPPass();
  mlir::affine::registerAffinePasses();
  mlir::registerReconcileUnrealizedCasts();

  /*
    registry.addExtension(+[](MLIRContext *ctx, LLVM::LLVMDialect *dialect) {
      LLVM::LLVMFunctionType::attachInterface<MemRefInsider>(*ctx);
      LLVM::LLVMArrayType::attachInterface<MemRefInsider>(*ctx);
      LLVM::LLVMPointerType::attachInterface<MemRefInsider>(*ctx);
      LLVM::LLVMStructType::attachInterface<MemRefInsider>(*ctx);
      MemRefType::attachInterface<PtrElementModel<MemRefType>>(*ctx);
      LLVM::LLVMStructType::attachInterface<
          PtrElementModel<LLVM::LLVMStructType>>(*ctx);
      LLVM::LLVMPointerType::attachInterface<
          PtrElementModel<LLVM::LLVMPointerType>>(*ctx);
      LLVM::LLVMArrayType::attachInterface<PtrElementModel<LLVM::LLVMArrayType>>(
          *ctx);
    });
    */

  // Transform dialect and extensions.
  mlir::transform::registerInterpreterPass();
  mlir::enzyme::registerGenerateApplyPatternsPass();
  mlir::enzyme::registerRemoveTransformPass();

  // xla + shardy specific passes
  xla::sdy::registerSdyRoundTripExportPipeline();
  xla::sdy::registerSdyRoundTripImportPipeline();
}

extern "C" void InitializeRegistry(MlirDialectRegistry creg) {
  mlir::DialectRegistry &registry = *unwrap(creg);
  prepareRegistry(registry);

  mlir::registerLLVMDialectImport(registry);
  mlir::registerNVVMDialectImport(registry);
  mlir::LLVM::registerInlinerInterface(registry);
}

/// Returns an unused symbol in `module` for `oldSymbolName` by trying numeric
/// suffix in `lastUsedID`.
static mlir::StringAttr renameSymbol(llvm::StringRef oldSymName,
                                     unsigned &lastUsedID,
                                     mlir::ModuleOp source,
                                     mlir::ModuleOp target) {
  using namespace llvm;
  using namespace mlir;
  SmallString<64> newSymName(oldSymName);
  newSymName.push_back('_');
  while (true) {
    auto possible = newSymName + Twine(++lastUsedID);
    if (!SymbolTable::lookupSymbolIn(source, possible.str()) &&
        !SymbolTable::lookupSymbolIn(target, possible.str())) {
      return StringAttr::get(target.getContext(), possible);
    }
  }
}

/// Checks if a symbol with the same name as `op` already exists in `source`.
/// If so, renames `op` and updates all its references in `target`.
static mlir::LogicalResult updateSymbolAndAllUses(mlir::SymbolOpInterface op,
                                                  mlir::ModuleOp source,
                                                  mlir::ModuleOp target,
                                                  unsigned &lastUsedID,
                                                  bool &shouldRemove) {
  using namespace llvm;
  using namespace mlir;

  auto opName = op.getName().str();

  if (!SymbolTable::lookupSymbolIn(target, opName)) {
    return success();
  }

  if (auto func = dyn_cast<FunctionOpInterface>(op.getOperation())) {
    if (func.isExternal()) {
      shouldRemove = true;
      return success();
    }
  }

  StringAttr newSymName = renameSymbol(opName, lastUsedID, source, target);

  if (failed(SymbolTable::replaceAllSymbolUses(op, newSymName, source)))
    return op.emitError("unable to update all symbol uses for ")
           << opName << " to " << newSymName;

  SymbolTable::setSymbolName(op, newSymName);
  return success();
}

extern "C" MlirOperation LinkInModule(MlirModule prevModC, MlirModule newModC,
                                      const char *entryfn) {
  auto prevMod = cast<ModuleOp>(*unwrap(prevModC));
  auto newMod = cast<ModuleOp>(*unwrap(newModC));

  Operation *entryFn = nullptr;

  unsigned lastUsedID = 0;

  for (auto &op : make_early_inc_range(*newMod.getBody())) {
    auto symbolOp = dyn_cast<SymbolOpInterface>(op);
    if (!symbolOp)
      continue;

    StringRef oldSymName = symbolOp.getName();

    if (oldSymName == entryfn) {
      entryFn = &op;
    }

    bool shouldRemove = false;
    if (failed(updateSymbolAndAllUses(symbolOp, newMod, prevMod, lastUsedID,
                                      shouldRemove))) {
      assert(0 && "failed to update all uses");
    }
    if (shouldRemove)
      op.erase();
    else
      SymbolTable::setSymbolVisibility(&op, SymbolTable::Visibility::Private);
  }
  prevMod.getBody()->getOperations().splice(
      prevMod.getBody()->getOperations().end(),
      newMod.getBody()->getOperations());
  return wrap(entryFn);
}

namespace reactant {

template <typename T> struct unwrap_type {
  typedef T type;
};
template <typename T> struct unwrap_type<std::shared_ptr<T>> {
  typedef T type;
};
template <typename T> struct unwrap_type<tsl::RCReference<T>> {
  typedef T type;
};

template <typename T> using unwrap_type_t = typename unwrap_type<T>::type;

template <typename T> struct HeldValue {
public:
  HeldValue(T &obj) : holded(obj) {}
  ~HeldValue() = default;

  unwrap_type_t<T> *ptr() const { return holded.get(); }

  T obj() const { return holded; }

  T value() const { return holded; }

  unwrap_type_t<T> *operator->() const { return ptr(); }

private:
  T holded;
};

template <typename T> HeldValue<T> *capture(T obj) {
  return new HeldValue<T>(obj);
}

} // namespace reactant

using reactant::HeldValue;
using HeldPjRtClient = HeldValue<std::shared_ptr<xla::PjRtClient>>;
using HeldPjRtBuffer = HeldValue<std::shared_ptr<xla::PjRtBuffer>>;
using HeldIfrtArray = HeldValue<tsl::RCReference<xla::ifrt::Array>>;

// deprecated
// extern "C" HeldPjRtClient * reactant_hold_pjrtclient(xla::PjRtClient *client) {
//   return reactant::capture(std::shared_ptr<PjRtClient>(client));
// }

extern "C" HeldPjRtClient * pjrt_make_cpu_client_shared(
  uint8_t asynchronous,
  int node_id,
  int num_nodes)
{
  PjRtClient* client = MakeCPUClient(asynchronous, node_id, num_nodes);
  return reactant::capture(std::shared_ptr<PjRtClient>(client));
}

extern "C" HeldPjRtClient* pjrt_make_gpu_client_shared(
  int node_id,
  int num_nodes,
  int* allowed_devices,
  int num_allowed_devices,
  double memory_fraction,
  bool preallocate,
  const char* platform_name,
  const char** error)
{
  PjRtClient* client = MakeGPUClient(
    node_id,
    num_nodes,
    allowed_devices,
    num_allowed_devices,
    memory_fraction,
    preallocate,
    platform_name,
    error
  );
  return reactant::capture(std::shared_ptr<PjRtClient>(client));
}

extern "C" HeldPjRtClient* pjrt_make_tpu_client_shared(
  const char* tpu_path,
  const char** error
) {
  PjRtClient* client = MakeTPUClient(tpu_path, error);
  return reactant::capture(std::shared_ptr<PjRtClient>(client));
}

extern "C" void pjrt_client_dtor(HeldPjRtClient *client) {
  delete client;
}

extern "C" int pjrt_client_num_devices(HeldPjRtClient* client) {
  return client->ptr()->device_count();
}

extern "C" int pjrt_client_num_addressable_devices(
  HeldPjRtClient* client
) {
  return client->ptr()->addressable_device_count();
}

extern "C" int pjrt_client_pid(HeldPjRtClient* client) {
  return client->ptr()->process_index();
}

extern "C" PjRtDevice* pjrt_client_get_device(
  HeldPjRtClient* client,
  int device_id
) {
  return ClientGetDevice(client->ptr(), device_id);
}

extern "C" PjRtDevice* pjrt_client_get_addressable_device(
  HeldPjRtClient* client,
  int device_id
) {
  return ClientGetAddressableDevice(client->ptr(), device_id);
}

extern "C" const char* pjrt_client_platform_name(
  HeldPjRtClient* client
) {
  return ClientGetPlatformName(client->ptr());
}

// deprecated
// extern "C" HeldValue<std::shared_ptr<xla::PjRtBuffer>> *
// reactant_hold_pjrtbuffer(xla::PjRtBuffer *buffer) {
//   return reactant::capture(std::shared_ptr<xla::PjRtBuffer>(buffer));
// }

extern "C" HeldPjRtBuffer*
pjrt_buffer_from_host(
  HeldPjRtClient* client,
  void* data,
  uint64_t ptype,
  size_t dim,
  int64_t* cshape,
  PjRtDevice* device
) {
  PjRtBuffer* buffer = ArrayFromHostBuffer(
    client->ptr(),
    data,
    ptype,
    dim,
    cshape,
    device
  );
  return reactant::capture(std::shared_ptr<PjRtBuffer>(buffer));
}

extern "C" void pjrt_buffer_dtor(HeldPjRtBuffer *buffer) {
  delete buffer;
}

<<<<<<< HEAD
extern "C" xla::ifrt::LoadedExecutable *
ifrt_ClientCompile(ifrt::PjRtClient *client, MlirModule cmod, int64_t device_id,
                   bool is_sharded, const int64_t *mesh_ids,
                   int64_t num_mesh_ids, const char *xla_gpu_cuda_data_dir) {
=======
extern "C" void* pjrt_buffer_unsafe_buffer_pointer(
    HeldPjRtBuffer* buffer)
{
  return UnsafeBufferPointer(buffer->ptr());
}

extern "C" bool pjrt_buffer_is_on_cpu(HeldPjRtBuffer* buffer) {
  return buffer->ptr()->IsOnCpu();
}

extern "C" HeldPjRtBuffer* pjrt_buffer_copy_to_device(
  HeldPjRtBuffer* buffer,
  PjRtDevice* dst_device)
{
  PjRtBuffer* ret = CopyBufferToDevice(buffer->ptr(), dst_device);
  return reactant::capture(std::shared_ptr<PjRtBuffer>(ret));
}

extern "C" void pjrt_buffer_to_host(HeldPjRtBuffer* buffer, void* data)
{
  BufferToHost(buffer->ptr(), data);
}

extern "C" void pjrt_buffer_print(HeldPjRtBuffer* buffer) {
  PrintPjRtBuffer(buffer->ptr());
}

extern "C" PjRtDevice* pjrt_buffer_get_device(HeldPjRtBuffer* buffer) {
  return buffer->ptr()->device();
}

extern "C" HeldPjRtClient* pjrt_buffer_get_client(
  HeldPjRtBuffer* buffer
) {
  return reactant::capture(
    std::shared_ptr<PjRtClient>(buffer->ptr()->client())
  );
}

extern "C" ifrt::Client* ifrt_pjrt_make_client(HeldPjRtClient *pjrt_client)
{
  xla::ifrt::PjRtClient::CreateOptions options = {pjrt_client->obj()};
  return MyValueOrThrow(xla::ifrt::PjRtClient::Create(options)).release();
}

extern "C" void ifrt_client_dtor(ifrt::Client *client) { delete client; }

// generic version, but IFRT-PjRt backend only supports SingleDeviceSharding
// and FullyReplicated. use `ifrt_pjrt_array_create` if using IFRT-PjRt.
extern "C" HeldIfrtArray* ifrt_client_make_array_from_host_buffer(
  ifrt::Client* client,
  void* data,
  int dtype_kind, // int
  int ndims,
  const int64_t* c_shape,
  HeldValue<std::shared_ptr<const ifrt::Sharding>>* sharding,
  int c_semantics
) {
  auto dtype = ifrt::DType(static_cast<ifrt::DType::Kind>(dtype_kind));
  auto shape = ifrt::Shape(absl::Span<const int64_t>(c_shape, ndims));
  return reactant::capture(MyValueOrThrow(client->MakeArrayFromHostBuffer(
    data,
    dtype,
    shape,
    std::nullopt, // byte_strides
    sharding->obj(),
    static_cast<ifrt::Client::HostBufferSemantics>(c_semantics),
    []{} // on_done_with_host_buffer
  )));
}

extern "C" HeldIfrtArray* ifrt_client_make_single_shard_array_from_host_buffer(
  ifrt::Client* client,
  void* data,
  int dtype_kind, // int
  int ndims,
  const int64_t* c_shape,
  int c_semantics,
  ifrt::Device* device,
  const char* mem_kind
) {
  auto memory_kind = ifrt::MemoryKind(std::string(mem_kind));
  auto sharding = reactant::capture(std::shared_ptr<const ifrt::Sharding>(
    ifrt::SingleDeviceSharding::Create(device, memory_kind).release()
  ));
  return ifrt_client_make_array_from_host_buffer(
    client,
    data,
    dtype_kind,
    ndims,
    c_shape,
    sharding,
    c_semantics
  );
}

// all arrays are assumed to have same DType
extern "C" HeldIfrtArray* ifrt_client_assemble_array_from_single_shards(
  ifrt::Client* client,
  int ndims,
  const int64_t* c_shape,
  HeldValue<std::shared_ptr<const ifrt::Sharding>>* sharding,
  int narrays,
  HeldIfrtArray** c_arrays,
  int c_semantics
) {
  auto shape = ifrt::Shape(absl::Span<const int64_t>(c_shape, ndims));
  std::vector<tsl::RCReference<ifrt::Array>> arrays;
  for (int i = 0; i < narrays; i++) {
    arrays.emplace_back(c_arrays[i]->obj());
  }
  auto semantics = static_cast<ifrt::ArrayCopySemantics>(c_semantics);
  return reactant::capture(MyValueOrThrow(
    client->AssembleArrayFromSingleDeviceArrays(
      shape,
      sharding->obj(),
      static_cast<absl::Span<tsl::RCReference<xla::ifrt::Array>>>(arrays),
      semantics
    )
  ));
}

extern "C" int ifrt_client_device_count(ifrt::Client* client) {
  return client->device_count();
}

extern "C" int ifrt_client_addressable_device_count(ifrt::Client* client) {
  return client->addressable_device_count();
}

extern "C" void ifrt_client_devices(
  ifrt::Client* client, ifrt::Device** out_devices
) {
  auto span = client->devices();
  for (int i = 0; i < span.size(); i++) {
    out_devices[i] = span[i];
  }
}

extern "C" void ifrt_client_addressable_devices(
  ifrt::Client* client, ifrt::Device** out_devices
) {
  auto span = client->addressable_devices();
  for (int i = 0; i < span.size(); i++) {
    out_devices[i] = span[i];
  }
}

extern "C" void ifrt_client_all_devices(
  ifrt::Client* client, ifrt::Device** out_devices
) {
  auto span = client->GetAllDevices();
  for (int i = 0; i < span.size(); i++) {
    out_devices[i] = span[i];
  }
}

extern "C" ifrt::Device* ifrt_client_lookup_device(
  ifrt::Client* client, int dev_id
) {
  return MyValueOrThrow(client->LookupDevice(static_cast<ifrt::DeviceId>(dev_id)));
}

extern "C" ifrt::Device* ifrt_client_lookup_addressable_device(
  ifrt::Client* client, int local_hw_id
) {
  return MyValueOrThrow(client->LookupAddressableDevice(local_hw_id));
}

// we should deprecate this because is IFRT-PjRt specific
// try use `ifrt_client_make_single_shard_array_from_host_buffer` instead
extern "C" HeldIfrtArray* ifrt_pjrt_array_create(
    ifrt::PjRtClient *client,
    HeldValue<std::shared_ptr<xla::PjRtBuffer>> *buffer
) {
  return reactant::capture(tsl::RCReference<ifrt::Array>(
      MyValueOrThrow(xla::ifrt::PjRtArray::Create(client, buffer->obj()))));
}

// TODO how do we compile for other backends?
extern "C" xla::ifrt::LoadedExecutable* ifrt_pjrt_compile(
  ifrt::PjRtClient *client, MlirModule cmod, int64_t device_id,
  bool is_sharded, const int64_t *mesh_ids,
  int64_t num_mesh_ids, const char *xla_gpu_cuda_data_dir
) {
>>>>>>> acaabc47
  CompileOptions options = GenerateCompileOptions(
      device_id, is_sharded, mesh_ids, num_mesh_ids, xla_gpu_cuda_data_dir);

  mlir::ModuleOp cmod_op = cast<ModuleOp>(*unwrap(cmod));
  if (is_sharded) {
    // https://github.com/openxla/xla/blob/b3c641b05692f3712fb3c272e38665fdfa28bdf8/xla/python/py_client.cc#L460
    auto status = xla::ExportShardyForHloRoundTrip(cmod_op);
    if (!status.ok()) {
      ReactantThrowError(status.ToString().c_str());
    }
  }

  // TODO can't create LoadedExecutable from mlir::ModuleOp on IFRT-proxy
  // backend
  auto exec = MyValueOrThrow(xla::ifrt::PjRtLoadedExecutable::Create(
      client, cmod_op, options,
      std::vector<tsl::RCReference<xla::ifrt::LoadedHostCallback>>()));
  return exec.release();
}

// we might me interested in the `Compiler::Compile` method variant that accepts `Topology`
extern "C" xla::ifrt::LoadedExecutable* ifrt_compile(
  ifrt::Client *client, MlirModule cmod, int64_t device_id,
  bool is_sharded, const int64_t *mesh_ids,
  int64_t num_mesh_ids, const char *xla_gpu_cuda_data_dir
) {
  // TODO we need a `xla::ifrt::CompileOptions` but this is `xla::CompileOptions`
  // auto options = std::make_unique<CompileOptions>(
  //   GenerateCompileOptions(
  //     device_id,
  //     is_sharded,
  //     mesh_ids,
  //     num_mesh_ids,
  //     xla_gpu_cuda_data_dir
  //   )
  // );
  auto options = std::make_unique<ifrt::CompileOptions>();

  mlir::ModuleOp cmod_op = cast<ModuleOp>(*unwrap(cmod));
  if (is_sharded) {
    // https://github.com/openxla/xla/blob/b3c641b05692f3712fb3c272e38665fdfa28bdf8/xla/python/py_client.cc#L460
    auto status = xla::ExportShardyForHloRoundTrip(cmod_op);
    if (!status.ok()) {
      ReactantThrowError(status.ToString().c_str());
    }
  }

  auto program = std::make_unique<xla::ifrt::Program>(xla::ifrt::IfrtIRProgram(cmod_op));
  auto compiler = client->GetDefaultCompiler();

  return MyValueOrThrow(compiler->Compile(std::move(program), std::move(options))).release();
}

extern "C" void
ifrt_pjrt_loaded_executable_dtor(xla::ifrt::PjRtLoadedExecutable *exec) {
  delete exec;
}

extern "C" void ifrt_array_dtor(HeldIfrtArray *array) { delete array; }

extern "C" void
ifrt_loaded_executable_execute(ifrt::LoadedExecutable *exec, int num_args,
             HeldValue<tsl::RCReference<ifrt::Array>> **op_args,
             uint8_t *is_arg_donatable, int num_results,
             HeldValue<tsl::RCReference<ifrt::Array>> **op_results,
             uint8_t *futures, FutureType **status)
{
  std::vector<tsl::RCReference<xla::ifrt::Array>> args;
  for (int i = 0; i < num_args; i++) {
    args.emplace_back(op_args[i]->obj());
  }

  ifrt::ExecuteOptions options;
  for (size_t i = 0; i < num_args; i++) {
    if (!is_arg_donatable[i]) {
      options.non_donatable_input_indices.insert(static_cast<int>(i));
    }
  }
  options.fill_status = true;

  auto result = MyValueOrThrow(exec->Execute(
      static_cast<absl::Span<tsl::RCReference<xla::ifrt::Array>>>(args),
      options, /* devices */ std::nullopt));

  if (result.outputs.size() != num_results) {
    llvm::errs() << "Error: results.size()=" << result.outputs.size()
                 << " does not match num_results=" << num_results << "\n";
    std::abort(); // Terminate if the number of results is incorrect.
  }

  // there is only 1 status and is valid because we set `options.fill_status =
  // true`
  *futures = true;
  *status = new FutureType(result.status);

  for (int i = 0; i < num_results; i++) {
    op_results[i] = reactant::capture(result.outputs[i]);
  }
}

// in principle, use ArrayCopySemantics::kAlwaysCopy (=0)
extern "C" FutureType *
ifrt_CopyArrayToHostBuffer(HeldIfrtArray *array,
                           void *data, ifrt::ArrayCopySemantics semantics) {
  return new FutureType(
      (*array)->CopyToHostBuffer(data, std::nullopt, semantics));
}

extern "C" void
PjRtLoadedExecutableGetHloModules(xla::PjRtLoadedExecutable *exec,
                                  void **hlo_modules, int32_t *nmodules) {
  auto hlo_modules_vec = MyValueOrThrow(exec->GetHloModules());
  *nmodules = hlo_modules_vec.size();
  for (int i = 0; i < *nmodules; i++) {
    hlo_modules[i] = reactant::capture(hlo_modules_vec[i]);
  }
}

extern "C" const char *
HloModuleToString(HeldValue<std::shared_ptr<xla::HloModule>> *hlo_module) {
  return cstr_from_string(hlo_module->obj()->ToString());
}

extern "C" void
FreeHloModule(HeldValue<std::shared_ptr<xla::HloModule>> *hlo_module) {
  delete hlo_module;
}

#pragma region IfRtClient

// right now only making it available for TPU
// in the future, we would like this for CPU and GPU PjRt backends too
extern "C" ifrt::proxy::GrpcServer *
ifrt_proxy_grpc_server_create_from_ifrt_client_factory_tpu(
    const char *c_address, const char *tpu_path, const char **error) {
  std::string address = c_address;

  // taken from `MakeTPUClient`
  std::string tpu_library_path;
  if (auto path = llvm::sys::Process::GetEnv(kEnvTpuLibraryPath)) {
    tpu_library_path = *path;
  } else if (tpu_path) {
    tpu_library_path = std::string(tpu_path);
  } else {
    *error = "Could not find TPU path";
    return nullptr;
  }

  const PJRT_Api *pluginLoad =
      LoadPjrtPlugin("tpu", tpu_library_path.c_str(), error);
  if (pluginLoad == nullptr)
    return nullptr;
  auto tpu_status = InitializePjrtPlugin("tpu", error);
  if (tpu_status)
    return nullptr;

  return MyValueOrThrow(
             xla::ifrt::proxy::GrpcServer::CreateFromIfrtClientFactory(
                 address,
                 []() -> absl::StatusOr<std::shared_ptr<xla::ifrt::Client>> {
                   auto pjrt_client =
                       std::shared_ptr<xla::PjRtClient>(GetCApiClient("TPU"));
                   return std::shared_ptr<xla::ifrt::Client>(
                       xla::ifrt::PjRtClient::Create(pjrt_client).release());
                 }))
      .release();
}

extern "C" void ifrt_proxy_grpc_server_dtor(ifrt::proxy::GrpcServer *server) {
  delete server;
}

extern "C" const char *
ifrt_proxy_grpc_server_address(ifrt::proxy::GrpcServer *server) {
  return cstr_from_string(server->address());
}

extern "C" const char *
ifrt_proxy_grpc_server_wait(ifrt::proxy::GrpcServer *server) {
  server->Wait();
}

// `c_proxy_server_address` must be of the form
// `<backend-transport>:<backend-address>`; e.g. "grpc:localhost"
// NOTE not sure if we must pass the port, but probably yes
// by default, set `connection_timeout_in_minutes` to 2
extern "C" ifrt::Client *
ifrt_proxy_create_client(const char *c_proxy_server_address,
                         int connection_timeout_in_minutes) {
  std::string proxy_server_address = c_proxy_server_address;
  ifrt::proxy::ClientConnectionOptions options = {
      absl::Minutes(connection_timeout_in_minutes),
      nullptr, // callback `on_disconnect`
      nullptr, // callback `on_connection_update`
  };
  return MyValueOrThrow(
             ifrt::proxy::CreateClient(c_proxy_server_address, options))
      .release();
}

extern "C" ifrt::Client *
ifrt_pjrt_MakeClient(HeldValue<std::shared_ptr<PjRtClient>> *pjrt_client) {
  ifrt::PjRtClient::CreateOptions options = {pjrt_client->obj()};
  return MyValueOrThrow(ifrt::PjRtClient::Create(options)).release();
}

extern "C" ifrt::Client *MakeCPUIfrtClient(uint8_t asynchronous, int node_id,
                                           int num_nodes) {
  return ifrt_pjrt_MakeClient(reactant_hold_pjrtclient(
      MakeCPUClient(asynchronous, node_id, num_nodes)));
}

extern "C" ifrt::Client *
MakeGPUIfrtClient(int node_id, int num_nodes, int *allowed_devices,
                  int num_allowed_devices, double memory_fraction,
                  bool preallocate, const char *platform_name,
                  const char **error) {
  return ifrt_pjrt_MakeClient(reactant_hold_pjrtclient(
      MakeGPUClient(node_id, num_nodes, allowed_devices, num_allowed_devices,
                    memory_fraction, preallocate, platform_name, error)));
}

extern "C" ifrt::Client *MakeTPUIfrtClient(const char *tpu_path,
                                           const char **error) {
  return ifrt_pjrt_MakeClient(
      reactant_hold_pjrtclient(MakeTPUClient(tpu_path, error)));
}

extern "C" void ifrt_FreeClient(ifrt::Client *client) { delete client; }

extern "C" int ifrt_ClientNumDevices(ifrt::Client *client) {
  return client->device_count();
}

extern "C" int ifrt_ClientNumAddressableDevices(ifrt::Client *client) {
  return client->addressable_device_count();
}

extern "C" int ifrt_ClientProcessIndex(ifrt::Client *client) {
  return client->process_index();
}

extern "C" const char *ifrt_ClientGetPlatformName(ifrt::Client *client) {
  return cstr_from_string(client->platform_name());
}

extern "C" ifrt::Device *ifrt_ClientGetDevice(ifrt::Client *client, int idx) {
  return MyValueOrThrow(client->LookupDevice(ifrt::DeviceId(idx)));
}

extern "C" ifrt::Device *ifrt_ClientGetAddressableDevice(ifrt::Client *client,
                                                         int idx) {
  return MyValueOrThrow(client->LookupAddressableDevice(idx));
}

#pragma endregion

#pragma region IfRtDevice

extern "C" int64_t ifrt_DeviceGetGlobalDeviceId(ifrt::Device *device) {
  return device->Id().value();
}

extern "C" const char *ifrt_DeviceGetKind(ifrt::Device *device) {
  return cstr_from_string(device->Kind());
}

extern "C" ifrt::Client *ifrt_DeviceToClient(ifrt::Device *device) {
  return device->client();
}

extern "C" HeldValue<tsl::RCReference<ifrt::DeviceList>> *
ifrt_CreateBasicDeviceListFromDevices(ifrt::Device **device_list,
                                      int32_t num_devices) {
  absl::Span<ifrt::Device *const> devices(device_list, num_devices);
  return reactant::capture(ifrt::BasicDeviceList::Create(devices));
}

extern "C" const char *ifrt_BasicDeviceListToString(
    HeldValue<tsl::RCReference<ifrt::DeviceList>> *device_list) {
  return cstr_from_string(device_list->obj()->DebugString());
}

extern "C" int ifrt_BasicDeviceListSize(
    HeldValue<tsl::RCReference<ifrt::DeviceList>> *device_list) {
  return device_list->obj()->size();
}

extern "C" ifrt::Device *const ifrt_BasicDeviceListGetDevice(
    HeldValue<tsl::RCReference<ifrt::DeviceList>> *device_list, int32_t index) {
  return device_list->obj()->devices()[index];
}

extern "C" ifrt::Memory *ifrt_DeviceGetDefaultMemory(ifrt::Device *device) {
  return MyValueOrThrow(device->DefaultMemory());
}

extern "C" ifrt::Memory **ifrt_DeviceGetMemories(ifrt::Device *device,
                                                 int32_t *size) {
  auto memory_list = device->Memories();
  *size = memory_list.size();
  return const_cast<ifrt::Memory **>(memory_list.data());
}

extern "C" ifrt::MemoryKind *ifrt_MemoryGetMemoryKind(ifrt::Memory *memory) {
  ifrt::MemoryKind *memory_kind = new ifrt::MemoryKind(memory->Kind());
  return memory_kind;
}

extern "C" const char *ifrt_MemoryToString(ifrt::Memory *memory) {
  return cstr_from_string(memory->ToString());
}

extern "C" const char *ifrt_MemoryKindToString(ifrt::MemoryKind *memory_kind) {
  auto memkind = memory_kind->memory_kind();
  if (!memkind.has_value())
    return "";
  return cstr_from_string(memkind.value());
}

extern "C" bool ifrt_MemoryKindsAreEqual(ifrt::MemoryKind *a,
                                         ifrt::MemoryKind *b) {
  return *a == *b;
}

#pragma endregion

#pragma region HloSharding

extern "C" void free_op_sharding(xla::OpSharding *op_sharding) {
  delete op_sharding;
}

extern "C" void free_hlo_sharding(xla::HloSharding *hlo_sharding) {
  delete hlo_sharding;
}

extern "C" void free_ifrt_hlo_sharding(ifrt::HloSharding *hlo_sharding) {
  delete hlo_sharding;
}

extern "C" xla::HloSharding *
hlo_sharding_from_op_sharding(xla::OpSharding *op_sharding) {
  xla::HloSharding *hlo_sharding = new xla::HloSharding(
      MyValueOrThrow(xla::HloSharding::FromProto(*op_sharding)));
  return hlo_sharding;
}

extern "C" xla::OpSharding *
hlo_sharding_to_op_sharding(xla::HloSharding *hlo_sharding) {
  xla::OpSharding *op_sharding = new xla::OpSharding(hlo_sharding->ToProto());
  return op_sharding;
}

extern "C" const char *
hlo_sharding_to_string(const xla::HloSharding *hlo_sharding) {
  return cstr_from_string(hlo_sharding->ToString(true));
}

extern "C" ifrt::HloSharding *ifrt_hlo_sharding_from_xla_hlo_sharding(
    HeldValue<tsl::RCReference<ifrt::DeviceList>> *device_list,
    ifrt::MemoryKind *memory_kind, xla::HloSharding *xla_hlo_sharding) {
  return ifrt::HloSharding::Create(device_list->obj(), *memory_kind,
                                   *xla_hlo_sharding)
      .release();
}

extern "C" xla::HloSharding *
ifrt_hlo_sharding_to_xla_hlo_sharding(ifrt::HloSharding *hlo_sharding) {
  xla::HloSharding *xla_hlo_sharding =
      new xla::HloSharding(hlo_sharding->xla_hlo_sharding());
  return xla_hlo_sharding;
}

extern "C" const char *
ifrt_hlo_sharding_to_string(ifrt::HloSharding *hlo_sharding) {
  return cstr_from_string(hlo_sharding->DebugString());
}

#pragma endregion<|MERGE_RESOLUTION|>--- conflicted
+++ resolved
@@ -1348,12 +1348,6 @@
   delete buffer;
 }
 
-<<<<<<< HEAD
-extern "C" xla::ifrt::LoadedExecutable *
-ifrt_ClientCompile(ifrt::PjRtClient *client, MlirModule cmod, int64_t device_id,
-                   bool is_sharded, const int64_t *mesh_ids,
-                   int64_t num_mesh_ids, const char *xla_gpu_cuda_data_dir) {
-=======
 extern "C" void* pjrt_buffer_unsafe_buffer_pointer(
     HeldPjRtBuffer* buffer)
 {
@@ -1539,7 +1533,6 @@
   bool is_sharded, const int64_t *mesh_ids,
   int64_t num_mesh_ids, const char *xla_gpu_cuda_data_dir
 ) {
->>>>>>> acaabc47
   CompileOptions options = GenerateCompileOptions(
       device_id, is_sharded, mesh_ids, num_mesh_ids, xla_gpu_cuda_data_dir);
 
