#include "mlir-c/IR.h"
#include "mlir-c/Support.h"

#include "mlir/CAPI/IR.h"
#include "mlir/CAPI/Wrap.h"
#include "mlir/Pass/PassManager.h"

#include "Enzyme/MLIR/Dialect/Dialect.h"
#include "Enzyme/MLIR/Dialect/Ops.h"
#include "Enzyme/MLIR/Implementations/CoreDialectsAutoDiffImplementations.h"
#include "Enzyme/MLIR/Passes/Passes.h"

#include "mlir/CAPI/Support.h"
#include "mlir/Conversion/Passes.h"
#include "mlir/Dialect/Affine/IR/AffineOps.h"
#include "mlir/Dialect/Arith/IR/Arith.h"
#include "mlir/Dialect/Async/IR/Async.h"
#include "mlir/Dialect/Complex/IR/Complex.h"
#include "mlir/Dialect/ControlFlow/IR/ControlFlow.h"
#include "mlir/Dialect/DLTI/DLTI.h"
#include "mlir/Dialect/Func/Extensions/InlinerExtension.h"
#include "mlir/Dialect/Func/IR/FuncOps.h"
#include "mlir/Dialect/GPU/IR/GPUDialect.h"
#include "mlir/Dialect/LLVMIR/LLVMDialect.h"
#include "mlir/Dialect/LLVMIR/NVVMDialect.h"
#include "mlir/Dialect/Linalg/IR/Linalg.h"
#include "mlir/Dialect/Linalg/TransformOps/DialectExtension.h"
#include "mlir/Dialect/Math/IR/Math.h"
#include "mlir/Dialect/MemRef/IR/MemRef.h"
#include "mlir/Dialect/OpenMP/OpenMPDialect.h"
#include "mlir/Dialect/SCF/IR/SCF.h"
#include "mlir/Dialect/Transform/Transforms/Passes.h"
#include "mlir/InitAllPasses.h"
#include "mlir/Pass/PassRegistry.h"
#include "mlir/Transforms/Passes.h"
#include "src/enzyme_ad/jax/Dialect/Dialect.h"
#include "src/enzyme_ad/jax/Implementations/XLADerivatives.h"
#include "src/enzyme_ad/jax/Passes/Passes.h"
#include "llvm/Support/TargetSelect.h"

#include "mlir/Dialect/LLVMIR/Transforms/InlinerInterfaceImpl.h"
#include "stablehlo/dialect/ChloOps.h"
#include "stablehlo/dialect/StablehloOps.h"

#include "absl/log/globals.h"
#include "absl/log/initialize.h"

#include "xla/mlir/utils/type_util.h"
#include "xla/mlir_hlo/mhlo/IR/hlo_ops.h"
#include "xla/pjrt/cpu/cpu_client.h"
#include "xla/pjrt/gpu/se_gpu_pjrt_client.h"
#include "xla/pjrt/pjrt_api.h"
#include "xla/pjrt/pjrt_c_api_client.h"
#include "xla/pjrt/pjrt_executable.h"
#include "xla/pjrt/status_casters.h"

#include "tsl/platform/init_main.h"
#include "tsl/profiler/lib/profiler_session.h"
#include "tsl/profiler/lib/traceme.h"
#include "xla/python/profiler_utils.h"
#include "xla/tsl/profiler/rpc/client/capture_profile.h"
#include "xla/tsl/profiler/rpc/profiler_server.h"

#include "xla/python/ifrt/hlo/hlo_program.h"
#include "llvm/ExecutionEngine/ExecutionEngine.h"
#include "llvm/MC/TargetRegistry.h"
#include "llvm/Support/Process.h"
#include "llvm/TargetParser/Host.h"

#include "llvm-c/TargetMachine.h"

// shardy
#include "shardy/dialect/sdy/ir/dialect.h"
#include "shardy/integrations/c/attributes.h"
#include "xla/pjrt/mlir_to_hlo.h"

// IFRT
#include "xla/python/ifrt/array.h"
#include "xla/python/ifrt/client.h"
#include "xla/python/ifrt/compiler.h"
#include "xla/python/ifrt/device.h"
#include "xla/python/ifrt/device_list.h"
#include "xla/python/ifrt/dtype.h"
#include "xla/python/ifrt/executable.h"
#include "xla/python/ifrt/hlo/hlo_program.h"
#include "xla/python/ifrt/host_callback.h"
#include "xla/python/ifrt/index.h"
#include "xla/python/ifrt/index_domain.h"
#include "xla/python/ifrt/memory.h"
#include "xla/python/ifrt/shape.h"
#include "xla/python/ifrt/sharding.h"
#include "xla/python/ifrt/topology.h"
#include "xla/python/ifrt/tuple.h"
#include "xla/python/ifrt/value.h"

// IFRT - PJRT
#include "xla/python/pjrt_ifrt/pjrt_array.h"
#include "xla/python/pjrt_ifrt/pjrt_client.h"
#include "xla/python/pjrt_ifrt/pjrt_compiler.h"
#include "xla/python/pjrt_ifrt/pjrt_device.h"
#include "xla/python/pjrt_ifrt/pjrt_dtype.h"
#include "xla/python/pjrt_ifrt/pjrt_executable.h"
#include "xla/python/pjrt_ifrt/pjrt_host_callback.h"
#include "xla/python/pjrt_ifrt/pjrt_memory.h"
#include "xla/python/pjrt_ifrt/pjrt_topology.h"
#include "xla/python/pjrt_ifrt/pjrt_tuple.h"
#include "xla/python/pjrt_ifrt/xla_sharding.h"

// IFRT - Proxy (RPC)
#include "xla/python/ifrt_proxy/client/registry.h"
#include "xla/python/ifrt_proxy/server/grpc_server.h"

#include "jaxlib/mosaic/dialect/tpu/tpu_dialect.h"
#include "triton/Dialect/Triton/IR/Dialect.h"

#include "llvm/Support/ExtensibleRTTI.h"

using namespace mlir;
using namespace llvm;
using namespace xla;

namespace mlir {
namespace enzyme {
void registerRemoveTransformPass();
void registerGenerateApplyPatternsPass();
} // namespace enzyme
} // namespace mlir

extern "C" void (*ReactantThrowError)(const char *) = nullptr;

// Utilities for `StatusOr`.
template <typename T> T MyValueOrThrow(absl::StatusOr<T> v) {
  if (ReactantThrowError) {
    if (!v.ok()) {
      ReactantThrowError(v.status().ToString().c_str());
      throw xla::XlaRuntimeError(v.status().ToString().c_str());
    }
    return std::move(v).value();
  } else {
    return xla::ValueOrThrow(std::move(v));
  }
}

extern "C" void ReactantHandleCuResult(uint32_t curesult) {
  if (curesult != 0) {
    std::string err = "Bad Cuda Result = " + std::to_string(curesult);
    if (ReactantThrowError) {
      ReactantThrowError(err.c_str());
    }
  }
}

// MLIR C-API extras
#pragma region MLIR Extra
extern "C" MlirAttribute mlirComplexAttrDoubleGet(MlirContext ctx,
                                                  MlirType type, double real,
                                                  double imag) {
  return wrap(
      complex::NumberAttr::get(cast<ComplexType>(unwrap(type)), real, imag));
}

extern "C" MlirAttribute mlirComplexAttrDoubleGetChecked(MlirLocation loc,
                                                         MlirType type,
                                                         double real,
                                                         double imag) {
  return wrap(complex::NumberAttr::getChecked(
      unwrap(loc), cast<ComplexType>(unwrap(type)), real, imag));
}

// TODO mlirComplexAttrGetnValue
// TODO extern "C" MlirTypeID mlirComplexAttrGetTypeID(void) { return
// wrap(complex::NumberAttr::getTypeID()); }

extern "C" void ReactantFuncSetResultAttr(MlirOperation op, intptr_t pos,
                                          MlirStringRef name,
                                          MlirAttribute attr) {
  llvm::cast<mlir::FunctionOpInterface>(unwrap(op))
      .setResultAttr(pos, unwrap(name), unwrap(attr));
}

extern "C" void ReactantFuncSetArgAttr(MlirOperation op, intptr_t pos,
                                       MlirStringRef name, MlirAttribute attr) {
  llvm::cast<mlir::FunctionOpInterface>(unwrap(op))
      .setArgAttr(pos, unwrap(name), unwrap(attr));
}

#pragma endregion

// auxiliar functions
#pragma region utils
template <typename T> const char *cstr_from_string(T text) {
  char *cstr = (char *)malloc(text.size() + 1);
  memcpy(cstr, text.data(), text.size());
  cstr[text.size()] = '\0';
  return cstr;
}

template <typename T>
T *unwrap_absl_statusor(absl::StatusOr<T> status, char **error_msg) {
  *error_msg = nullptr;
  if (!status.ok()) {
    auto str = status.message();
    char *err = (char *)malloc(str.size() + 1);
    memcpy(err, str.data(), str.size() + 1);
    *error_msg = err;
    return nullptr;
  }
  return status.value();
}
#pragma endregion

// int google::protobuf::io::CodedInputStream::default_recursion_limit_ = 100;
// int xla::_LayoutProto_default_instance_;

extern "C" void InitializeLogs() {
  const char *binary = "julia";
  int argc = 1;
  char *argv[] = {(char *)binary};
  char **argv2 = &argv[0];
  tsl::port::InitMain(binary, &argc, &argv2);
  LLVMInitializeX86Target();
  LLVMInitializeX86TargetInfo();
  LLVMInitializeX86TargetMC();
  LLVMInitializeX86AsmPrinter();
  LLVMInitializeX86AsmParser();

  LLVMInitializeAArch64Target();
  LLVMInitializeAArch64TargetInfo();
  LLVMInitializeAArch64TargetMC();
  LLVMInitializeAArch64AsmPrinter();
  LLVMInitializeAArch64AsmParser();
}

extern "C" void SetLogLevel(int level) {
  SetStderrThreshold((absl::LogSeverity)level);
  // absl::SetGlobalVLogLevel(level);
}

extern "C" void SetModuleLogLevel(const char *module_pattern, int level) {
  // absl::SetVLOGLevel(module_pattern, level);
}

extern "C" char *GetDefaultTargetTriple(void) {
  return LLVMGetDefaultTargetTriple();
}

extern "C" MLIR_CAPI_EXPORTED MlirAttribute
enzymeActivityAttrGet(MlirContext ctx, int32_t val) {
  return wrap(mlir::enzyme::ActivityAttr::get(unwrap(ctx),
                                              (mlir::enzyme::Activity)val));
}

// Create profiler session and start profiling
extern "C" tsl::ProfilerSession *
CreateProfilerSession(uint32_t device_tracer_level,
                      uint32_t host_tracer_level) {
  tensorflow::ProfileOptions options = tsl::ProfilerSession::DefaultOptions();
  options.set_device_tracer_level(device_tracer_level);
  options.set_host_tracer_level(host_tracer_level);
  auto sess = tsl::ProfilerSession::Create(options);
  return sess.release();
}

extern "C" void ProfilerSessionCollectData(tsl::ProfilerSession *session,
                                           const char *path) {
  tensorflow::profiler::XSpace xspace;
  auto status = session->CollectData(&xspace);
  if (!status.ok())
    ReactantThrowError("cannot collect data for profiler");
  tsl::profiler::ExportToTensorBoard(xspace, path,
                                     /*also_export_trace_json*/ true);
}

extern "C" void ProfilerSessionDelete(tsl::ProfilerSession *session) {
  delete session;
}

extern "C" int64_t ProfilerActivityStart(const char *name, int level) {
  return tsl::profiler::TraceMe::ActivityStart(name, level);
}

extern "C" void ProfilerActivityEnd(int64_t id) {
  tsl::profiler::TraceMe::ActivityEnd(id);
}

extern "C" tsl::profiler::ProfilerServer *ProfilerServerStart(int32_t port) {
  auto server = new tsl::profiler::ProfilerServer();
  server->StartProfilerServer(port);
  return server;
}

extern "C" void ProfilerServerStop(tsl::profiler::ProfilerServer *server) {
  delete server;
}

extern "C" PjRtClient *MakeCPUClient(uint8_t asynchronous, int node_id,
                                     int num_nodes) {
  CpuClientOptions options;
  // options.kv_store = "etcd";
  options.process_id = node_id;
  // options.num_nodes = num_nodes;
  // options.collectives = num_nodes;
  options.asynchronous = asynchronous != 0;
  auto client = MyValueOrThrow(GetTfrtCpuClient(options));
  return client.release();
}

// xla/python/xla.cc 390
extern "C" PjRtClient *
MakeGPUClient(int node_id, int num_nodes, int *allowed_devices,
              int num_allowed_devices, double memory_fraction, bool preallocate,
              const char *platform_name, const char **error) {
  GpuClientOptions options;
  // options.kv_store = "etcd";
  // options.allocator_config =
  options.allocator_config.preallocate = preallocate;
  options.allocator_config.memory_fraction = memory_fraction;
  options.node_id = node_id;
  options.num_nodes = num_nodes;
  options.allowed_devices =
      allowed_devices ? std::set<int>(allowed_devices,
                                      allowed_devices + num_allowed_devices)
                      : std::optional<std::set<int>>();
  options.platform_name =
      platform_name ? std::string(platform_name) : std::optional<std::string>();
  // options.collectives = num_nodes;
  auto clientErr = GetStreamExecutorGpuClient(options);

  if (!clientErr.ok()) {
    auto str = clientErr.status().message();
    char *err = (char *)malloc(str.size() + 1);
    memcpy(err, str.data(), str.size() + 1);
    *error = err;
    return nullptr;
  } else {
    auto client = std::move(clientErr).value();
    return client.release();
  }
}

const char *const kEnvTpuLibraryPath = "TPU_LIBRARY_PATH";

extern "C" const PJRT_Api *LoadPjrtPlugin(const char *device_type,
                                          const char *library_path,
                                          const char **error) {
  absl::StatusOr<const PJRT_Api *> pluginLoad =
      pjrt::LoadPjrtPlugin(std::string(device_type), std::string(library_path));
  if (!pluginLoad.ok()) {
    auto str = pluginLoad.status().message();
    char *err = (char *)malloc(str.size() + 1);
    memcpy(err, str.data(), str.size() + 1);
    *error = err;
    return nullptr;
  }
  return pluginLoad.value();
}

extern "C" int InitializePjrtPlugin(const char *device_type,
                                    const char **error) {
  absl::Status tpu_status = pjrt::InitializePjrtPlugin(device_type);
  if (!tpu_status.ok()) {
    auto str = tpu_status.message();
    char *err = (char *)malloc(str.size() + 1);
    memcpy(err, str.data(), str.size() + 1);
    *error = err;
    return 1;
  }
  return 0;
}

extern "C" PjRtClient *GetCApiClient(const char *device_type) {
  return xla::GetCApiClient(device_type).value().release();
}

extern "C" PjRtClient *MakeTPUClient(const char *tpu_path, const char **error) {
  // Prefer $TPU_LIBRARY_PATH if set
  std::string tpu_library_path;
  if (auto path = llvm::sys::Process::GetEnv(kEnvTpuLibraryPath)) {
    tpu_library_path = *path;
  } else if (tpu_path) {
    tpu_library_path = std::string(tpu_path);
  } else {
    *error = "Could not find TPU path";
    return nullptr;
  }

  const PJRT_Api *pluginLoad =
      LoadPjrtPlugin("tpu", tpu_library_path.c_str(), error);
  if (pluginLoad == nullptr)
    return nullptr;
  auto tpu_status = InitializePjrtPlugin("tpu", error);
  if (tpu_status)
    return nullptr;

  RegisterProfiler(pluginLoad);
  return GetCApiClient("TPU");
}

extern "C" int ClientNumDevices(PjRtClient *client) {
  return client->device_count();
}

extern "C" int ClientNumAddressableDevices(PjRtClient *client) {
  return client->addressable_device_count();
}

extern "C" int ClientProcessIndex(PjRtClient *client) {
  return client->process_index();
}

extern "C" PjRtDevice *ClientGetDevice(PjRtClient *client, int device_id) {
  return MyValueOrThrow(client->LookupDevice(PjRtGlobalDeviceId(device_id)));
}

extern "C" PjRtDevice *ClientGetAddressableDevice(PjRtClient *client,
                                                  int device_id) {
  return MyValueOrThrow(
      client->LookupAddressableDevice(PjRtLocalDeviceId(device_id)));
}

extern "C" const char *ClientGetPlatformName(PjRtClient *client) {
  return cstr_from_string(client->platform_name());
}

extern "C" const char *DeviceGetKind(PjRtDevice *device) {
  return cstr_from_string(device->device_kind());
}

// To keep in sync with JLAllocatorStats in src/XLA.jl
struct JLAllocatorStats {
  int64_t num_allocs;
  int64_t bytes_in_use;
  int64_t peak_bytes_in_use;
  int64_t largest_alloc_size;
  int64_t bytes_limit;
  int64_t bytes_reserved;
  int64_t peak_bytes_reserved;
  int64_t bytes_reservable_limit;
  int64_t largest_free_block_bytes;
  int64_t pool_bytes;
  int64_t peak_pool_bytes;
};

extern "C" void PjRtDeviceGetAllocatorStats(PjRtDevice *device,
                                            JLAllocatorStats *jlstats) {
  auto stats = MyValueOrThrow(device->GetAllocatorStats());
  int64_t optnull = std::numeric_limits<int64_t>::min();

  jlstats->num_allocs = stats.num_allocs;
  jlstats->bytes_in_use = stats.bytes_in_use;
  jlstats->peak_bytes_in_use = stats.peak_bytes_in_use;
  jlstats->largest_alloc_size = stats.largest_alloc_size;
  jlstats->bytes_limit = stats.bytes_limit.value_or(optnull);
  jlstats->bytes_reserved = stats.bytes_reserved;
  jlstats->peak_bytes_reserved = stats.peak_bytes_reserved;
  jlstats->bytes_reservable_limit =
      stats.bytes_reservable_limit.value_or(optnull);
  jlstats->largest_free_block_bytes = stats.largest_free_block_bytes;
  jlstats->pool_bytes = stats.pool_bytes.value_or(optnull);
  jlstats->peak_pool_bytes = stats.peak_pool_bytes.value_or(optnull);
}

extern "C" void ExecutableFree(xla::PjRtLoadedExecutable *exec) { delete exec; }

extern "C" PjRtDevice *BufferToDevice(PjRtBuffer *Buffer) {
  return Buffer->device();
}

extern "C" PjRtClient *BufferToClient(PjRtBuffer *Buffer) {
  return Buffer->client();
}

extern "C" const int64_t *BufferShape(PjRtBuffer *Buffer) {
  return Buffer->dimensions().data();
}

extern "C" int64_t BufferNDimensions(PjRtBuffer *Buffer) {
  return Buffer->dimensions().length();
}

extern "C" xla::PrimitiveType BufferPrimitiveType(PjRtBuffer *Buffer) {
  return Buffer->element_type();
}

extern "C" void PjRtBufferFree(PjRtBuffer *Buffer) { delete Buffer; }

extern "C" PjRtClient *DeviceToClient(PjRtDevice *Device) {
  return Device->client();
}

extern "C" PjRtClient *
PjRtLoadedExecutableGetClient(PjRtLoadedExecutable *exec) {
  return exec->client();
}

// https://openxla.org/xla/shapes
// This minor-to-major dimension order of 0 up to N-1 is akin to column-major
// (at rank 2). Assuming a monotonic ordering of dimensions, another way we may
// refer to this layout in the code is simply "dim 0 is minor".
std::vector<int64_t> col_major(int64_t dim) {
  std::vector<int64_t> minor_to_major;
  for (int i = 0; i < dim; i++) {
    minor_to_major.push_back(i); // dim-1-i);
    // minor_to_major.push_back(dim-1-i);
  }
  return minor_to_major;
}

extern "C" void ReactantLLVMParseCommandLineOptions(int argc,
                                                    const char *const *argv,
                                                    const char *Overview) {
  llvm::cl::ParseCommandLineOptions(argc, argv, StringRef(Overview),
                                    &llvm::nulls());
}

std::vector<int64_t> row_major(int64_t dim) {
  std::vector<int64_t> minor_to_major;
  for (int i = 0; i < dim; i++) {
    minor_to_major.push_back(dim - 1 - i);
  }
  return minor_to_major;
}
static void noop() {}

#ifdef REACTANT_CUDA
#include "third_party/gpus/cuda/include/cuda.h"
extern "C" int32_t ReactantCudaDriverGetVersion() {
  int32_t data;
  ReactantHandleCuResult(cuDriverGetVersion(&data));
  return data;
}
extern "C" int32_t ReactantHermeticCudaGetVersion() { return CUDA_VERSION; }
#else
extern "C" int32_t ReactantCudaDriverGetVersion() { return 0; }
extern "C" int32_t ReactantHermeticCudaGetVersion() { return 0; }
#endif

extern "C" void *UnsafeBufferPointer(PjRtBuffer *buffer) {
  auto unsafe = MyValueOrThrow(buffer->client()->UnsafeBufferPointer(buffer));
  return (void *)unsafe;
}

extern "C" PjRtBuffer *ArrayFromHostBuffer(PjRtClient *client, void *data,
                                           uint64_t ptype, size_t dim,
                                           int64_t *cshape,
                                           PjRtDevice *device) {
  auto primtype = (xla::PrimitiveType)ptype;
  absl::Span<const int64_t> shape(cshape, dim);
  PjRtClient::HostBufferSemantics semantics =
      PjRtClient::HostBufferSemantics::kImmutableOnlyDuringCall;
  // xla::Layout layout(col_major(dim));
  // auto buffer = xla::MyValueOrThrow(client->BufferFromHostBuffer(data,
  // primtype, shape, /*byte_strides*/{},  semantics, /*ondone*/{}, device,
  // &layout));
  const xla::Layout *layout = nullptr;
  auto buffer = MyValueOrThrow(client->BufferFromHostBuffer(
      data, primtype, shape, /*byte_strides*/ {}, semantics, /*ondone*/ {},
      *device->default_memory_space(), layout));
  auto bres = buffer.release();
  return bres;
}

extern "C" uint8_t BufferOnCPU(PjRtBuffer *buffer) { return buffer->IsOnCpu(); }

extern "C" PjRtBuffer *CopyBufferToDevice(PjRtBuffer *buffer,
                                          PjRtDevice *dst_device) {
  auto res = MyValueOrThrow(
      buffer->CopyToMemorySpace(*dst_device->default_memory_space()));
  return res.release();
}

extern "C" void BufferToHost(PjRtBuffer *buffer, void *data) {
  Shape shape(MyValueOrThrow(buffer->HostShape()));
  /// Grumpily the cpu copy code does not respect layout and does a raw copy
  /// For now, we assume a non-julia row major ordering
  /// If in the future it supports col_major we can swap to that.
  *shape.mutable_layout() = xla::Layout(row_major(shape.dimensions_size()));
  MutableBorrowingLiteral literal((const char *)data, shape);
  auto status = buffer->ToLiteralSync(&literal);
  if (!status.ok()) {
    printf("error copying to host: %s\n", status.ToString().c_str());
  }
}

extern "C" void FreeClient(PjRtClient *client) { delete client; }

extern "C" int64_t PjRtDeviceGetLocalDeviceId(PjRtDevice *device) {
  return device->local_device_id().value();
}

extern "C" int64_t PjRtDeviceGetGlobalDeviceId(PjRtDevice *device) {
  return device->global_device_id().value();
}

extern "C" int64_t PjRtDeviceGetLocalHardwareId(PjRtDevice *device) {
  return device->local_hardware_id().value();
}

#include "xla/service/custom_call_target_registry.h"
extern "C" void RegisterCustomCallTarget(const char *name, void *address,
                                         const char *platform) {
  CustomCallTargetRegistry::Global()->Register(std::string(name), address,
                                               std::string(platform));
}

#include "mlir/Target/LLVMIR/Import.h"
extern "C" MlirModule ConvertLLVMToMLIR(LLVMModuleRef lmod, MlirContext cctx) {
  auto llvmModule = std::unique_ptr<llvm::Module>(unwrap(lmod));
  mlir::MLIRContext &context = *unwrap(cctx);

  auto res = mlir::translateLLVMIRToModule(std::move(llvmModule), &context,
                                           /*emitExpensiveWarnings*/ false,
                                           /*dropDICompositeElements*/ false)
                 .release();
  return wrap(res);
}

#include "llvm/IRReader/IRReader.h"
extern "C" MlirModule ConvertLLVMStrToMLIR(const char *lmod, MlirContext cctx) {
  LLVMContext Context;
  SMDiagnostic Err;
  auto llvmModule =
      llvm::parseIR(llvm::MemoryBufferRef(lmod, "conversion"), Err, Context);
  if (!llvmModule) {
    std::string err_str;
    llvm::raw_string_ostream err_stream(err_str);
    Err.print(/*ProgName=*/"LLVMToMLIR", err_stream);
    err_stream.flush();
    if (ReactantThrowError) {
      llvm::errs() << lmod << "\n";
      ReactantThrowError(err_str.c_str());
      return wrap((mlir::ModuleOp) nullptr);
    }
  }
  mlir::MLIRContext &context = *unwrap(cctx);
  auto res = mlir::translateLLVMIRToModule(std::move(llvmModule), &context,
                                           /*emitExpensiveWarnings*/ false,
                                           /*dropDICompositeElements*/ false)
                 .release();
  if (!res) {
    llvm::errs() << lmod << "\n";
    ReactantThrowError("Could not translate LLVM IR to MLIR Module");
  }
  return wrap(res);
}

// Sharding
struct JLOpSharding {
  int32_t type;
  int32_t n_tile_dimensions;
  int64_t *tile_dimensions;
  int32_t n_layout_minor_to_major;
  int64_t *layout_minor_to_major;
  bool replicate_on_last_tile_dim;
  int32_t n_last_tile_dims;
  int32_t *last_tile_dims;
  int32_t n_tile_assignment_dimensions;
  int64_t *tile_assignment_dimensions;
  int32_t n_tile_assignment_devices;
  int64_t *tile_assignment_devices;
  int32_t n_iota_reshape_dims;
  int64_t *iota_reshape_dims;
  int32_t n_iota_transpose_perm;
  int32_t *iota_transpose_perm;
  bool is_shard_group;
  int64_t shard_group_id;
  int32_t shard_group_type;
  const void *op_sharding;
};

void OpShardingToJLOpSharding(const xla::OpSharding op_sharding,
                              JLOpSharding *jl_op_sharding) {
  jl_op_sharding->type = op_sharding.type();
  jl_op_sharding->replicate_on_last_tile_dim =
      op_sharding.replicate_on_last_tile_dim();

  auto &shape = op_sharding.tile_shape();
  jl_op_sharding->n_tile_dimensions = shape.dimensions_size();
  std::vector<int64_t> dimensions(shape.dimensions().begin(),
                                  shape.dimensions().end());
  jl_op_sharding->tile_dimensions = new int64_t[dimensions.size()];
  std::copy(dimensions.begin(), dimensions.end(),
            jl_op_sharding->tile_dimensions);

  if (shape.has_layout()) {
    auto &layout = shape.layout();
    jl_op_sharding->n_layout_minor_to_major = layout.minor_to_major_size();
    std::vector<int64_t> minor_to_major(layout.minor_to_major().begin(),
                                        layout.minor_to_major().end());
    jl_op_sharding->layout_minor_to_major = new int64_t[minor_to_major.size()];
    std::copy(minor_to_major.begin(), minor_to_major.end(),
              jl_op_sharding->layout_minor_to_major);
  } else {
    jl_op_sharding->n_layout_minor_to_major = 0;
    jl_op_sharding->layout_minor_to_major = nullptr;
  }

  jl_op_sharding->n_last_tile_dims = op_sharding.last_tile_dims_size();
  std::vector<int> last_tile_dims(op_sharding.last_tile_dims().begin(),
                                  op_sharding.last_tile_dims().end());
  jl_op_sharding->last_tile_dims = new int[last_tile_dims.size()];
  std::copy(last_tile_dims.begin(), last_tile_dims.end(),
            jl_op_sharding->last_tile_dims);

  jl_op_sharding->n_tile_assignment_dimensions =
      op_sharding.tile_assignment_dimensions_size();
  std::vector<int64_t> tile_assignment_dimensions(
      op_sharding.tile_assignment_dimensions().begin(),
      op_sharding.tile_assignment_dimensions().end());
  jl_op_sharding->tile_assignment_dimensions =
      new int64_t[tile_assignment_dimensions.size()];
  std::copy(tile_assignment_dimensions.begin(),
            tile_assignment_dimensions.end(),
            jl_op_sharding->tile_assignment_dimensions);

  jl_op_sharding->n_tile_assignment_devices =
      op_sharding.tile_assignment_devices_size();
  std::vector<int64_t> tile_assignment_devices(
      op_sharding.tile_assignment_devices().begin(),
      op_sharding.tile_assignment_devices().end());
  jl_op_sharding->tile_assignment_devices =
      new int64_t[tile_assignment_devices.size()];
  std::copy(tile_assignment_devices.begin(), tile_assignment_devices.end(),
            jl_op_sharding->tile_assignment_devices);

  jl_op_sharding->n_iota_reshape_dims = op_sharding.iota_reshape_dims_size();
  std::vector<int64_t> iota_reshape_dims(
      op_sharding.iota_reshape_dims().begin(),
      op_sharding.iota_reshape_dims().end());
  jl_op_sharding->iota_reshape_dims = new int64_t[iota_reshape_dims.size()];
  std::copy(iota_reshape_dims.begin(), iota_reshape_dims.end(),
            jl_op_sharding->iota_reshape_dims);

  jl_op_sharding->n_iota_transpose_perm =
      op_sharding.iota_transpose_perm_size();
  std::vector<int> iota_transpose_perm(
      op_sharding.iota_transpose_perm().begin(),
      op_sharding.iota_transpose_perm().end());
  jl_op_sharding->iota_transpose_perm = new int[iota_transpose_perm.size()];
  std::copy(iota_transpose_perm.begin(), iota_transpose_perm.end(),
            jl_op_sharding->iota_transpose_perm);

  jl_op_sharding->is_shard_group = op_sharding.is_shard_group();
  jl_op_sharding->shard_group_id = op_sharding.shard_group_id();
  jl_op_sharding->shard_group_type = op_sharding.shard_group_type();

  jl_op_sharding->op_sharding = new xla::OpSharding(std::move(op_sharding));
}

typedef PjRtFuture<> FutureType;
extern "C" void FreeFuture(FutureType *Future) { delete Future; }

extern "C" uint8_t FutureIsReady(FutureType *Future) {
  return Future->IsReady();
}

extern "C" void FutureAwait(FutureType *Future) { Future->Await(); }

// This is used by both the PjRt and IFRT clients
xla::CompileOptions GenerateCompileOptions(int64_t device_id, bool is_sharded,
                                           const int64_t *mesh_ids,
                                           int64_t num_mesh_ids,
                                           const char *xla_gpu_cuda_data_dir) {
  xla::CompileOptions options;
  options.executable_build_options.mutable_debug_options()
      ->set_xla_gpu_cuda_data_dir(xla_gpu_cuda_data_dir);

  if (is_sharded) {
    assert(device_id < 0);

    options.executable_build_options.set_num_replicas(1);
    options.executable_build_options.set_num_partitions(num_mesh_ids);

    options.executable_build_options.set_use_spmd_partitioning(true);
    options.executable_build_options.set_use_shardy_partitioner(true);

    // auto partitioning for GPUs is not available in open source version of XLA
    // options.executable_build_options.set_use_auto_spmd_partitioning(true);
    // std::vector<int64_t> mesh_shape_vec(mesh_shape, mesh_shape +
    // num_mesh_shape);
    // options.executable_build_options.set_auto_spmd_partitioning_mesh_shape(mesh_shape_vec);
    // std::vector<int64_t> mesh_ids_vec(mesh_ids, mesh_ids + num_mesh_ids);
    // options.executable_build_options.set_auto_spmd_partitioning_mesh_ids(mesh_ids_vec);

    xla::DeviceAssignment device_assignment(1, num_mesh_ids);
    for (int64_t i = 0; i < num_mesh_ids; ++i) {
      int64_t mesh_id = mesh_ids[i];
      assert(mesh_id >= 0);
      device_assignment(0, i) = mesh_id;
    }
    options.executable_build_options.set_device_assignment(device_assignment);

    options.executable_build_options
        .set_allow_spmd_sharding_propagation_to_parameters({false});
    options.executable_build_options
        .set_allow_spmd_sharding_propagation_to_output({false});
  } else {
    assert(device_id >= 0);

    options.executable_build_options.set_num_replicas(1);
    options.executable_build_options.set_num_partitions(1);
    options.executable_build_options.set_device_ordinal(device_id);

    xla::DeviceAssignment device_assignment(1, 1);
    device_assignment(0, 0) = device_id;
    options.executable_build_options.set_device_assignment(device_assignment);
  }

  return options;
}

extern "C" xla::PjRtLoadedExecutable *
ClientCompile(PjRtClient *client, MlirModule cmod, int64_t device_id,
              bool is_sharded, const int64_t *mesh_ids, int64_t num_mesh_ids,
              const char *xla_gpu_cuda_data_dir) {
  CompileOptions options = GenerateCompileOptions(
      device_id, is_sharded, mesh_ids, num_mesh_ids, xla_gpu_cuda_data_dir);

  mlir::ModuleOp cmod_op = cast<ModuleOp>(*unwrap(cmod));
  if (is_sharded) {
    // https://github.com/openxla/xla/blob/b3c641b05692f3712fb3c272e38665fdfa28bdf8/xla/python/py_client.cc#L460
    auto status = xla::ExportShardyForHloRoundTrip(cmod_op);
    if (!status.ok()) {
      ReactantThrowError(status.ToString().c_str());
    }
  }

  auto exec = MyValueOrThrow(client->Compile(cmod_op, options));
  return exec.release();
}

extern "C" void
PjRtLoadedExecutableGetOuputShardings(xla::PjRtLoadedExecutable *exec,
                                      JLOpSharding **jl_op_shardings,
                                      int32_t num_op_shardings) {
  std::optional<std::vector<OpSharding>> shardings = exec->GetOutputShardings();
  if (!shardings.has_value()) {
    ReactantThrowError(
        "No sharding found for the output of the loaded executable");
  }

  std::vector<xla::OpSharding> hlo_op_shardings = shardings.value();
  if (num_op_shardings != hlo_op_shardings.size()) {
    ReactantThrowError(("Expected " + std::to_string(num_op_shardings) +
                        " shardings, got " +
                        std::to_string(hlo_op_shardings.size()))
                           .c_str());
  }

  for (int32_t i = 0; i < num_op_shardings; i++) {
    OpShardingToJLOpSharding(hlo_op_shardings[i], jl_op_shardings[i]);
  }
}

extern "C" void
PjRtLoadedExecutableGetParameterShardings(xla::PjRtLoadedExecutable *exec,
                                          JLOpSharding **jl_op_shardings,
                                          int32_t num_op_shardings) {
  std::optional<std::vector<OpSharding>> shardings =
      exec->GetParameterShardings();
  if (!shardings.has_value()) {
    ReactantThrowError(
        "No sharding found for the output of the loaded executable");
  }

  std::vector<xla::OpSharding> hlo_op_shardings = shardings.value();
  if (num_op_shardings != hlo_op_shardings.size()) {
    ReactantThrowError(("Expected " + std::to_string(num_op_shardings) +
                        " shardings, got " +
                        std::to_string(hlo_op_shardings.size()))
                           .c_str());
  }

  for (int32_t i = 0; i < num_op_shardings; i++) {
    OpShardingToJLOpSharding(hlo_op_shardings[i], jl_op_shardings[i]);
  }
}

extern "C" void XLAExecuteSharded(xla::PjRtLoadedExecutable *exec, int num_args,
                                  PjRtBuffer **op_args, PjRtDevice *device,
                                  uint8_t *is_arg_donatable, int num_results,
                                  PjRtBuffer **op_results, uint8_t *futures,
                                  FutureType **future_results) {
  // Create a vector of PjRtBuffer* from the input array.
  std::vector<PjRtBuffer *> argument_handles(op_args, op_args + num_args);

  // Set up execution options.
  ExecuteOptions options;
  for (size_t i = 0; i < num_args; i++) {
    if (!is_arg_donatable[i]) {
      options.non_donatable_input_indices.insert(static_cast<int>(i));
    }
  }
  options.untuple_result = true;

  // Optional future to hold asynchronous execution results.
  std::optional<PjRtFuture<>> returned_future;

  auto results = MyValueOrThrow(exec->ExecuteSharded(argument_handles, device,
                                                     options, returned_future,
                                                     /*fill_future=*/true));

  // Validate the number of results.
  if (results.size() != num_results) {
    ReactantThrowError(
        ("Error: results.size()=" + std::to_string(results.size()) +
         " does not match num_results=" + std::to_string(num_results) + "\n")
            .c_str());
  }

  // Handle futures if they are returned.
  auto future_val = returned_future.has_value();
  *futures = future_val;
  if (future_val) {
    for (size_t i = 0; i < num_results; i++) {
      future_results[i] = new FutureType(*returned_future);
    }
  }

  // Release the results into the output array.
  for (size_t i = 0; i < num_results; i++) {
    op_results[i] = results[i].release();
  }
}

// This isn't exposed to julia, but leaving it here since it is very useful for
// debugging sharding (and generally for the execute workflow)
void PrintPjRtBuffer(PjRtBuffer *buffer) {
  if (buffer) {
    xla::Shape shape = MyValueOrThrow(buffer->HostShape());
    auto dims = shape.dimensions();
    auto nelems = std::accumulate(dims.begin(), dims.end(), 1,
                                  std::multiplies<int64_t>());
    std::vector<float> host_data(nelems);
    BufferToHost(buffer, host_data.data());

    for (int i = 0; i < nelems; ++i) {
      std::cout << host_data[i] << " ";
    }
    std::cout << std::endl;
  } else {
    std::cout << "    Buffer is nullptr" << std::endl;
  }
  return;
}

extern "C" void XLAExecute(xla::PjRtLoadedExecutable *exec, int op_args_len,
                           PjRtBuffer **op_args, int64_t num_devices,
                           uint8_t *is_arg_donatable, int num_results,
                           PjRtBuffer **op_results, uint8_t *futures,
                           FutureType **future_results) {
  // Ensure argument_handles is structured as num_devices x num_args
  std::vector<std::vector<PjRtBuffer *>> argument_handles(num_devices);
  int num_args = op_args_len / num_devices;

  // Distribute arguments across devices
  for (int device_idx = 0; device_idx < num_devices; ++device_idx) {
    argument_handles[device_idx].reserve(num_args);
    for (int arg_idx = 0; arg_idx < num_args; ++arg_idx) {
      argument_handles[device_idx].push_back(
          op_args[device_idx * num_args + arg_idx]);
    }
  }

  ExecuteOptions options;

  for (size_t i = 0; i < num_args; i++) {
    if (!is_arg_donatable[i])
      options.non_donatable_input_indices.insert((int)i);
  }
  options.untuple_result = true;

  std::optional<std::vector<FutureType>> returned_futures =
      std::vector<FutureType>();
  std::vector<std::vector<std::unique_ptr<PjRtBuffer>>> results =
      MyValueOrThrow(exec->Execute(
          static_cast<absl::Span<const std::vector<PjRtBuffer *>>>(
              argument_handles),
          options, returned_futures));

  if (results.size() != num_devices) {
    ReactantThrowError((" results.size()=" + std::to_string(results.size()) +
                        " num_devices=" + std::to_string(num_devices) + "\n")
                           .c_str());
  }

  for (int device_idx = 0; device_idx < num_devices; ++device_idx) {
    // Remove mesh_id lookup since we're using device_idx ordering
    if (results[device_idx].size() != num_results) {
      ReactantThrowError(
          (" results[" + std::to_string(device_idx) +
           "].size()=" + std::to_string(results[device_idx].size()) +
           " num_results=" + std::to_string(num_results) + "\n")
              .c_str());
    }
  }

  // Handle returned futures
  auto future_val = returned_futures.has_value();
  *futures = future_val;
  if (future_val) {
    if (returned_futures->size() != num_devices) {
      ReactantThrowError((" returned_futures->size()=" +
                          std::to_string(returned_futures->size()) +
<<<<<<< HEAD
                          " num_devices=" + std::to_string(num_devices) +
                          "\n")
=======
                          " num_devices=" + std::to_string(num_devices) + "\n")
>>>>>>> 27fd43eb
                             .c_str());
    }
  }

  // Copy results into the output buffers
  for (int device_idx = 0; device_idx < num_devices; ++device_idx) {
    for (int result_idx = 0; result_idx < num_results; ++result_idx) {
      int flat_index = device_idx * num_results + result_idx;
      op_results[flat_index] = results[device_idx][result_idx].release();
      if (future_val) {
        future_results[flat_index] =
            new FutureType((*returned_futures)[device_idx]);
      }
    }
  }
}

extern "C" int PjRtLoadedExecutableNumReplicas(PjRtLoadedExecutable *exec) {
  return exec->num_replicas();
}

extern "C" int PjRtLoadedExecutableNumPartitions(PjRtLoadedExecutable *exec) {
  return exec->num_partitions();
}

void prepareRegistry(mlir::DialectRegistry &registry);

extern "C" void RegisterDialects(MlirContext cctx) {
  mlir::MLIRContext &context = *unwrap(cctx);
  DialectRegistry registry;
  prepareRegistry(registry);
  context.appendDialectRegistry(registry);
  context.loadDialect<mlir::arith::ArithDialect>();
  context.loadDialect<mlir::enzyme::EnzymeDialect>();
  context.loadDialect<mlir::enzymexla::EnzymeXLADialect>();
  context.loadDialect<mlir::triton::TritonDialect>();
  context.loadDialect<mlir::tpu::TPUDialect>();
  context.loadDialect<mlir::tensor::TensorDialect>();
  context.loadDialect<mlir::func::FuncDialect>();
  context.loadDialect<mlir::mhlo::MhloDialect>();
  context.loadDialect<mlir::stablehlo::StablehloDialect>();
  context.loadDialect<mlir::chlo::ChloDialect>();
  context.loadDialect<mlir::sdy::SdyDialect>();
}

#include "mlir/Dialect/LLVMIR/Transforms/InlinerInterfaceImpl.h"
#include "mlir/Target/LLVMIR/Dialect/LLVMIR/LLVMIRToLLVMTranslation.h"
#include "mlir/Target/LLVMIR/Dialect/NVVM/LLVMIRToNVVMTranslation.h"
#include "xla/service/spmd/shardy/sdy_round_trip/pipelines.h"

extern "C" void InitializePasses(MlirDialectRegistry creg) {
  mlir::registerenzymePasses();
  enzyme::registerenzymexlaPasses();

  // Register the standard passes we want.
  mlir::registerCSEPass();
  mlir::registerConvertAffineToStandardPass();
  mlir::registerSCCPPass();
  mlir::registerInlinerPass();
  mlir::registerCanonicalizerPass();
  mlir::registerSymbolDCEPass();
  mlir::registerLoopInvariantCodeMotionPass();
  mlir::registerConvertSCFToOpenMPPass();
  mlir::affine::registerAffinePasses();
  mlir::registerReconcileUnrealizedCasts();

  /*
    registry.addExtension(+[](MLIRContext *ctx, LLVM::LLVMDialect *dialect) {
      LLVM::LLVMFunctionType::attachInterface<MemRefInsider>(*ctx);
      LLVM::LLVMArrayType::attachInterface<MemRefInsider>(*ctx);
      LLVM::LLVMPointerType::attachInterface<MemRefInsider>(*ctx);
      LLVM::LLVMStructType::attachInterface<MemRefInsider>(*ctx);
      MemRefType::attachInterface<PtrElementModel<MemRefType>>(*ctx);
      LLVM::LLVMStructType::attachInterface<
          PtrElementModel<LLVM::LLVMStructType>>(*ctx);
      LLVM::LLVMPointerType::attachInterface<
          PtrElementModel<LLVM::LLVMPointerType>>(*ctx);
      LLVM::LLVMArrayType::attachInterface<PtrElementModel<LLVM::LLVMArrayType>>(
          *ctx);
    });
    */

  // Transform dialect and extensions.
  mlir::transform::registerInterpreterPass();
  mlir::enzyme::registerGenerateApplyPatternsPass();
  mlir::enzyme::registerRemoveTransformPass();

  // xla + shardy specific passes
  xla::sdy::registerSdyRoundTripExportPipeline();
  xla::sdy::registerSdyRoundTripImportPipeline();
}

extern "C" void InitializeRegistry(MlirDialectRegistry creg) {
  mlir::DialectRegistry &registry = *unwrap(creg);
  prepareRegistry(registry);

  mlir::registerLLVMDialectImport(registry);
  mlir::registerNVVMDialectImport(registry);
  mlir::LLVM::registerInlinerInterface(registry);
}

/// Returns an unused symbol in `module` for `oldSymbolName` by trying numeric
/// suffix in `lastUsedID`.
static mlir::StringAttr renameSymbol(llvm::StringRef oldSymName,
                                     unsigned &lastUsedID,
                                     mlir::ModuleOp source,
                                     mlir::ModuleOp target) {
  using namespace llvm;
  using namespace mlir;
  SmallString<64> newSymName(oldSymName);
  newSymName.push_back('_');
  while (true) {
    auto possible = newSymName + Twine(++lastUsedID);
    if (!SymbolTable::lookupSymbolIn(source, possible.str()) &&
        !SymbolTable::lookupSymbolIn(target, possible.str())) {
      return StringAttr::get(target.getContext(), possible);
    }
  }
}

/// Checks if a symbol with the same name as `op` already exists in `source`.
/// If so, renames `op` and updates all its references in `target`.
static mlir::LogicalResult updateSymbolAndAllUses(mlir::SymbolOpInterface op,
                                                  mlir::ModuleOp source,
                                                  mlir::ModuleOp target,
                                                  unsigned &lastUsedID,
                                                  bool &shouldRemove) {
  using namespace llvm;
  using namespace mlir;

  auto opName = op.getName().str();

  if (!SymbolTable::lookupSymbolIn(target, opName)) {
    return success();
  }

  if (auto func = dyn_cast<FunctionOpInterface>(op.getOperation())) {
    if (func.isExternal()) {
      shouldRemove = true;
      return success();
    }
  }

  StringAttr newSymName = renameSymbol(opName, lastUsedID, source, target);

  if (failed(SymbolTable::replaceAllSymbolUses(op, newSymName, source)))
    return op.emitError("unable to update all symbol uses for ")
           << opName << " to " << newSymName;

  SymbolTable::setSymbolName(op, newSymName);
  return success();
}

extern "C" MlirOperation LinkInModule(MlirModule prevModC, MlirModule newModC,
                                      const char *entryfn) {
  auto prevMod = cast<ModuleOp>(*unwrap(prevModC));
  auto newMod = cast<ModuleOp>(*unwrap(newModC));

  Operation *entryFn = nullptr;

  unsigned lastUsedID = 0;

  for (auto &op : make_early_inc_range(*newMod.getBody())) {
    auto symbolOp = dyn_cast<SymbolOpInterface>(op);
    if (!symbolOp)
      continue;

    StringRef oldSymName = symbolOp.getName();

    if (oldSymName == entryfn) {
      entryFn = &op;
    }

    bool shouldRemove = false;
    if (failed(updateSymbolAndAllUses(symbolOp, newMod, prevMod, lastUsedID,
                                      shouldRemove))) {
      assert(0 && "failed to update all uses");
    }
    if (shouldRemove)
      op.erase();
    else
      SymbolTable::setSymbolVisibility(&op, SymbolTable::Visibility::Private);
  }
  prevMod.getBody()->getOperations().splice(
      prevMod.getBody()->getOperations().end(),
      newMod.getBody()->getOperations());
  return wrap(entryFn);
}

namespace reactant {

template <typename T> struct unwrap_type {
  typedef T type;
};
template <typename T> struct unwrap_type<std::shared_ptr<T>> {
  typedef T type;
};
template <typename T> struct unwrap_type<tsl::RCReference<T>> {
  typedef T type;
};

template <typename T> using unwrap_type_t = typename unwrap_type<T>::type;

template <typename T> struct HeldValue {
public:
  HeldValue(T &obj) : holded(obj) {}
  ~HeldValue() = default;

  unwrap_type_t<T> *ptr() const { return holded.get(); }

  T obj() const { return holded; }

  T value() const { return holded; }

  unwrap_type_t<T> *operator->() const { return ptr(); }

private:
  T holded;
};

template <typename T> HeldValue<T> *capture(T obj) {
  return new HeldValue<T>(obj);
}

} // namespace reactant

using reactant::HeldValue;

extern "C" HeldValue<std::shared_ptr<PjRtClient>> *
reactant_hold_pjrtclient(xla::PjRtClient *client) {
  return reactant::capture(std::shared_ptr<PjRtClient>(client));
}

extern "C" void
reactant_release_pjrtclient(HeldValue<std::shared_ptr<PjRtClient>> *client) {
  delete client;
}

extern "C" HeldValue<std::shared_ptr<xla::PjRtBuffer>> *
reactant_hold_pjrtbuffer(xla::PjRtBuffer *buffer) {
  return reactant::capture(std::shared_ptr<xla::PjRtBuffer>(buffer));
}

extern "C" void
reactant_release_pjrtbuffer(HeldValue<std::shared_ptr<PjRtBuffer>> *buffer) {
  delete buffer;
}

extern "C" xla::ifrt::LoadedExecutable *
ifrt_ClientCompile(ifrt::PjRtClient *client, MlirModule cmod, int64_t device_id,
                   bool is_sharded, const int64_t *mesh_ids,
                   int64_t num_mesh_ids, const char *xla_gpu_cuda_data_dir) {
  CompileOptions options = GenerateCompileOptions(
      device_id, is_sharded, mesh_ids, num_mesh_ids, xla_gpu_cuda_data_dir);

  mlir::ModuleOp cmod_op = cast<ModuleOp>(*unwrap(cmod));
  if (is_sharded) {
    // https://github.com/openxla/xla/blob/b3c641b05692f3712fb3c272e38665fdfa28bdf8/xla/python/py_client.cc#L460
    auto status = xla::ExportShardyForHloRoundTrip(cmod_op);
    if (!status.ok()) {
      ReactantThrowError(status.ToString().c_str());
    }
  }

  // TODO can't create LoadedExecutable from mlir::ModuleOp on IFRT-proxy
  // backend
  auto exec = MyValueOrThrow(xla::ifrt::PjRtLoadedExecutable::Create(
      client, cmod_op, options,
      std::vector<tsl::RCReference<xla::ifrt::LoadedHostCallback>>()));
  return exec.release();
}

extern "C" void
ifrt_pjrt_FreeLoadedExecutable(xla::ifrt::PjRtLoadedExecutable *exec) {
  delete exec;
}

// TODO replace with `Client::MakeArrayFromHostBuffer` and generalize to
// `ifrt::Client`
extern "C" HeldValue<tsl::RCReference<xla::ifrt::Array>> *
ifrt_pjrt_ArrayFromHostBuffer(
    ifrt::PjRtClient *client,
    HeldValue<std::shared_ptr<xla::PjRtBuffer>> *buffer) {
  return reactant::capture(tsl::RCReference<ifrt::Array>(
      MyValueOrThrow(xla::ifrt::PjRtArray::Create(client, buffer->obj()))));
}

extern "C" void reactant_release_ifrt_array(
    HeldValue<tsl::RCReference<xla::ifrt::Array>> *array) {
  delete array;
}

extern "C" void
ifrt_Execute(ifrt::LoadedExecutable *exec, int num_args,
             HeldValue<tsl::RCReference<ifrt::Array>> **op_args,
             uint8_t *is_arg_donatable, int num_results,
             HeldValue<tsl::RCReference<ifrt::Array>> **op_results,
             uint8_t *futures, FutureType **status) {
  std::vector<tsl::RCReference<xla::ifrt::Array>> args;
  for (int i = 0; i < num_args; i++) {
    args.emplace_back(op_args[i]->obj());
  }

  ifrt::ExecuteOptions options;
  for (size_t i = 0; i < num_args; i++) {
    if (!is_arg_donatable[i]) {
      options.non_donatable_input_indices.insert(static_cast<int>(i));
    }
  }
  options.fill_status = true;

  auto result = MyValueOrThrow(exec->Execute(
      static_cast<absl::Span<tsl::RCReference<xla::ifrt::Array>>>(args),
      options, /* devices */ std::nullopt));

  if (result.outputs.size() != num_results) {
    llvm::errs() << "Error: results.size()=" << result.outputs.size()
                 << " does not match num_results=" << num_results << "\n";
    std::abort(); // Terminate if the number of results is incorrect.
  }

  // there is only 1 status and is valid because we set `options.fill_status =
  // true`
  *futures = true;
  *status = new FutureType(result.status);

  for (int i = 0; i < num_results; i++) {
    op_results[i] = reactant::capture(result.outputs[i]);
  }
}

// in principle, use ArrayCopySemantics::kAlwaysCopy (=0)
extern "C" FutureType *
ifrt_CopyArrayToHostBuffer(HeldValue<tsl::RCReference<xla::ifrt::Array>> *array,
                           void *data, ifrt::ArrayCopySemantics semantics) {
  return new FutureType(
      (*array)->CopyToHostBuffer(data, std::nullopt, semantics));
}

extern "C" void
PjRtLoadedExecutableGetHloModules(xla::PjRtLoadedExecutable *exec,
                                  void **hlo_modules, int32_t *nmodules) {
  auto hlo_modules_vec = MyValueOrThrow(exec->GetHloModules());
  *nmodules = hlo_modules_vec.size();
  for (int i = 0; i < *nmodules; i++) {
    hlo_modules[i] = reactant::capture(hlo_modules_vec[i]);
  }
}

extern "C" const char *
HloModuleToString(HeldValue<std::shared_ptr<xla::HloModule>> *hlo_module) {
  return cstr_from_string(hlo_module->obj()->ToString());
}

extern "C" void
FreeHloModule(HeldValue<std::shared_ptr<xla::HloModule>> *hlo_module) {
  delete hlo_module;
}

#pragma region IfRtClient

// right now only making it available for TPU
// in the future, we would like this for CPU and GPU PjRt backends too
extern "C" ifrt::proxy::GrpcServer *
ifrt_proxy_grpc_server_create_from_ifrt_client_factory_tpu(
    const char *c_address, const char *tpu_path, const char **error) {
  std::string address = c_address;

  // taken from `MakeTPUClient`
  std::string tpu_library_path;
  if (auto path = llvm::sys::Process::GetEnv(kEnvTpuLibraryPath)) {
    tpu_library_path = *path;
  } else if (tpu_path) {
    tpu_library_path = std::string(tpu_path);
  } else {
    *error = "Could not find TPU path";
    return nullptr;
  }

  const PJRT_Api *pluginLoad =
      LoadPjrtPlugin("tpu", tpu_library_path.c_str(), error);
  if (pluginLoad == nullptr)
    return nullptr;
  auto tpu_status = InitializePjrtPlugin("tpu", error);
  if (tpu_status)
    return nullptr;

  return MyValueOrThrow(
             xla::ifrt::proxy::GrpcServer::CreateFromIfrtClientFactory(
                 address,
                 []() -> absl::StatusOr<std::shared_ptr<xla::ifrt::Client>> {
                   auto pjrt_client =
                       std::shared_ptr<xla::PjRtClient>(GetCApiClient("TPU"));
                   return std::shared_ptr<xla::ifrt::Client>(
                       xla::ifrt::PjRtClient::Create(pjrt_client).release());
                 }))
      .release();
}

extern "C" void ifrt_proxy_grpc_server_dtor(ifrt::proxy::GrpcServer *server) {
  delete server;
}

extern "C" const char *
ifrt_proxy_grpc_server_address(ifrt::proxy::GrpcServer *server) {
  return cstr_from_string(server->address());
}

extern "C" const char *
ifrt_proxy_grpc_server_wait(ifrt::proxy::GrpcServer *server) {
  server->Wait();
}

// `c_proxy_server_address` must be of the form
// `<backend-transport>:<backend-address>`; e.g. "grpc:localhost"
// NOTE not sure if we must pass the port, but probably yes
// by default, set `connection_timeout_in_minutes` to 2
extern "C" ifrt::Client *
ifrt_proxy_create_client(const char *c_proxy_server_address,
                         int connection_timeout_in_minutes) {
  std::string proxy_server_address = c_proxy_server_address;
  ifrt::proxy::ClientConnectionOptions options = {
      absl::Minutes(connection_timeout_in_minutes),
      nullptr, // callback `on_disconnect`
      nullptr, // callback `on_connection_update`
  };
  return MyValueOrThrow(
             ifrt::proxy::CreateClient(c_proxy_server_address, options))
      .release();
}

extern "C" ifrt::Client *
ifrt_pjrt_MakeClient(HeldValue<std::shared_ptr<PjRtClient>> *pjrt_client) {
  ifrt::PjRtClient::CreateOptions options = {pjrt_client->obj()};
  return MyValueOrThrow(ifrt::PjRtClient::Create(options)).release();
}

extern "C" ifrt::Client *MakeCPUIfrtClient(uint8_t asynchronous, int node_id,
                                           int num_nodes) {
  return ifrt_pjrt_MakeClient(reactant_hold_pjrtclient(
      MakeCPUClient(asynchronous, node_id, num_nodes)));
}

extern "C" ifrt::Client *
MakeGPUIfrtClient(int node_id, int num_nodes, int *allowed_devices,
                  int num_allowed_devices, double memory_fraction,
                  bool preallocate, const char *platform_name,
                  const char **error) {
  return ifrt_pjrt_MakeClient(reactant_hold_pjrtclient(
      MakeGPUClient(node_id, num_nodes, allowed_devices, num_allowed_devices,
                    memory_fraction, preallocate, platform_name, error)));
}

extern "C" ifrt::Client *MakeTPUIfrtClient(const char *tpu_path,
                                           const char **error) {
  return ifrt_pjrt_MakeClient(
      reactant_hold_pjrtclient(MakeTPUClient(tpu_path, error)));
}

extern "C" void ifrt_FreeClient(ifrt::Client *client) { delete client; }

extern "C" int ifrt_ClientNumDevices(ifrt::Client *client) {
  return client->device_count();
}

extern "C" int ifrt_ClientNumAddressableDevices(ifrt::Client *client) {
  return client->addressable_device_count();
}

extern "C" int ifrt_ClientProcessIndex(ifrt::Client *client) {
  return client->process_index();
}

extern "C" const char *ifrt_ClientGetPlatformName(ifrt::Client *client) {
  return cstr_from_string(client->platform_name());
}

extern "C" ifrt::Device *ifrt_ClientGetDevice(ifrt::Client *client, int idx) {
  return MyValueOrThrow(client->LookupDevice(ifrt::DeviceId(idx)));
}

extern "C" ifrt::Device *ifrt_ClientGetAddressableDevice(ifrt::Client *client,
                                                         int idx) {
  return MyValueOrThrow(client->LookupAddressableDevice(idx));
}

#pragma endregion

#pragma region IfRtDevice

extern "C" int64_t ifrt_DeviceGetGlobalDeviceId(ifrt::Device *device) {
  return device->Id().value();
}

extern "C" const char *ifrt_DeviceGetKind(ifrt::Device *device) {
  return cstr_from_string(device->Kind());
}

extern "C" ifrt::Client *ifrt_DeviceToClient(ifrt::Device *device) {
  return device->client();
}

extern "C" HeldValue<tsl::RCReference<ifrt::DeviceList>> *
ifrt_CreateBasicDeviceListFromDevices(ifrt::Device **device_list,
                                      int32_t num_devices) {
  absl::Span<ifrt::Device *const> devices(device_list, num_devices);
  return reactant::capture(ifrt::BasicDeviceList::Create(devices));
}

extern "C" const char *ifrt_BasicDeviceListToString(
    HeldValue<tsl::RCReference<ifrt::DeviceList>> *device_list) {
  return cstr_from_string(device_list->obj()->DebugString());
}

extern "C" int ifrt_BasicDeviceListSize(
    HeldValue<tsl::RCReference<ifrt::DeviceList>> *device_list) {
  return device_list->obj()->size();
}

extern "C" ifrt::Device *const ifrt_BasicDeviceListGetDevice(
    HeldValue<tsl::RCReference<ifrt::DeviceList>> *device_list, int32_t index) {
  return device_list->obj()->devices()[index];
}

extern "C" ifrt::Memory *ifrt_DeviceGetDefaultMemory(ifrt::Device *device) {
  return MyValueOrThrow(device->DefaultMemory());
}

extern "C" ifrt::Memory **ifrt_DeviceGetMemories(ifrt::Device *device,
                                                 int32_t *size) {
  auto memory_list = device->Memories();
  *size = memory_list.size();
  return const_cast<ifrt::Memory **>(memory_list.data());
}

extern "C" ifrt::MemoryKind *ifrt_MemoryGetMemoryKind(ifrt::Memory *memory) {
  ifrt::MemoryKind *memory_kind = new ifrt::MemoryKind(memory->Kind());
  return memory_kind;
}

extern "C" const char *ifrt_MemoryToString(ifrt::Memory *memory) {
  return cstr_from_string(memory->ToString());
}

extern "C" const char *ifrt_MemoryKindToString(ifrt::MemoryKind *memory_kind) {
  auto memkind = memory_kind->memory_kind();
  if (!memkind.has_value())
    return "";
  return cstr_from_string(memkind.value());
}

extern "C" bool ifrt_MemoryKindsAreEqual(ifrt::MemoryKind *a,
                                         ifrt::MemoryKind *b) {
  return *a == *b;
}

#pragma endregion

#pragma region HloSharding

extern "C" void free_op_sharding(xla::OpSharding *op_sharding) {
  delete op_sharding;
}

extern "C" void free_hlo_sharding(xla::HloSharding *hlo_sharding) {
  delete hlo_sharding;
}

extern "C" void free_ifrt_hlo_sharding(ifrt::HloSharding *hlo_sharding) {
  delete hlo_sharding;
}

extern "C" xla::HloSharding *
hlo_sharding_from_op_sharding(xla::OpSharding *op_sharding) {
  xla::HloSharding *hlo_sharding = new xla::HloSharding(
      MyValueOrThrow(xla::HloSharding::FromProto(*op_sharding)));
  return hlo_sharding;
}

extern "C" xla::OpSharding *
hlo_sharding_to_op_sharding(xla::HloSharding *hlo_sharding) {
  xla::OpSharding *op_sharding = new xla::OpSharding(hlo_sharding->ToProto());
  return op_sharding;
}

extern "C" const char *
hlo_sharding_to_string(const xla::HloSharding *hlo_sharding) {
  return cstr_from_string(hlo_sharding->ToString(true));
}

extern "C" ifrt::HloSharding *ifrt_hlo_sharding_from_xla_hlo_sharding(
    HeldValue<tsl::RCReference<ifrt::DeviceList>> *device_list,
    ifrt::MemoryKind *memory_kind, xla::HloSharding *xla_hlo_sharding) {
  return ifrt::HloSharding::Create(device_list->obj(), *memory_kind,
                                   *xla_hlo_sharding)
      .release();
}

extern "C" xla::HloSharding *
ifrt_hlo_sharding_to_xla_hlo_sharding(ifrt::HloSharding *hlo_sharding) {
  xla::HloSharding *xla_hlo_sharding =
      new xla::HloSharding(hlo_sharding->xla_hlo_sharding());
  return xla_hlo_sharding;
}

extern "C" const char *
ifrt_hlo_sharding_to_string(ifrt::HloSharding *hlo_sharding) {
  return cstr_from_string(hlo_sharding->DebugString());
}

#pragma endregion<|MERGE_RESOLUTION|>--- conflicted
+++ resolved
@@ -1002,12 +1002,7 @@
     if (returned_futures->size() != num_devices) {
       ReactantThrowError((" returned_futures->size()=" +
                           std::to_string(returned_futures->size()) +
-<<<<<<< HEAD
-                          " num_devices=" + std::to_string(num_devices) +
-                          "\n")
-=======
                           " num_devices=" + std::to_string(num_devices) + "\n")
->>>>>>> 27fd43eb
                              .c_str());
     }
   }
