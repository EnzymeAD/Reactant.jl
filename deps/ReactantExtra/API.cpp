--- conflicted
+++ resolved
@@ -602,28 +602,20 @@
                                                     MlirModule cmod,
                                                     int *global_ordinals,
                                                     int num_global_ordinals,
-<<<<<<< HEAD
-                                                    bool is_sharded) {
-=======
+                                                    bool is_sharded,
                                                     const char* xla_gpu_cuda_data_dir) {
->>>>>>> b9da5c12
   auto program =
       std::make_unique<xla::ifrt::HloProgram>(cast<ModuleOp>(*unwrap(cmod)));
 
   CompileOptions options;
+  options.executable_build_options.mutable_debug_options()->set_xla_gpu_cuda_data_dir(xla_gpu_cuda_data_dir);
 
   // https://github.com/pytorch/xla/blob/8b2414094578e829b99a8383877c86d357eeb682/torch_xla/csrc/runtime/pjrt_computation_client.cc#L601
   int device_count = client->addressable_device_count();
 
-<<<<<<< HEAD
   if (is_sharded) {
     options.executable_build_options.set_num_replicas(1);
     options.executable_build_options.set_num_partitions(device_count);
-=======
-  options.executable_build_options.set_num_replicas(device_count);
-  options.executable_build_options.set_num_partitions(1);
-  options.executable_build_options.mutable_debug_options()->set_xla_gpu_cuda_data_dir(xla_gpu_cuda_data_dir);
->>>>>>> b9da5c12
 
     options.executable_build_options.set_use_spmd_partitioning(true);
     options.executable_build_options.set_use_shardy_partitioner(true);
