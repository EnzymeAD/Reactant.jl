// Copyright 2021 Google LLC
// Copyright 2023 Valentin Churavy
//
// Licensed under the Apache License, Version 2.0 (the "License");
// you may not use this file except in compliance with the License.
// You may obtain a copy of the License at
//
//      http://www.apache.org/licenses/LICENSE-2.0
//
// Unless required by applicable law or agreed to in writing, software
// distributed under the License is distributed on an "AS IS" BASIS,
// WITHOUT WARRANTIES OR CONDITIONS OF ANY KIND, either express or implied.
// See the License for the specific language governing permissions and
// limitations under the License.

<<<<<<< HEAD
#include <cctype>
#include <llvm/ADT/StringMap.h>
#include <optional>
#include <regex>
#include <string>

#include "mlir/TableGen/Argument.h"
#include "mlir/TableGen/CodeGenHelpers.h"
#include "mlir/TableGen/Interfaces.h"
#include "mlir/TableGen/Operator.h"
#include "mlir/TableGen/Region.h"
#include "mlir/TableGen/Trait.h"
=======
#include <functional>
#include <iostream>
#include <optional>
#include <regex>

#include "mlir/TableGen/Argument.h"
#include "mlir/TableGen/Class.h"
#include "mlir/TableGen/CodeGenHelpers.h"
#include "mlir/TableGen/Format.h"
#include "mlir/TableGen/Interfaces.h"
#include "mlir/TableGen/Operator.h"
#include "mlir/TableGen/Region.h"
#include "mlir/TableGen/SideEffects.h"
#include "mlir/TableGen/Trait.h"
#include "llvm/ADT/STLExtras.h"
#include "llvm/ADT/Sequence.h"
>>>>>>> ce0c5906
#include "llvm/ADT/StringExtras.h"
#include "llvm/ADT/StringMap.h"
#include "llvm/ADT/StringRef.h"
#include "llvm/Support/CommandLine.h"
#include "llvm/Support/FormatVariadic.h"
#include "llvm/Support/Signals.h"
#include "llvm/Support/raw_ostream.h"
#include "llvm/TableGen/Error.h"
#include "llvm/TableGen/Record.h"
#include "llvm/TableGen/TableGenBackend.h"

namespace {

llvm::cl::opt<bool> ExplainMissing(
    "explain-missing",
    llvm::cl::desc("Print the reason for skipping operations from output"));
llvm::cl::opt<std::string>
    DialectName("dialect-name",
                llvm::cl::desc("Override the inferred dialect name, used as "
                               "the name for the generated Julia module."),
                llvm::cl::value_desc("dialect"));

using namespace mlir;
using namespace mlir::tblgen;

/// Returns true if the SameArgumentAndResultTypes trait can be used to infer
/// result types of the given operation.
static bool hasSameArgumentAndResultTypes(const Operator &op) {
  return op.getTrait("::mlir::OpTrait::SameOperandsAndResultType") &&
         op.getNumVariableLengthResults() == 0;
}

/// Returns true if the FirstAttrDerivedResultType trait can be used to infer
/// result types of the given operation.
static bool hasFirstAttrDerivedResultTypes(const Operator &op) {
  return op.getTrait("::mlir::OpTrait::FirstAttrDerivedResultType") &&
         op.getNumVariableLengthResults() == 0;
}

/// Returns true if the InferTypeOpInterface can be used to infer result types
/// of the given operation.
static bool hasInferTypeInterface(const Operator &op) {
  return op.getTrait("::mlir::InferTypeOpInterface::Trait") &&
         op.getNumRegions() == 0;
}

/// Returns true if there is a trait or interface that can be used to infer
/// result types of the given operation.
static bool canInferType(const Operator &op) {
  return hasSameArgumentAndResultTypes(op) ||
         hasFirstAttrDerivedResultTypes(op) || hasInferTypeInterface(op);
}

<<<<<<< HEAD
std::string assemblyFormatToJulia(
    std::string s,
    const std::function<std::string(std::string)> &applyJuliaFormat) {
  auto p = -1;
  auto output = std::string();
  auto length = s.length() - 1;
  for (auto [i, c] : llvm::enumerate(s)) {
    if (c == '`')
      continue;
    if (c == '$')
      p = i;

    if (p != -1 && (c == ' ' || length == i)) {
      auto name = s.substr(p + 1, i - p - 1);
      auto new_name = applyJuliaFormat(name);
      output.append(new_name);
      p = -1;
      continue;
    }

    if (p == -1 && c != ' ')
      output.push_back(c);
  }
  return output;
}

std::string formatDescription(std::string name, std::string description) {
  size_t pos = 0;
  while (description[pos] == '\n')
    ++pos;
  size_t leadingSpaces = 0;
  while (description[pos++] == ' ')
    ++leadingSpaces;
  if (leadingSpaces) {
    std::string leadingSpacesStr;
    for (size_t i = 0; i < leadingSpaces; ++i)
      leadingSpacesStr += "[ ]";
    description = std::regex_replace(description,
                                     std::regex("\n" + leadingSpacesStr), "\n");
=======
std::string formatDescription(mlir::tblgen::Operator op) {
  std::string description;
  description = op.getDescription().str();
  size_t pos = 0;
  while (description[pos] == '\n')
    ++pos;
  size_t leading_spaces = 0;
  while (description[pos++] == ' ')
    ++leading_spaces;
  if (leading_spaces) {
    std::string leading_spaces_str;
    for (size_t i = 0; i < leading_spaces; ++i)
      leading_spaces_str += "[ ]";
    description = std::regex_replace(
        description, std::regex("\n" + leading_spaces_str), "\n");
>>>>>>> ce0c5906
  }
  description = std::regex_replace(description, std::regex(R"(\\)"), R"(\\)");
  description = std::regex_replace(description, std::regex("(['\"$])"), "\\$1");
  description = std::regex_replace(
      description, std::regex("(^|\n)(Example|Syntax):"), "$1# $2");

  // remove trailing whitespaces and newlines
  while (std::isspace(description.back())) {
    description.pop_back();
  }
<<<<<<< HEAD

  return "\"\"\"\n`" + name + "`\n" + description + "\n\"\"\"";
}

std::string getDialectName(llvm::ArrayRef<const llvm::Record *> opDefs) {
  mlir::tblgen::Operator anyOp(opDefs.front());
  assert(std::all_of(opDefs.begin(), opDefs.end(),
                     [&anyOp](const llvm::Record *op) {
                       return mlir::tblgen::Operator(op).getDialectName() ==
                              anyOp.getDialectName();
                     }));
  std::string dialectName;
  if (DialectName.empty()) {
    dialectName = anyOp.getDialectName().str();
  } else {
    dialectName = DialectName;
  }
  return dialectName;
=======
  return description;
}

std::string getDialectName(llvm::ArrayRef<const llvm::Record *> op_defs) {
  mlir::tblgen::Operator any_op(op_defs.front());
  assert(
      std::all_of(op_defs.begin(), op_defs.end(), [&any_op](llvm::Record *op) {
        return mlir::tblgen::Operator(op).getDialectName() ==
               any_op.getDialectName();
      }));
  std::string dialect_name;
  if (DialectName.empty()) {
    dialect_name = any_op.getDialectName().str();
  } else {
    dialect_name = DialectName;
  }
  return dialect_name;
>>>>>>> ce0c5906
}

std::string sanitizeName(std::string name,
                         std::optional<std::string> modulename = std::nullopt) {
<<<<<<< HEAD
  if (name.empty()) {
    return "empty";
  }
  // check if name starts with digit:
  if (std::isdigit(name[0])) {
    name = "_" + name;
  }
  // check if name colides with Julia keywords, generated module name, or
  // "location": https://docs.julialang.org/en/v1/base/base/#Keywords
  std::vector<std::string> reservedKeywords = {
      "include", "location", "baremodule", "begin",  "break",    "catch",
      "const",   "continue", "do",         "else",   "elseif",   "end",
      "export",  "false",    "finally",    "for",    "function", "global",
      "if",      "import",   "let",        "local",  "macro",    "module",
      "public",  "quote",    "return",     "struct", "true",     "try",
      "using",   "while"};
  if (modulename.has_value()) {
    reservedKeywords.push_back(modulename.value());
  }
  if (std::find(reservedKeywords.begin(), reservedKeywords.end(), name) !=
      reservedKeywords.end()) {
    name = name + "_";
  }
  // replace all .'s with _'s
  std::replace(name.begin(), name.end(), '.', '_');
  std::replace(name.begin(), name.end(), '-', '_');
  return name;
}

} // namespace

extern bool disableModuleWrap;

template <typename VType>
std::optional<VType> get(llvm::StringMap<VType> m, std::string k) {
  auto entry = m.find(k);
  return (entry != m.end()) ? std::optional<VType>(entry->getValue())
                            : std::nullopt;
}

std::string removeNamespace(std::string s) {
  auto pos = s.rfind("::");
  if (pos >= s.length())
    return s;
  return s.substr(pos + 2);
}

auto attribs = std::string();

llvm::StringMap<std::string> attributeCache;

std::string emitEnum(llvm::Record def, std::string dialect) {
  EnumAttr e(def.isSubClassOf("EnumAttrInfo") ? def
                                              : *def.getValueAsDef("enum"));
  auto tableGenName = def.getName().str();
  if (auto cached = get(attributeCache, tableGenName))
    return *cached;

  auto base = e.getBaseAttrClass();
  auto enumJuliaType_ = e.getEnumClassName().str();
  auto enumJuliaType = sanitizeName(enumJuliaType_);
  auto juliaEnum = "@enumx " + enumJuliaType + ' ';
  auto juliaStorage = enumJuliaType + "Storage";
  enumJuliaType += ".T";
  auto mlirAttributeDef = "IR.Attribute(e::" + enumJuliaType + ") = ";
  auto isSpecialized = e.genSpecializedAttr();
  if (!isSpecialized) { // parse the attribute using the name
    auto juliaNameArray = juliaStorage + " = [";
    auto mnemonic = def.getValueAsString("mnemonic");
    for (auto c : e.getAllCases()) {
      juliaEnum += sanitizeName(c.getSymbol().str()) + ' ';
      juliaNameArray += '"' + c.getStr().str() + "\", ";
    }

    juliaEnum +=
        "\n" + juliaNameArray.substr(0, juliaNameArray.size() - 2) + "]";
    auto assemblyFormat = assemblyFormatToJulia(
        def.getValueAsString("assemblyFormat").str(),
        [&](std::string _) { return "$(" + juliaStorage + "[Int(e)+1])"; });

    mlirAttributeDef += llvm::formatv(R"(parse(Attribute,"#{0}<{1} {2}>"))",
                                      dialect, mnemonic, assemblyFormat);
  } else {
    for (auto c : e.getAllCases()) {
      juliaEnum += sanitizeName(c.getSymbol().str()) + '=' +
                   std::to_string(c.getValue()) + ' ';
    }
    mlirAttributeDef += "Int(e)";
  }
  attributeCache.insert({tableGenName, enumJuliaType});
  if (auto description = def.getValueAsOptionalString("summary")) {
    attribs +=
        '\n' + formatDescription(enumJuliaType_, description->str()) + '\n';
  }
  attribs += juliaEnum + "\n\n" + mlirAttributeDef + "\n\n";
  return enumJuliaType;
}

const llvm::StringMap<std::string> cppToJuliaTypeMap = {
    {"int32_t", "Int32"},
    {"int64_t", "Int64"},
    {"uint32_t",
     "Int32"}, // TODO: both are handled strangly => Int are working...
    {"uint64_t", "Int64"},
    {"bool", "Bool"},
    {"Type", "IR.Type"},
    {"FunctionType", "IR.Type"},
    {"Attribute", "IR.AbstractAttribute"},
    {"StringRef", "String"},
    {"ArrayAttr", "Vector{<:IR.AbstractAttribute}"},
    {"FlatSymbolRefAttr", "IR.FlatSymbolRefAttribute"},
    {"DenseIntElementsAttr", "IR.AbstractDenseElementsAttribute{Int64}"},
    {"ElementsAttr", "IR.AbstractDenseElementsAttribute"},
};

std::optional<std::string>
cppToJuliaType(std::string t, std::optional<Attribute> attr = std::nullopt) {
  return llvm::StringSwitch<std::function<std::optional<std::string>()>>(t)
      .StartsWith("ArrayRef",
                  [&]() -> std::optional<std::string> {
                    auto outType = t.substr(9, t.length() - 10);
                    outType = removeNamespace(outType);
                    auto in = cppToJuliaType(outType);
                    if (!in)
                      return in;
                    return llvm::formatv("IR.DenseAttribute{{{}}", *in).str();
                  })
      .Case("APFloat",
            [&]() -> std::optional<std::string> {
              if (!attr)
                return std::nullopt;
              auto type = attr->getDef().getValueAsOptionalDef("valueType");
              if (!type)
                return std::nullopt;
              return "Float" + type->getName().substr(1).str();
            })
      .Default([&]() { return get(cppToJuliaTypeMap, t); })();
}

std::string toPascalCase(std::string s) {
  std::string output = "";
  auto nextUp = true;
  for (auto c : s) {
    if (nextUp) {
      output += std::toupper(c);
      nextUp = false;
      continue;
    }
    if (c == '_') {
      nextUp = true;
      continue;
    }
    output += c;
  }
  return output;
}

std::string toSnakeCase(std::string s) {
  std::string output = "";
  output += llvm::toLower(s[0]);
  auto nextUp = true;
  for (auto c : s.substr(1)) {
    if (llvm::isUpper(c)) {
      output += '_';
      output += llvm::toLower(c);
    } else
      output += c;
  }
  return output;
}

llvm::StringMap<std::string> blacklisted_struct = {
    {"StableHLO_ConvDimensionNumbers", "WIP"},
};

// structure creation can fail if one of a field cannot be translated
std::optional<std::string> emitStruct(llvm::Record def, std::string dialect) {
  auto tableGenName = def.getName().str();
  if (auto cached = get(attributeCache, tableGenName))
    return *cached;
  auto assembly = def.getValueAsOptionalString("assemblyFormat");

  auto customAssembly = def.getValueAsBit("hasCustomAssemblyFormat");
  if (customAssembly) {
    if (!assembly) {
      llvm::errs() << "Custom C++ assembly for " << tableGenName << '\n';
      // custom assembly without format is a C++ custom parser/printer => must
      // anyway a lot of struct have a C++ parser/printer equivalent
      // to `<` struct(params) `>`
      if (blacklisted_struct.contains(tableGenName)) {
        attributeCache.insert({tableGenName, "Attribute"});
        llvm::errs() << "don\'t emit for this attribute" << '\n';
        return std::nullopt;
      }
      customAssembly = false; // hack
    } else {
      customAssembly = *assembly != "`<` struct(params) `>`";
    };
  }

  auto standardStructAssembly = !customAssembly;
  auto mnemonic = def.getValueAsString("mnemonic").str();
  auto structName = toPascalCase(mnemonic);
  auto params = def.getValueAsDag("parameters");
  auto structDef = "struct " + structName + '\n';
  auto mlirAttributeDef = "IR.Attribute(s::" + structName +
                          ") = parse(Attribute,\"#" + dialect + "." + mnemonic;
  if (standardStructAssembly)
    mlirAttributeDef.push_back('<');
  for (auto [arg, name_] :
       llvm::zip(params->getArgs(), params->getArgNames())) {
    auto name = toSnakeCase(name_->getAsUnquotedString());
    // auto name = standardStructAssembly ? toSnakeCase(name_) : name_;
    auto sanitizedName = sanitizeName(name);
    std::string cppType;
    std::optional<std::string> juliaType;
    if (auto init = dyn_cast<llvm::DefInit>(arg)) { // not a cpp type
      auto subDef = init->getDef();
      cppType = subDef->getValueAsString("cppType").str();
      auto type = subDef->getType()->getAsString();
      llvm::StringSwitch<std::function<void()>>(type)
          .Case("APFloatParameter", [&]() { juliaType = "Float64"; })
          .Case("StringRefParameter", [&]() { juliaType = "String"; })
          .Case("EnumParameter",
                [&]() { juliaType = removeNamespace(toPascalCase(cppType)); })
          .Case("ArrayRefParameter",
                [&]() {
                  auto normalizedCppType = removeNamespace(cppType);
                  juliaType = cppToJuliaType(normalizedCppType);
                })
          .Default([&]() {
            llvm::errs() << "unknown pattern : " << type << '\n';
          })();
    } else
      cppType = removeNamespace(arg->getAsUnquotedString());

    if (!juliaType) {
      if (auto juliaTypeEntry = cppToJuliaType(cppType))
        juliaType = juliaTypeEntry;
      else {
        llvm::errs() << cppType << '\n';
        return std::nullopt;
      }
    }
    structDef += '\t' + sanitizedName + "::" + *juliaType + '\n';
    if (standardStructAssembly)
      mlirAttributeDef +=
          llvm::formatv("{0} = $(c(s.{1})), ", name, sanitizedName);
  }
  structDef += "end";
  if (standardStructAssembly) {
    mlirAttributeDef.resize(mlirAttributeDef.length() - 2); // remove ,
    mlirAttributeDef += ">";
  } else
    mlirAttributeDef += assemblyFormatToJulia(
        def.getValueAsString("assemblyFormat").str(), [](std::string name) {
          return llvm::formatv(
              "$(c(s.{}))",
              sanitizeName(
                  name)); // TODO: add this function only for some args. The c
                          // function is here to deal with "Any[]", we want "[]"
        });
  mlirAttributeDef += "\")";

  if (auto description = def.getValueAsOptionalString("summary")) {
    attribs += '\n' + formatDescription(mnemonic, description->str()) + '\n';
  }
  attribs += structDef + "\n\n" + mlirAttributeDef + "\n\n";
  attributeCache.insert({tableGenName, structName});
  return structName;
=======
  // check if name starts with digit:
  if (std::isdigit(name[0])) {
    name = "_" + name;
  }
  // check if name colides with Julia keywords, generated module name, or
  // "location": https://docs.julialang.org/en/v1/base/base/#Keywords
  std::vector<std::string> reservedKeywords = {
      "include", "location", "baremodule", "begin",  "break",    "catch",
      "const",   "continue", "do",         "else",   "elseif",   "end",
      "export",  "false",    "finally",    "for",    "function", "global",
      "if",      "import",   "let",        "local",  "macro",    "module",
      "public",  "quote",    "return",     "struct", "true",     "try",
      "using",   "while"};
  if (modulename.has_value()) {
    reservedKeywords.push_back(modulename.value());
  }
  if (std::find(reservedKeywords.begin(), reservedKeywords.end(), name) !=
      reservedKeywords.end()) {
    name = name + "_";
  }
  // replace all .'s with _'s
  std::replace(name.begin(), name.end(), '.', '_');
  std::replace(name.begin(), name.end(), '-', '_');
  return name;
>>>>>>> ce0c5906
}

bool emitOpTableDefs(const llvm::RecordKeeper &recordKeeper,
                     llvm::raw_ostream &os) {

  llvm::StringMap<EnumAttr> attrMap;
  llvm::ArrayRef<const llvm::Record *> opdefs =
      recordKeeper.getAllDerivedDefinitionsIfDefined("Op");
  std::string moduleName;

<<<<<<< HEAD
  if (!DialectName.empty()) {
    moduleName = DialectName;
  } else {
    moduleName = getDialectName(opdefs);
    DialectName = moduleName;
  }

  llvm::ArrayRef<const llvm::Record *> attrdefs =
      recordKeeper.getAllDerivedDefinitionsIfDefined("Attr");
=======
bool emitOpTableDefs(const llvm::RecordKeeper &recordKeeper,
                     llvm::raw_ostream &os) {
  llvm::ArrayRef<const llvm::Record *> opdefs =
      recordKeeper.getAllDerivedDefinitionsIfDefined("Op");
>>>>>>> ce0c5906

  const char *moduleTemplate;
  if (disableModuleWrap) {
    moduleTemplate =
        R"(import ...IR: IR, NamedAttribute, Value, Location, Block, Region, Attribute, create_operation, context, IndexType
<<<<<<< HEAD
import ..Dialects: namedattribute, operandsegmentsizes, c
=======
import ..Dialects: namedattribute, operandsegmentsizes
>>>>>>> ce0c5906
import ...API
using EnumX
{0}
)";
  } else {
    moduleTemplate = R"(module {0}
using ...IR
import ...IR: NamedAttribute, Value, Location, Block, Region, Attribute, create_operation, context, IndexType
import ..Dialects: namedattribute, operandsegmentsizes, c
import ...API
using EnumX

{1}
end # {0}
)";
  }

  const char *functionTemplate = R"(
{3}
function {0}({1}location::Location=Location())
    {2}
end
)";      // 0: functionname, 1: functionarguments, 2: functionbody
  const char *functionBodyTemplate = R"(op_ty_results = IR.Type[{0}]
    operands = Value[{1}]
    owned_regions = Region[{2}]
    successors = Block[{3}]
    attributes = NamedAttribute[{4}]
    {5}
    create_operation(
        "{6}", location;
        operands, owned_regions, successors, attributes,
        results={7},
        result_inference={8}
    ))"; // 0: results, 1: operands, 2: owned_regions, 3: successors, 4:
         // attributes, 5: optionals, 6: opname, 7: results expression, 8:
         // result_inference

<<<<<<< HEAD
  std::string moduleContents = "";
=======
  std::string modulecontents = "";

  std::string modulename;
  if (!DialectName.empty()) {
    modulename = DialectName;
  } else {
    modulename = getDialectName(opdefs);
  }

>>>>>>> ce0c5906
  for (const auto *def : opdefs) {
    mlir::tblgen::Operator op(*def);

    std::string operandArguments = "";
    std::string operandContainer = "";
    std::string optionals = "";

    auto opname = op.getOperationName();
<<<<<<< HEAD
    auto functionName = opname.substr(op.getDialectName().str().length() +
                                      1); // get rid of "dialect." prefix.
    functionName = sanitizeName(functionName, moduleName);

    std::string description = "";
    if (op.hasDescription())
      description = formatDescription(functionName, op.getDescription().str());

=======
    auto functionname = opname.substr(op.getDialectName().str().length() +
                                      1); // get rid of "dialect." prefix.
    functionname = sanitizeName(functionname, modulename);

    std::string description = "";
    if (op.hasDescription()) {
      description = "\"\"\"\n`" + functionname + "`\n" + formatDescription(op) +
                    "\n\"\"\"";
    }
>>>>>>> ce0c5906
    bool inferrable = canInferType(op);

    bool alreadykeyword =
        false; // set to true when first optional argument is encountered. This
               // is used to insert a single semicolon (;) instead of a comma
               // (,) as separator between positional and keyword arguments.
    for (int i = 0; i < op.getNumOperands(); i++) {
<<<<<<< HEAD
      const auto &namedOperand = op.getOperand(i);
      std::string defaultvalue = "";
      std::string operandName = namedOperand.name.str();
      if (operandName.empty()) {
        operandName = "operand_" + std::to_string(i);
=======
      const auto &named_operand = op.getOperand(i);
      std::string defaultvalue = "";
      std::string operandname = named_operand.name.str();
      if (operandname.empty()) {
        operandname = "operand_" + std::to_string(i);
>>>>>>> ce0c5906
      }
      operandName = sanitizeName(operandName);

      std::string type = "Value";

      bool optional = namedOperand.isOptional();
      bool variadic = namedOperand.isVariadic();

      if (variadic) {
        type = "Vector{" + type + "}";
      }

      std::string separator = ", ";
      if (optional) {
        optionals += llvm::formatv(R"(!isnothing({0}) && push!(operands, {0}{1})
    )",
                                   operandName, (variadic ? "..." : ""));
        type = "Union{Nothing, " + type + "}";
        defaultvalue = "=nothing";

        if (!alreadykeyword) {
          alreadykeyword = true;
          separator = "; ";
        }
      } else {
<<<<<<< HEAD
        operandContainer += operandName + (variadic ? "..." : "") + ", ";
=======
        operandcontainer += operandname + (variadic ? "..." : "") + ", ";
>>>>>>> ce0c5906
        separator =
            (!alreadykeyword && i == op.getNumOperands() - 1) ? "; " : ", ";
      }

      operandArguments += operandName + "::" + type + defaultvalue + separator;
    }
    if (operandArguments == "") {
      operandArguments = "; ";
    }

    if (op.getTrait("::mlir::OpTrait::AttrSizedOperandSegments")) {
      std::string operandsegmentsizes = "";
      for (int i = 0; i < op.getNumOperands(); i++) {
        const auto &named_operand = op.getOperand(i);
        std::string operandname = named_operand.name.str();
        if (operandname.empty()) {
          operandname = "operand_" + std::to_string(i);
        }
        if (named_operand.isOptional()) {
          operandsegmentsizes += "(" + operandname + "==nothing) ? 0 : 1";
          continue;
        }
        operandsegmentsizes += named_operand.isVariadic()
                                   ? "length(" + operandname + "), "
                                   : "1, ";
      }
      optionals +=
          llvm::formatv(R"(push!(attributes, operandsegmentsizes([{0}]))
    )",
                        operandsegmentsizes);
    }

<<<<<<< HEAD
    std::string resultArguments = "";
    std::string resultContainer = "";
    for (int i = 0; i < op.getNumResults(); i++) {
      const auto &namedResult = op.getResult(i);
      std::string defaultvalue = "";
      std::string resultname = namedResult.name.str();
      if (resultname.empty()) {
        resultname =
            op.getNumResults() == 1 ? "result" : "result_" + std::to_string(i);
=======
    std::string resultarguments = "";
    std::string resultcontainer = "";
    for (int i = 0; i < op.getNumResults(); i++) {
      const auto &named_result = op.getResult(i);
      std::string defaultvalue = "";
      std::string resultname = named_result.name.str();
      if (resultname.empty()) {
        resultname = "result_" + std::to_string(i);
>>>>>>> ce0c5906
      }
      resultname = sanitizeName(resultname);
      std::string type = "IR.Type";

      bool optional = namedResult.isOptional() || inferrable;
      bool variadic = namedResult.isVariadic();

      if (variadic) {
<<<<<<< HEAD
        type = "Base.AbstractVecOrTuple{" + type + "}";
=======
        type = "Vector{" + type + "}";
>>>>>>> ce0c5906
      }

      if (optional) {
        optionals +=
            llvm::formatv(R"(!isnothing({0}) && push!(op_ty_results, {0}{1})
    )",
                          resultname, (variadic ? "..." : ""));
        type = "Union{Nothing, " + type + "}";
        defaultvalue = "=nothing";
      } else {
<<<<<<< HEAD
        resultContainer += resultname + (variadic ? "..." : "") + ", ";
      }
      resultArguments += resultname + "::" + type + defaultvalue + ", ";
    }

    std::string resultsexpression =
        (inferrable ? "(isempty(op_ty_results) ? nothing : op_ty_results)"
                    : "op_ty_results");
    std::string resultInference =
        (inferrable ? "isempty(op_ty_results)" : "false");

    std::string attributeArguments = "";
    std::string attributeContainer = "";
    for (int i = 0; i < op.getNumAttributes(); i++) {
      const auto &namedAttr = op.getAttribute(i);
      auto attr = namedAttr.attr;
=======
        resultcontainer += resultname + (variadic ? "..." : "") + ", ";
      }
      resultarguments += resultname + defaultvalue + "::" + type + ", ";
    }

    std::string resultsexpression =
        (inferrable ? "(length(op_ty_results) == 0 ? nothing : op_ty_results)"
                    : "op_ty_results");
    std::string resultinference =
        (inferrable ? "(length(op_ty_results) == 0 ? true : false)" : "false");

    std::string attributearguments = "";
    std::string attributecontainer = "";
    for (int i = 0; i < op.getNumAttributes(); i++) {
      const auto &named_attr = op.getAttribute(i);

>>>>>>> ce0c5906
      // Derived attributes are never materialized and don't have to be
      // specified.
      if (attr.isDerivedAttr())
        continue;

<<<<<<< HEAD
      std::string defaultValue = "";
      std::string attributeName = namedAttr.name.str();

      assert(!attributeName.empty() &&
             "expected NamedAttribute to have a name");

      auto optional = attr.isOptional() || attr.hasDefaultValue();

      std::string VarName = sanitizeName(attributeName);
      std::string pushedExpression = VarName;
      std::string varType = "Any";

      attr = optional ? attr.getBaseAttr() : attr;
      std::function<void(Attribute)> closure_ =
          [&closure_, &varType, &moduleName, &os](Attribute attr) -> void {
        auto def = attr.getDef();
        // enum
        if (attr.isSubClassOf("EnumAttr") ||
            attr.isSubClassOf("EnumAttrInfo")) {

          varType = emitEnum(def, moduleName);
          return;
        }

        // struct
        if (attr.isSubClassOf("AttrDef")) {
          auto structDef = emitStruct(def, moduleName);
          if (structDef)
            varType = *structDef;
          return;
        }

        if (attr.isSubClassOf("TypedArrayAttrBase")) {
          auto e = attr.getDef().getValueAsDef("elementAttr");
          Attribute ArrayAttr(e);
          closure_(ArrayAttr);
          varType = llvm::formatv("IR.DenseAttribute{{{}}", varType);
          return;
        }

        // simple Attr -> Julia Type
        if (auto attr_entry = cppToJuliaType(attr.getAttrDefName().str())) {
          varType = *attr_entry;
          return;
        }

        // simple Attr using simple layout -> Julia Type
        {
          auto fullCppType = attr.getDef()
                                 .getValue("returnType")
                                 ->getValue()
                                 ->getAsUnquotedString();
          auto cppType = removeNamespace(fullCppType);
          cppType.erase(std::remove(cppType.begin(), cppType.end(), ' '),
                        cppType.end());

          if (auto juliaType = cppToJuliaType(cppType, attr)) {
            varType = *juliaType;
            return;
          }
          // os << '#' << attr.getAttrDefName() << '\n';
        }
      };
      closure_(attr);

      auto isAny = varType == "Any";

=======
      std::string defaultvalue = "";
      std::string attributename = named_attr.name.str();
      assert(!attributename.empty() &&
             "expected NamedAttribute to have a name");
      std::string sanitizedname = sanitizeName(attributename);

      bool optional =
          named_attr.attr.isOptional() || named_attr.attr.hasDefaultValue();

>>>>>>> ce0c5906
      if (optional) {
        optionals += llvm::formatv(
            R"(!isnothing({0}) && push!(attributes, namedattribute("{0}", {1}))
    )",
<<<<<<< HEAD
            attributeName, pushedExpression);
        defaultValue = "=nothing";
        varType = "Union{" + varType + ", Nothing}";
      } else {
        attributeContainer += "namedattribute(\"" + attributeName + "\", " +
                              pushedExpression + "), ";
=======
            attributename, sanitizedname);
        defaultvalue = "=nothing";
      } else {
        attributecontainer += "namedattribute(\"" + attributename + "\", " +
                              sanitizedname + "), ";
>>>>>>> ce0c5906
      }
      std::string typeConstraint = " ";
      if (!isAny)
        typeConstraint = "::" + varType;

      attributeArguments += VarName + typeConstraint + defaultValue + ", ";
    }

<<<<<<< HEAD
    std::string regionArguments = "";
    std::string regionContainer = "";
    for (size_t i = 0; i < op.getNumRegions(); i++) {
      const auto &namedRegion = op.getRegion(i);
      std::string defaultvalue = "";
      std::string regionName = namedRegion.name.str();
      if (regionName.empty()) {
        regionName = "region_" + std::to_string(i);
=======
    std::string regionarguments = "";
    std::string regioncontainer = "";
    for (size_t i = 0; i < op.getNumRegions(); i++) {
      const auto &named_region = op.getRegion(i);
      std::string defaultvalue = "";
      std::string regionname = named_region.name.str();
      if (regionname.empty()) {
        regionname = "region_" + std::to_string(i);
>>>>>>> ce0c5906
      }
      regionName = sanitizeName(regionName);
      std::string type = "Region";

      bool variadic = namedRegion.isVariadic();

      if (variadic) {
        type = "Vector{" + type + "}";
      }

      regionContainer += regionName + (variadic ? "..." : "") + ", ";
      regionArguments += regionName + "::" + type + defaultvalue + ", ";
    }

<<<<<<< HEAD
    std::string successorArguments = "";
    std::string successorContainer = "";
    for (size_t i = 0; i < op.getNumSuccessors(); i++) {
      const auto &namedSuccessor = op.getSuccessor(i);
      std::string defaultValue = "";
      std::string successorName = namedSuccessor.name.str();
      if (successorName.empty()) {
        successorName = "successor_" + std::to_string(i);
=======
    std::string successorarguments = "";
    std::string successorcontainer = "";
    for (size_t i = 0; i < op.getNumSuccessors(); i++) {
      const auto &named_successor = op.getSuccessor(i);
      std::string defaultvalue = "";
      std::string successorname = named_successor.name.str();
      if (successorname.empty()) {
        successorname = "successor_" + std::to_string(i);
>>>>>>> ce0c5906
      }
      successorName = sanitizeName(successorName);
      std::string type = "Block";

<<<<<<< HEAD
      bool variadic = namedSuccessor.isVariadic();
=======
      bool variadic = named_successor.isVariadic();
>>>>>>> ce0c5906
      if (variadic) {
        type = "Vector{" + type + "}";
      }

      successorContainer += successorName + (variadic ? "..." : "") + ", ";
      successorArguments += successorName + "::" + type + defaultValue + ", ";
    }

<<<<<<< HEAD
    std::string arguments = operandArguments + resultArguments +
                            attributeArguments + regionArguments +
                            successorArguments;
    std::string functionBody =
        llvm::formatv(functionBodyTemplate, resultContainer, operandContainer,
                      regionContainer, successorContainer, attributeContainer,
                      optionals, opname, resultsexpression, resultInference);

    moduleContents += llvm::formatv(functionTemplate, functionName, arguments,
                                    functionBody, description);
  }

  moduleContents = attribs + moduleContents;

  if (disableModuleWrap) {
    os << llvm::formatv(moduleTemplate, moduleContents);
  } else {
    os << llvm::formatv(moduleTemplate, moduleName, moduleContents);
=======
    std::string arguments = operandarguments + resultarguments +
                            attributearguments + regionarguments +
                            successorarguments;
    std::string functionbody =
        llvm::formatv(functionbodytemplate, resultcontainer, operandcontainer,
                      regioncontainer, successorcontainer, attributecontainer,
                      optionals, opname, resultsexpression, resultinference);

    modulecontents += llvm::formatv(functiontemplate, functionname, arguments,
                                    functionbody, description);
  }

  if (disableModuleWrap) {
    os << llvm::formatv(moduleTemplate, modulecontents);
  } else {
    os << llvm::formatv(moduleTemplate, modulename, modulecontents);
>>>>>>> ce0c5906
  }

  return false;
}<|MERGE_RESOLUTION|>--- conflicted
+++ resolved
@@ -13,7 +13,6 @@
 // See the License for the specific language governing permissions and
 // limitations under the License.
 
-<<<<<<< HEAD
 #include <cctype>
 #include <llvm/ADT/StringMap.h>
 #include <optional>
@@ -26,24 +25,6 @@
 #include "mlir/TableGen/Operator.h"
 #include "mlir/TableGen/Region.h"
 #include "mlir/TableGen/Trait.h"
-=======
-#include <functional>
-#include <iostream>
-#include <optional>
-#include <regex>
-
-#include "mlir/TableGen/Argument.h"
-#include "mlir/TableGen/Class.h"
-#include "mlir/TableGen/CodeGenHelpers.h"
-#include "mlir/TableGen/Format.h"
-#include "mlir/TableGen/Interfaces.h"
-#include "mlir/TableGen/Operator.h"
-#include "mlir/TableGen/Region.h"
-#include "mlir/TableGen/SideEffects.h"
-#include "mlir/TableGen/Trait.h"
-#include "llvm/ADT/STLExtras.h"
-#include "llvm/ADT/Sequence.h"
->>>>>>> ce0c5906
 #include "llvm/ADT/StringExtras.h"
 #include "llvm/ADT/StringMap.h"
 #include "llvm/ADT/StringRef.h"
@@ -97,7 +78,6 @@
          hasFirstAttrDerivedResultTypes(op) || hasInferTypeInterface(op);
 }
 
-<<<<<<< HEAD
 std::string assemblyFormatToJulia(
     std::string s,
     const std::function<std::string(std::string)> &applyJuliaFormat) {
@@ -137,23 +117,6 @@
       leadingSpacesStr += "[ ]";
     description = std::regex_replace(description,
                                      std::regex("\n" + leadingSpacesStr), "\n");
-=======
-std::string formatDescription(mlir::tblgen::Operator op) {
-  std::string description;
-  description = op.getDescription().str();
-  size_t pos = 0;
-  while (description[pos] == '\n')
-    ++pos;
-  size_t leading_spaces = 0;
-  while (description[pos++] == ' ')
-    ++leading_spaces;
-  if (leading_spaces) {
-    std::string leading_spaces_str;
-    for (size_t i = 0; i < leading_spaces; ++i)
-      leading_spaces_str += "[ ]";
-    description = std::regex_replace(
-        description, std::regex("\n" + leading_spaces_str), "\n");
->>>>>>> ce0c5906
   }
   description = std::regex_replace(description, std::regex(R"(\\)"), R"(\\)");
   description = std::regex_replace(description, std::regex("(['\"$])"), "\\$1");
@@ -164,7 +127,6 @@
   while (std::isspace(description.back())) {
     description.pop_back();
   }
-<<<<<<< HEAD
 
   return "\"\"\"\n`" + name + "`\n" + description + "\n\"\"\"";
 }
@@ -183,30 +145,10 @@
     dialectName = DialectName;
   }
   return dialectName;
-=======
-  return description;
-}
-
-std::string getDialectName(llvm::ArrayRef<const llvm::Record *> op_defs) {
-  mlir::tblgen::Operator any_op(op_defs.front());
-  assert(
-      std::all_of(op_defs.begin(), op_defs.end(), [&any_op](llvm::Record *op) {
-        return mlir::tblgen::Operator(op).getDialectName() ==
-               any_op.getDialectName();
-      }));
-  std::string dialect_name;
-  if (DialectName.empty()) {
-    dialect_name = any_op.getDialectName().str();
-  } else {
-    dialect_name = DialectName;
-  }
-  return dialect_name;
->>>>>>> ce0c5906
 }
 
 std::string sanitizeName(std::string name,
                          std::optional<std::string> modulename = std::nullopt) {
-<<<<<<< HEAD
   if (name.empty()) {
     return "empty";
   }
@@ -477,32 +419,6 @@
   attribs += structDef + "\n\n" + mlirAttributeDef + "\n\n";
   attributeCache.insert({tableGenName, structName});
   return structName;
-=======
-  // check if name starts with digit:
-  if (std::isdigit(name[0])) {
-    name = "_" + name;
-  }
-  // check if name colides with Julia keywords, generated module name, or
-  // "location": https://docs.julialang.org/en/v1/base/base/#Keywords
-  std::vector<std::string> reservedKeywords = {
-      "include", "location", "baremodule", "begin",  "break",    "catch",
-      "const",   "continue", "do",         "else",   "elseif",   "end",
-      "export",  "false",    "finally",    "for",    "function", "global",
-      "if",      "import",   "let",        "local",  "macro",    "module",
-      "public",  "quote",    "return",     "struct", "true",     "try",
-      "using",   "while"};
-  if (modulename.has_value()) {
-    reservedKeywords.push_back(modulename.value());
-  }
-  if (std::find(reservedKeywords.begin(), reservedKeywords.end(), name) !=
-      reservedKeywords.end()) {
-    name = name + "_";
-  }
-  // replace all .'s with _'s
-  std::replace(name.begin(), name.end(), '.', '_');
-  std::replace(name.begin(), name.end(), '-', '_');
-  return name;
->>>>>>> ce0c5906
 }
 
 bool emitOpTableDefs(const llvm::RecordKeeper &recordKeeper,
@@ -513,7 +429,6 @@
       recordKeeper.getAllDerivedDefinitionsIfDefined("Op");
   std::string moduleName;
 
-<<<<<<< HEAD
   if (!DialectName.empty()) {
     moduleName = DialectName;
   } else {
@@ -523,22 +438,12 @@
 
   llvm::ArrayRef<const llvm::Record *> attrdefs =
       recordKeeper.getAllDerivedDefinitionsIfDefined("Attr");
-=======
-bool emitOpTableDefs(const llvm::RecordKeeper &recordKeeper,
-                     llvm::raw_ostream &os) {
-  llvm::ArrayRef<const llvm::Record *> opdefs =
-      recordKeeper.getAllDerivedDefinitionsIfDefined("Op");
->>>>>>> ce0c5906
 
   const char *moduleTemplate;
   if (disableModuleWrap) {
     moduleTemplate =
         R"(import ...IR: IR, NamedAttribute, Value, Location, Block, Region, Attribute, create_operation, context, IndexType
-<<<<<<< HEAD
 import ..Dialects: namedattribute, operandsegmentsizes, c
-=======
-import ..Dialects: namedattribute, operandsegmentsizes
->>>>>>> ce0c5906
 import ...API
 using EnumX
 {0}
@@ -576,20 +481,8 @@
     ))"; // 0: results, 1: operands, 2: owned_regions, 3: successors, 4:
          // attributes, 5: optionals, 6: opname, 7: results expression, 8:
          // result_inference
-
-<<<<<<< HEAD
+         
   std::string moduleContents = "";
-=======
-  std::string modulecontents = "";
-
-  std::string modulename;
-  if (!DialectName.empty()) {
-    modulename = DialectName;
-  } else {
-    modulename = getDialectName(opdefs);
-  }
-
->>>>>>> ce0c5906
   for (const auto *def : opdefs) {
     mlir::tblgen::Operator op(*def);
 
@@ -598,7 +491,7 @@
     std::string optionals = "";
 
     auto opname = op.getOperationName();
-<<<<<<< HEAD
+   
     auto functionName = opname.substr(op.getDialectName().str().length() +
                                       1); // get rid of "dialect." prefix.
     functionName = sanitizeName(functionName, moduleName);
@@ -607,17 +500,6 @@
     if (op.hasDescription())
       description = formatDescription(functionName, op.getDescription().str());
 
-=======
-    auto functionname = opname.substr(op.getDialectName().str().length() +
-                                      1); // get rid of "dialect." prefix.
-    functionname = sanitizeName(functionname, modulename);
-
-    std::string description = "";
-    if (op.hasDescription()) {
-      description = "\"\"\"\n`" + functionname + "`\n" + formatDescription(op) +
-                    "\n\"\"\"";
-    }
->>>>>>> ce0c5906
     bool inferrable = canInferType(op);
 
     bool alreadykeyword =
@@ -625,19 +507,11 @@
                // is used to insert a single semicolon (;) instead of a comma
                // (,) as separator between positional and keyword arguments.
     for (int i = 0; i < op.getNumOperands(); i++) {
-<<<<<<< HEAD
       const auto &namedOperand = op.getOperand(i);
       std::string defaultvalue = "";
       std::string operandName = namedOperand.name.str();
       if (operandName.empty()) {
         operandName = "operand_" + std::to_string(i);
-=======
-      const auto &named_operand = op.getOperand(i);
-      std::string defaultvalue = "";
-      std::string operandname = named_operand.name.str();
-      if (operandname.empty()) {
-        operandname = "operand_" + std::to_string(i);
->>>>>>> ce0c5906
       }
       operandName = sanitizeName(operandName);
 
@@ -663,11 +537,7 @@
           separator = "; ";
         }
       } else {
-<<<<<<< HEAD
         operandContainer += operandName + (variadic ? "..." : "") + ", ";
-=======
-        operandcontainer += operandname + (variadic ? "..." : "") + ", ";
->>>>>>> ce0c5906
         separator =
             (!alreadykeyword && i == op.getNumOperands() - 1) ? "; " : ", ";
       }
@@ -700,7 +570,6 @@
                         operandsegmentsizes);
     }
 
-<<<<<<< HEAD
     std::string resultArguments = "";
     std::string resultContainer = "";
     for (int i = 0; i < op.getNumResults(); i++) {
@@ -710,16 +579,6 @@
       if (resultname.empty()) {
         resultname =
             op.getNumResults() == 1 ? "result" : "result_" + std::to_string(i);
-=======
-    std::string resultarguments = "";
-    std::string resultcontainer = "";
-    for (int i = 0; i < op.getNumResults(); i++) {
-      const auto &named_result = op.getResult(i);
-      std::string defaultvalue = "";
-      std::string resultname = named_result.name.str();
-      if (resultname.empty()) {
-        resultname = "result_" + std::to_string(i);
->>>>>>> ce0c5906
       }
       resultname = sanitizeName(resultname);
       std::string type = "IR.Type";
@@ -728,11 +587,7 @@
       bool variadic = namedResult.isVariadic();
 
       if (variadic) {
-<<<<<<< HEAD
         type = "Base.AbstractVecOrTuple{" + type + "}";
-=======
-        type = "Vector{" + type + "}";
->>>>>>> ce0c5906
       }
 
       if (optional) {
@@ -743,7 +598,6 @@
         type = "Union{Nothing, " + type + "}";
         defaultvalue = "=nothing";
       } else {
-<<<<<<< HEAD
         resultContainer += resultname + (variadic ? "..." : "") + ", ";
       }
       resultArguments += resultname + "::" + type + defaultvalue + ", ";
@@ -760,30 +614,11 @@
     for (int i = 0; i < op.getNumAttributes(); i++) {
       const auto &namedAttr = op.getAttribute(i);
       auto attr = namedAttr.attr;
-=======
-        resultcontainer += resultname + (variadic ? "..." : "") + ", ";
-      }
-      resultarguments += resultname + defaultvalue + "::" + type + ", ";
-    }
-
-    std::string resultsexpression =
-        (inferrable ? "(length(op_ty_results) == 0 ? nothing : op_ty_results)"
-                    : "op_ty_results");
-    std::string resultinference =
-        (inferrable ? "(length(op_ty_results) == 0 ? true : false)" : "false");
-
-    std::string attributearguments = "";
-    std::string attributecontainer = "";
-    for (int i = 0; i < op.getNumAttributes(); i++) {
-      const auto &named_attr = op.getAttribute(i);
-
->>>>>>> ce0c5906
       // Derived attributes are never materialized and don't have to be
       // specified.
       if (attr.isDerivedAttr())
         continue;
 
-<<<<<<< HEAD
       std::string defaultValue = "";
       std::string attributeName = namedAttr.name.str();
 
@@ -851,35 +686,16 @@
 
       auto isAny = varType == "Any";
 
-=======
-      std::string defaultvalue = "";
-      std::string attributename = named_attr.name.str();
-      assert(!attributename.empty() &&
-             "expected NamedAttribute to have a name");
-      std::string sanitizedname = sanitizeName(attributename);
-
-      bool optional =
-          named_attr.attr.isOptional() || named_attr.attr.hasDefaultValue();
-
->>>>>>> ce0c5906
       if (optional) {
         optionals += llvm::formatv(
             R"(!isnothing({0}) && push!(attributes, namedattribute("{0}", {1}))
     )",
-<<<<<<< HEAD
             attributeName, pushedExpression);
         defaultValue = "=nothing";
         varType = "Union{" + varType + ", Nothing}";
       } else {
         attributeContainer += "namedattribute(\"" + attributeName + "\", " +
                               pushedExpression + "), ";
-=======
-            attributename, sanitizedname);
-        defaultvalue = "=nothing";
-      } else {
-        attributecontainer += "namedattribute(\"" + attributename + "\", " +
-                              sanitizedname + "), ";
->>>>>>> ce0c5906
       }
       std::string typeConstraint = " ";
       if (!isAny)
@@ -888,7 +704,6 @@
       attributeArguments += VarName + typeConstraint + defaultValue + ", ";
     }
 
-<<<<<<< HEAD
     std::string regionArguments = "";
     std::string regionContainer = "";
     for (size_t i = 0; i < op.getNumRegions(); i++) {
@@ -897,16 +712,6 @@
       std::string regionName = namedRegion.name.str();
       if (regionName.empty()) {
         regionName = "region_" + std::to_string(i);
-=======
-    std::string regionarguments = "";
-    std::string regioncontainer = "";
-    for (size_t i = 0; i < op.getNumRegions(); i++) {
-      const auto &named_region = op.getRegion(i);
-      std::string defaultvalue = "";
-      std::string regionname = named_region.name.str();
-      if (regionname.empty()) {
-        regionname = "region_" + std::to_string(i);
->>>>>>> ce0c5906
       }
       regionName = sanitizeName(regionName);
       std::string type = "Region";
@@ -921,7 +726,6 @@
       regionArguments += regionName + "::" + type + defaultvalue + ", ";
     }
 
-<<<<<<< HEAD
     std::string successorArguments = "";
     std::string successorContainer = "";
     for (size_t i = 0; i < op.getNumSuccessors(); i++) {
@@ -930,25 +734,11 @@
       std::string successorName = namedSuccessor.name.str();
       if (successorName.empty()) {
         successorName = "successor_" + std::to_string(i);
-=======
-    std::string successorarguments = "";
-    std::string successorcontainer = "";
-    for (size_t i = 0; i < op.getNumSuccessors(); i++) {
-      const auto &named_successor = op.getSuccessor(i);
-      std::string defaultvalue = "";
-      std::string successorname = named_successor.name.str();
-      if (successorname.empty()) {
-        successorname = "successor_" + std::to_string(i);
->>>>>>> ce0c5906
       }
       successorName = sanitizeName(successorName);
       std::string type = "Block";
 
-<<<<<<< HEAD
       bool variadic = namedSuccessor.isVariadic();
-=======
-      bool variadic = named_successor.isVariadic();
->>>>>>> ce0c5906
       if (variadic) {
         type = "Vector{" + type + "}";
       }
@@ -957,7 +747,6 @@
       successorArguments += successorName + "::" + type + defaultValue + ", ";
     }
 
-<<<<<<< HEAD
     std::string arguments = operandArguments + resultArguments +
                             attributeArguments + regionArguments +
                             successorArguments;
@@ -976,24 +765,6 @@
     os << llvm::formatv(moduleTemplate, moduleContents);
   } else {
     os << llvm::formatv(moduleTemplate, moduleName, moduleContents);
-=======
-    std::string arguments = operandarguments + resultarguments +
-                            attributearguments + regionarguments +
-                            successorarguments;
-    std::string functionbody =
-        llvm::formatv(functionbodytemplate, resultcontainer, operandcontainer,
-                      regioncontainer, successorcontainer, attributecontainer,
-                      optionals, opname, resultsexpression, resultinference);
-
-    modulecontents += llvm::formatv(functiontemplate, functionname, arguments,
-                                    functionbody, description);
-  }
-
-  if (disableModuleWrap) {
-    os << llvm::formatv(moduleTemplate, modulecontents);
-  } else {
-    os << llvm::formatv(moduleTemplate, modulename, modulecontents);
->>>>>>> ce0c5906
   }
 
   return false;
