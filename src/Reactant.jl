--- conflicted
+++ resolved
@@ -47,51 +47,7 @@
 
 const with_profiler = Profiler.with_profiler
 
-<<<<<<< HEAD
-include("utils.jl")
-
-using Reactant.MLIR.Dialects: stablehlo
-
-@leaf MissingTracedValue
-
-mutable struct TracedRNumber{T} <: RNumber{T}
-    paths::Tuple
-    mlir_data::Union{Nothing,MLIR.IR.Value}
-
-    function TracedRNumber{T}(
-        paths::Tuple, mlir_data::Union{Nothing,MLIR.IR.Value}
-    ) where {T}
-        if !isnothing(mlir_data)
-            @assert size(MLIR.IR.type(mlir_data)) == ()
-        end
-        return new{T}(paths, mlir_data)
-    end
-end
-
-@leaf TracedRNumber
-
-mutable struct TracedRArray{T,N} <: RArray{TracedRNumber{T},N}
-    paths::Tuple
-    mlir_data::Union{Nothing,MLIR.IR.Value}
-    shape::NTuple{N,Int}
-
-    function TracedRArray{T,N}(
-        paths::Tuple, mlir_data::Union{Nothing,MLIR.IR.Value}, shape
-    ) where {T,N}
-        shape = Tuple(shape)
-        if !isnothing(mlir_data)
-            @assert size(MLIR.IR.type(mlir_data)) == shape "Expected: $(shape), got: $(size(MLIR.IR.type(mlir_data)))"
-        end
-        return new{T,N}(paths, mlir_data, shape)
-    end
-end
-
-@leaf TracedRArray
-
-Adapt.parent_type(::Type{TracedRArray{T,N}}) where {T,N} = TracedRArray{T,N}
-=======
 export Sharding
->>>>>>> 0e119dcc
 
 include("utils.jl")
 
@@ -140,19 +96,6 @@
     return Ops.reshape(vcat(x...), size(x)...)
 end
 
-<<<<<<< HEAD
-mutable struct ConcreteRNG <: Random.AbstractRNG
-    seed::ConcreteRArray{UInt64,1}
-    const algorithm::stablehlo.RngAlgorithm.T
-end
-
-mutable struct TracedRNG <: Random.AbstractRNG
-    seed::TracedRArray{UInt64,1}
-    const algorithm::stablehlo.RngAlgorithm.T
-end
-
-=======
->>>>>>> 0e119dcc
 include("Ops.jl")
 include("TracedUtils.jl")
 
