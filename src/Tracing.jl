--- conflicted
+++ resolved
@@ -30,6 +30,7 @@
             @nospecialize(mode::$(TraceMode)),
             @nospecialize(track_numbers::Type),
             @nospecialize(sharding),
+            @nospecialize(runtime),
         )
             return T
         end
@@ -71,17 +72,10 @@
 
 function traced_type_inner end
 
-<<<<<<< HEAD
 for T in (Symbol, Union{})
     @eval begin
         @leaf $T make_tracer = false
     end
-=======
-Base.@nospecializeinfer function traced_type_inner(
-    @nospecialize(T::Type{Union{}}), @nospecialize(args...)
-)
-    return T
->>>>>>> 738d15e3
 end
 
 for T in (
@@ -98,20 +92,7 @@
     Base.ExceptionStack,
     Core.MethodInstance,
 )
-<<<<<<< HEAD
     @eval @leaf <:$T
-=======
-    @eval Base.@nospecializeinfer function traced_type_inner(
-        @nospecialize(T::Type{<:$T}),
-        seen,
-        @nospecialize(mode::TraceMode),
-        @nospecialize(track_numbers::Type),
-        @nospecialize(sharding),
-        @nospecialize(runtime)
-    )
-        return T
-    end
->>>>>>> 738d15e3
 end
 
 Base.@nospecializeinfer function traced_type_inner(
