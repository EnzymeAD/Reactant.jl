--- conflicted
+++ resolved
@@ -323,14 +323,10 @@
         throw("TracedRNumber cannot be traced")
     elseif mode == TracedToConcrete
         if !Sharding.is_sharded(sharding)
-<<<<<<< HEAD
             if T isa UnionAll
-                return UnionAll(T.var, ConcreteRNumber{T.var,1,Sharding.NoShardInfo})
+                return UnionAll(T.var, ConcretePJRTNumber{T.var,1,Sharding.NoShardInfo})
             end
-            return ConcreteRNumber{T.parameters[1],1,Sharding.NoShardInfo}
-=======
             return ConcretePJRTNumber{T.parameters[1],1,Sharding.NoShardInfo}
->>>>>>> 9a150f72
         else
             error("TODO: implement sharding")
         end
