--- conflicted
+++ resolved
@@ -6,13 +6,6 @@
     TracedSetPath = 5
     TracedToTypes = 6
     NoStopTracedTrack = 7
-<<<<<<< HEAD
-end
-
-struct VisitedObject
-    id::Int
-=======
->>>>>>> d842b337
 end
 
 struct VisitedObject
@@ -680,23 +673,14 @@
     tobatch=nothing,
     @nospecialize(track_numbers::Type = Union{}),
     kwargs...,
-<<<<<<< HEAD
-) where {RT}
-=======
 )
     RT = Core.Typeof(prev)
->>>>>>> d842b337
     if haskey(seen, prev)
         if mode == TracedToTypes
             id = seen[prev]
             push!(path, id)
-<<<<<<< HEAD
-            return
-        elseif mode != NoStopTracedTrack
-=======
             return nothing
         elseif mode != NoStopTracedTrack && haskey(seen, prev)
->>>>>>> d842b337
             return seen[prev]
         end
     elseif mode == TracedToTypes
@@ -711,11 +695,7 @@
     if TT === Module || TT === String
         if mode == TracedToTypes
             push!(path, prev)
-<<<<<<< HEAD
-            return
-=======
             return nothing
->>>>>>> d842b337
         end
         return prev
     end
@@ -729,18 +709,7 @@
                 newpath = mode == TracedToTypes ? path : append_path(path, i)
                 xi = Base.getfield(prev, i)
                 xi2 = make_tracer(
-<<<<<<< HEAD
-                    seen,
-                    xi,
-                    newpath,
-                    mode;
-                    toscalar,
-                    tobatch,
-                    track_numbers,
-                    kwargs...,
-=======
                     seen, xi, newpath, mode; toscalar, tobatch, track_numbers, kwargs...
->>>>>>> d842b337
                 )
                 if xi !== xi2
                     changed = true
@@ -758,11 +727,7 @@
     if nf == 0
         if mode == TracedToTypes
             push!(path, prev)
-<<<<<<< HEAD
-            return
-=======
             return nothing
->>>>>>> d842b337
         end
         return prev
     end
@@ -774,18 +739,7 @@
             newpath = mode == TracedToTypes ? path : append_path(path, i)
             xi = Base.getfield(prev, i)
             xi2 = make_tracer(
-<<<<<<< HEAD
-                seen,
-                xi,
-                newpath,
-                mode;
-                toscalar,
-                tobatch,
-                track_numbers,
-                kwargs...,
-=======
                 seen, xi, newpath, mode; toscalar, tobatch, track_numbers, kwargs...
->>>>>>> d842b337
             )
             if xi !== xi2
                 changed = true
@@ -797,11 +751,7 @@
         end
     end
     if mode == TracedToTypes
-<<<<<<< HEAD
-        return
-=======
         return nothing
->>>>>>> d842b337
     end
     if !changed
         seen[prev] = prev
@@ -833,13 +783,9 @@
     return res
 end
 
-<<<<<<< HEAD
-function make_tracer(seen, prev::ConcreteRNumber{T}, path, mode; kwargs...) where {T}
-=======
 function make_tracer(
     seen, prev::ConcreteRNumber{T}, @nospecialize(path), mode; kwargs...
 ) where {T}
->>>>>>> d842b337
     if mode == TracedToTypes
         throw("Cannot have ConcreteRNumber as function call argument.")
     end
@@ -871,11 +817,7 @@
     end
     if mode == TracedToTypes
         push!(path, MLIR.IR.type(prev.mlir_data))
-<<<<<<< HEAD
-        return
-=======
         return nothing
->>>>>>> d842b337
     end
     if mode == TracedTrack
         TracedUtils.set_paths!(prev, (TracedUtils.get_paths(prev)..., path))
@@ -932,11 +874,7 @@
     end
     if mode == TracedToTypes
         push!(path, MLIR.IR.type(prev.mlir_data))
-<<<<<<< HEAD
-        return
-=======
         return nothing
->>>>>>> d842b337
     end
     if mode == TracedTrack
         TracedUtils.set_paths!(prev, (TracedUtils.get_paths(prev)..., path))
@@ -1016,17 +954,6 @@
 end
 
 function make_tracer(
-<<<<<<< HEAD
-    seen, @nospecialize(prev::RT), @nospecialize(path), mode; track_numbers=(), kwargs...
-) where {RT<:Number}
-    if mode == TracedToTypes
-        push!(path, prev)
-        return
-    end
-    length(track_numbers) == 0 && return prev
-    should_convert = any(Base.Fix1(<:, RT), track_numbers)
-    if should_convert
-=======
     seen,
     @nospecialize(prev::Number),
     @nospecialize(path),
@@ -1040,7 +967,6 @@
     end
     RT = Core.Typeof(prev)
     if RT <: track_numbers
->>>>>>> d842b337
         if mode == ArrayToConcrete
             return ConcreteRNumber(prev)
         else
@@ -1067,32 +993,19 @@
     return prev
 end
 
-<<<<<<< HEAD
-function make_tracer(seen, prev::Type, @nospecialize(path), mode; kwargs...)
-    if mode == TracedToTypes
-        push!(path, prev)
-        return
-=======
 function make_tracer(seen, @nospecialize(prev::Type), @nospecialize(path), mode; kwargs...)
     if mode == TracedToTypes
         push!(path, prev)
         return nothing
->>>>>>> d842b337
     end
     return prev
 end
 function make_tracer(seen, prev::Symbol, @nospecialize(path), mode; kwargs...)
     if mode == TracedToTypes
         push!(path, prev)
-<<<<<<< HEAD
-        return
-    end
-    prev
-=======
         return nothing
     end
     return prev
->>>>>>> d842b337
 end
 
 function make_tracer(
@@ -1103,21 +1016,12 @@
     toscalar=false,
     tobatch=nothing,
     kwargs...,
-<<<<<<< HEAD
-) where {RT}
-    if mode == TracedToTypes
-        push!(path, Complex{RT})
-        make_tracer(seen, prev.re, path, mode; toscalar, tobatch, kwargs...)
-        make_tracer(seen, prev.im, path, mode; toscalar, tobatch, kwargs...)
-        return
-=======
 )
     if mode == TracedToTypes
         push!(path, Core.Typeof(prev))
         make_tracer(seen, prev.re, path, mode; toscalar, tobatch, kwargs...)
         make_tracer(seen, prev.im, path, mode; toscalar, tobatch, kwargs...)
         return nothing
->>>>>>> d842b337
     end
     return Complex(
         make_tracer(
@@ -1130,15 +1034,6 @@
 end
 
 function make_tracer(
-<<<<<<< HEAD
-    seen, @nospecialize(prev::RT), @nospecialize(path), mode; track_numbers=(), kwargs...
-) where {RT<:Array}
-    if haskey(seen, prev)
-        if mode == TracedToTypes
-            visited = seen[prev]
-            push!(path, visited)
-            return
-=======
     seen,
     @nospecialize(prev::Array),
     @nospecialize(path),
@@ -1152,26 +1047,16 @@
             visited = seen[prev]
             push!(path, visited)
             return nothing
->>>>>>> d842b337
         end
         return seen[prev]
     end
     if eltype(RT) <: ReactantPrimitive
-<<<<<<< HEAD
-        if mode == ArrayToConcrete && 
-            return seen[prev] = ConcreteRArray(prev)
-=======
         if mode == ArrayToConcrete && return seen[prev] = ConcreteRArray(prev)
->>>>>>> d842b337
         elseif mode == TracedToTypes
             # Original array can get mutated so we store a copy:
             push!(path, copy(prev))
             seen[prev] = VisitedObject(length(seen) + 1)
-<<<<<<< HEAD
-            return
-=======
             return nothing
->>>>>>> d842b337
         end
     elseif mode == TracedToTypes
         push!(path, RT)
@@ -1181,11 +1066,7 @@
                 make_tracer(seen, pv, path, mode; track_numbers, kwargs...)
             end
         end
-<<<<<<< HEAD
-        return
-=======
         return nothing
->>>>>>> d842b337
     end
     TT = traced_type(eltype(RT), Val(mode), track_numbers)
     newa = Array{TT,ndims(RT)}(undef, size(prev))
@@ -1208,24 +1089,14 @@
     return newa
 end
 
-<<<<<<< HEAD
-function make_tracer(
-    seen, @nospecialize(prev::RT), @nospecialize(path), mode; kwargs...
-) where {RT<:Tuple}
-=======
 function make_tracer(seen, @nospecialize(prev::Tuple), @nospecialize(path), mode; kwargs...)
     RT = Core.Typeof(prev)
->>>>>>> d842b337
     if mode == TracedToTypes
         push!(path, RT)
         for v in prev
             make_tracer(seen, v, path, mode; kwargs...)
         end
-<<<<<<< HEAD
-        return
-=======
         return nothing
->>>>>>> d842b337
     end
     return (
         (
@@ -1242,24 +1113,6 @@
     mode;
     @nospecialize(track_numbers::Type = Union{}),
     kwargs...,
-<<<<<<< HEAD
-) where {A,RT}
-    if mode == TracedToTypes
-        push!(path, NamedTuple{A,RT})
-        for i in 1:length(A)
-            make_tracer(
-                seen,
-                Base.getfield(prev, i),
-                path,
-                mode;
-                track_numbers,
-                kwargs...,
-            )
-        end
-        return
-    end
-    return NamedTuple{A,traced_type(RT, (), Val(mode), track_numbers)}((
-=======
 )
     NT = Core.Typeof(prev)
     A = NT.parameters[1]
@@ -1273,7 +1126,6 @@
         return nothing
     end
     return NamedTuple{A,traced_type(RT, Val(mode), track_numbers)}((
->>>>>>> d842b337
         (
             make_tracer(
                 seen,
@@ -1292,11 +1144,7 @@
         push!(path, Core.Box)
         return make_tracer(seen, prev.contents, path, mode; kwargs...)
     end
-<<<<<<< HEAD
-    if haskey(seen, prev)
-=======
     if mode != NoStopTracedTrack && haskey(seen, prev)
->>>>>>> d842b337
         return seen[prev]
     end
     prev2 = prev.contents
