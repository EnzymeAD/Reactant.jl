--- conflicted
+++ resolved
@@ -4,15 +4,12 @@
     TracedToConcrete = 3
     ArrayToConcrete = 4
     TracedSetPath = 5
-<<<<<<< HEAD
     TracedToTypes = 6
+    NoStopTracedTrack = 7
 end
 
 struct VisitedObject
     id::Int
-=======
-    NoStopTracedTrack = 6
->>>>>>> a5fb8cb3
 end
 
 for T in (DataType, Module, Nothing, Symbol, AbstractChar, AbstractString, RNumber)
@@ -338,17 +335,14 @@
     track_numbers=(),
     kwargs...,
 ) where {RT}
-<<<<<<< HEAD
     if haskey(seen, prev)
         if mode == TracedToTypes
             id = seen[prev]
             push!(path, id)
             return
-        end
-=======
-    if mode != NoStopTracedTrack && haskey(seen, prev)
->>>>>>> a5fb8cb3
-        return seen[prev]
+        elseif mode != NoStopTracedTrack
+            return seen[prev]
+        end
     elseif mode == TracedToTypes
         push!(path, RT)
         seen[prev] = VisitedObject(length(seen) + 1)
