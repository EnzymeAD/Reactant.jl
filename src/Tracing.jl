--- conflicted
+++ resolved
@@ -391,16 +391,6 @@
             }
         end
         error("Unsupported runtime $runtime")
-<<<<<<< HEAD
-    elseif mode == TracedTrack ||
-        mode == NoStopTracedTrack ||
-        mode == TracedSetPath ||
-        mode == TracedToTypes
-=======
-    elseif mode == TracedToJAX
-        return jax_dtype_struct_type(T)
-    elseif mode == TracedTrack || mode == NoStopTracedTrack || mode == TracedSetPath
->>>>>>> 409fdf7b
         return T
     else
         throw("Abstract RArray cannot be made concrete in mode $mode")
@@ -432,16 +422,12 @@
             return ConcreteIFRTNumber{T.parameters[1]}
         end
         error("Unsupported runtime $runtime")
-<<<<<<< HEAD
+    elseif mode == TracedToJAX
+        return jax_dtype_struct_type(T)
     elseif mode == TracedTrack ||
         mode == NoStopTracedTrack ||
         mode == TracedSetPath ||
         mode == TracedToTypes
-=======
-    elseif mode == TracedToJAX
-        return jax_dtype_struct_type(T)
-    elseif mode == TracedTrack || mode == NoStopTracedTrack || mode == TracedSetPath
->>>>>>> 409fdf7b
         return T
     else
         throw("Abstract RNumber cannot be made concrete in mode $mode")
