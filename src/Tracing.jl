@enum TraceMode begin
    ConcreteToTraced = 1
    TracedTrack = 2
    TracedToConcrete = 3
    ArrayToConcrete = 4
    TracedSetPath = 5
    NoStopTracedTrack = 6
end

function traced_type_inner end

Base.@nospecializeinfer function traced_type_inner(
    @nospecialize(T::Type{Union{}}),
    seen,
    mode::TraceMode,
    @nospecialize(track_numbers::Type),
    @nospecialize(sharding)
)
    return T
end

for T in (
    DataType,
    Module,
    Nothing,
    Symbol,
    AbstractChar,
    AbstractString,
    AbstractFloat,
    Integer,
    RNumber,
)
    @eval Base.@nospecializeinfer function traced_type_inner(
        @nospecialize(T::Type{<:$T}),
        seen,
        mode::TraceMode,
        @nospecialize(track_numbers::Type),
        @nospecialize(sharding)
    )
        return T
    end
end

Base.@nospecializeinfer function traced_type_inner(
    @nospecialize(T::Type{<:ReactantPrimitive}),
    seen,
    @nospecialize(mode::TraceMode),
    @nospecialize(track_numbers::Type),
    @nospecialize(sharding)
)
    if Mode == ArrayToConcrete && T <: track_numbers
        return ConcreteRNumber{T}
    elseif (mode == NoStopTracedTrack || mode == TracedTrack) && T <: track_numbers
        return TracedRNumber{T}
    end
    return T
end

Base.@nospecializeinfer function traced_type_inner(
    @nospecialize(C::Type{<:Complex}),
    seen,
    @nospecialize(mode::TraceMode),
    @nospecialize(track_numbers::Type),
    @nospecialize(sharding)
)
    if !(C isa UnionAll)
        return Complex{traced_type_inner(C.parameters[1], seen, mode, track_numbers)}
    else
        return C
    end
end

Base.@nospecializeinfer function traced_type_inner(
    @nospecialize(T::Type{<:Function}),
    seen,
    mode::TraceMode,
    @nospecialize(track_numbers::Type),
    @nospecialize(sharding)
)
    # functions are directly returned
    if sizeof(T) == 0
        return T
    end

    # in closures, enclosured variables need to be traced
    N = fieldcount(T)
    changed = false
    traced_fieldtypes = Type[]
    for i in 1:N
        next = traced_type_inner(
            fieldtype(T, i), seen, mode, track_numbers, typeof(getproperty(sharding, i))
        )
        changed |= next != fieldtype(T, i)
        push!(traced_fieldtypes, next)
    end

    if !changed
        return T
    end

    # closure are struct types with the types of enclosured vars as type parameters
    return Core.apply_type(T.name.wrapper, traced_fieldtypes...)
end

Base.@nospecializeinfer function traced_tuple_type_inner(
    @nospecialize(T::Type{<:Tuple}),
    seen,
    mode::TraceMode,
    @nospecialize(track_numbers::Type),
    @nospecialize(sharding)
)
    if T === Tuple
        return T
    end
    if T isa UnionAll
        if T.var.lb === Union{} && T.var.ub === Any
            return UnionAll(
                T.var, traced_type_inner(T.body, seen, mode, track_numbers, sharding)
            )
        end
        throw(AssertionError("Type $T is not concrete type or concrete tuple"))
    end
    TT = Union{Type,Core.TypeofVararg}[]
    for i in 1:length(T.parameters)
        st = traced_type_inner(T.parameters[i], seen, mode, track_numbers, sharding)
        push!(TT, st)
    end
    return Tuple{TT...}
end

Base.@nospecializeinfer function traced_type_inner(
    @nospecialize(T::Core.TypeofVararg),
    seen,
    mode::TraceMode,
    @nospecialize(track_numbers::Type),
    @nospecialize(sharding)
)
    return Vararg{traced_type_inner(T.T, seen, mode, track_numbers, sharding),T.N}
end

Base.@nospecializeinfer function traced_type_inner(
    @nospecialize(T::TypeVar),
    seen,
    mode::TraceMode,
    @nospecialize(track_numbers::Type),
    @nospecialize(sharding)
)
    if T.lb === Union{} && T.ub === Any
        return T
    end
    throw(AssertionError("Unsupported Typevar $T lb=$(T.lb) ub=$(T.ub)"))
end

Base.@nospecializeinfer function traced_type_inner(
    @nospecialize(T::Type{<:Tuple}),
    seen,
    mode::TraceMode,
    @nospecialize(track_numbers::Type),
    @nospecialize(sharding)
)
    return traced_tuple_type_inner(T, seen, mode, track_numbers, sharding)
end

Base.@nospecializeinfer function traced_type_inner(
    @nospecialize(T::Type{<:NamedTuple}),
    seen,
    mode::TraceMode,
    @nospecialize(track_numbers::Type),
    @nospecialize(sharding)
)
    N = T.parameters[1]
    V = T.parameters[2]
    return NamedTuple{N,traced_type_inner(V, seen, mode, track_numbers, sharding)}
end

Base.@nospecializeinfer @inline dict_key(::Type{<:AbstractDict}) = nothing
Base.@nospecializeinfer @inline dict_key(::Type{<:AbstractDict{K}}) where {K} = K
Base.@nospecializeinfer @inline dict_value(::Type{<:AbstractDict}) = nothing
Base.@nospecializeinfer @inline dict_value(
    ::Type{<:(AbstractDict{K,V} where {K})}
) where {V} = V

Base.@nospecializeinfer function traced_type_inner(
    @nospecialize(T::Type{<:AbstractDict}),
    seen,
    mode::TraceMode,
    @nospecialize(track_numbers::Type),
    @nospecialize(sharding)
)
    V = dict_value(T)
    if V === nothing
        return T
    else
        K = dict_key(T)
        V2 = traced_type_inner(V, seen, mode, track_numbers, sharding)
        if V == V2
            return T
        end
        dictty = if T isa UnionAll
            T.body.name.wrapper
        else
            T.name.wrapper
        end
        if K !== nothing
            return dictty{K,V2}
        else
            return (dictty{KT,V2} where {KT})
        end
    end
end

Base.@nospecializeinfer function traced_type_inner(
    @nospecialize(T0::Type{<:ConcreteRNumber}),
    seen,
    mode::TraceMode,
    @nospecialize(track_numbers::Type),
    @nospecialize(sharding)
)
    T = T0.parameters[1]
    if mode == ConcreteToTraced
        return TracedRNumber{T}
    elseif mode == TracedToConcrete
        return ConcreteRNumber{T}
    else
        throw("Abstract RNumber cannot be made concrete")
    end
end

Base.@nospecializeinfer function traced_type_inner(
    @nospecialize(T::Type{<:ConcreteRArray}),
    seen,
    mode::TraceMode,
    @nospecialize(track_numbers::Type),
    @nospecialize(sharding)
)
    if mode == ConcreteToTraced
        return TracedRArray{T.parameters[1],T.parameters[2]}
    elseif mode == TracedToConcrete
        return T
    else
        throw("Abstract RArray cannot be made concrete")
    end
end

Base.@nospecializeinfer function traced_type_inner(
    @nospecialize(T::Type{<:ConcreteRNG}),
    seen,
    mode::TraceMode,
    @nospecialize(track_numbers::Type),
    @nospecialize(sharding)
)
    if mode == ConcreteToTraced
        return TracedRNG
    elseif mode == TracedToConcrete
        return T
    else
        throw("Unsupported mode: $mode")
    end
end

Base.@nospecializeinfer function traced_type_inner(
    @nospecialize(T::Type{<:MissingTracedValue}),
    seen,
    mode::TraceMode,
    @nospecialize(track_numbers::Type),
    @nospecialize(sharding)
)
    return error("This should not happen")
end

Base.@nospecializeinfer function traced_type_inner(
    @nospecialize(T::Type{<:TracedRArray}),
    seen,
    mode::TraceMode,
    @nospecialize(track_numbers::Type),
    @nospecialize(sharding)
)
    if mode == ConcreteToTraced
        throw("TracedRArray cannot be traced")
    elseif mode == TracedToConcrete
        if !Sharding.is_sharded(sharding)
            return ConcreteRArray{
                T.parameters[1],T.parameters[2],1,Sharding.FinalizedNoSharding
            }
        else
            error("TODO: implement sharding")
        end
    elseif mode == TracedTrack || mode == NoStopTracedTrack || mode == TracedSetPath
        return T
    else
        throw("Abstract RArray cannot be made concrete in mode $mode")
    end
end

Base.@nospecializeinfer function traced_type_inner(
    @nospecialize(T::Type{<:TracedRNumber}),
    seen,
    mode::TraceMode,
    @nospecialize(track_numbers::Type),
    @nospecialize(sharding)
)
    if mode == ConcreteToTraced
        throw("TracedRNumber cannot be traced")
    elseif mode == TracedToConcrete
        return ConcreteRNumber{T.parameters[1]}
    elseif mode == TracedTrack || mode == NoStopTracedTrack || mode == TracedSetPath
        return T
    else
        throw("Abstract RNumber cannot be made concrete in mode $mode")
    end
end

Base.@nospecializeinfer function traced_type_inner(
    @nospecialize(T::Type{<:TracedRNG}),
    seen,
    mode::TraceMode,
    @nospecialize(track_numbers::Type),
    @nospecialize(sharding)
)
    if mode == ConcreteToTraced
        throw("TracedRNG cannot be traced")
    elseif mode == TracedToConcrete
        if !Sharding.is_sharded(sharding)
            return ConcreteRNG{1,Sharding.FinalizedNoSharding}
        else
            error("TODO: implement sharding")
        end
    elseif mode == TracedTrack || mode == NoStopTracedTrack || mode == TracedSetPath
        return T
    else
        throw("Unsupported mode: $mode")
    end
end

Base.@nospecializeinfer function traced_type_inner(
    @nospecialize(A::Type{AbstractArray}),
    seen,
    mode::TraceMode,
    @nospecialize(track_numbers::Type)
)
    return A
end

Base.@nospecializeinfer function traced_type_inner(
    @nospecialize(A::Type{AbstractArray{T}}),
    seen,
    mode::TraceMode,
    @nospecialize(track_numbers::Type)
) where {T}
    if mode == ConcreteToTraced
        return AbstractArray{TracedRNumber{T}}
    else
        return A
    end
end

Base.@nospecializeinfer function traced_type_inner(
    @nospecialize(A::Type{AbstractArray{T,N}}),
    seen,
    mode::TraceMode,
    @nospecialize(track_numbers::Type)
) where {T,N}
    if mode == ConcreteToTraced
        return AbstractArray{TracedRNumber{T},N}
    else
        return A
    end
end

Base.@nospecializeinfer function traced_type_inner(
    @nospecialize(A::Type{<:Array}),
    seen,
    mode::TraceMode,
    @nospecialize(track_numbers::Type),
    @nospecialize(sharding)
)
    T = eltype(A)
<<<<<<< HEAD
    N = ndims(A)
    if mode == ArrayToConcrete && T <: Reactant.ReactantPrimitive
        if !Sharding.is_sharded(sharding)
            return ConcreteRArray{T,N,1,Sharding.FinalizedNoSharding}
        else
            error("TODO: implement sharding")
        end
    else
        return Array{
            traced_type_inner(T, seen, mode, track_numbers, getproperty(sharding, 1)),N
        }
=======
    if A isa UnionAll
        if mode == ArrayToConcrete && T <: Reactant.ReactantPrimitive
            return ConcreteRArray{T}
        else
            return Array{traced_type_inner(T, seen, mode, track_numbers)}
        end
    else
        N = ndims(A)
        if mode == ArrayToConcrete && T <: Reactant.ReactantPrimitive
            return ConcreteRArray{T,N}
        else
            return Array{traced_type_inner(T, seen, mode, track_numbers),N}
        end
>>>>>>> cac6f49a
    end
end

for P in (Ptr, Core.LLVMPtr, Base.RefValue)
    @eval Base.@nospecializeinfer function traced_type_inner(
        @nospecialize(PT::Type{<:$P}),
        seen,
        mode::TraceMode,
        @nospecialize(track_numbers::Type),
        @nospecialize(sharding)
    )
        T = eltype(PT)
        return $P{traced_type_inner(T, seen, mode, track_numbers, sharding)}
    end
end

Base.@nospecializeinfer function traced_type_inner(
    @nospecialize(VT::Type{<:Val}),
    seen,
    @nospecialize(mode::TraceMode),
    @nospecialize(track_numbers::Type),
    @nospecialize(sharding)
)
    if VT isa UnionAll
        return VT
    end
    T = VT.parameters[1]
    if traced_type_inner(typeof(T), seen, mode, track_numbers, sharding) == typeof(T)
        return Val{T}
    end
    throw("Val type $(Val{T}) cannot be traced")
end

Base.@nospecializeinfer function traced_type_inner(
    @nospecialize(T::Type),
    seen,
    mode::TraceMode,
    @nospecialize(track_numbers::Type),
    @nospecialize(sharding)
)
    if T === Any
        return T
    end

    if T === Union{}
        return T
    end

    if Enzyme.Compiler.isghostty(T) || Core.Compiler.isconstType(T)
        return T
    end

    if T == Type || T == DataType
        return T
    end

    # unknown number of fields
    if Base.inferencebarrier(T) isa UnionAll
        if T.var.lb === Union{} && T.var.ub === Any
            return UnionAll(
                T.var, traced_type_inner(T.body, seen, mode, track_numbers, sharding)
            )
        end
        aT = Base.argument_datatype(T)
        if isnothing(aT)
            throw(TracedTypeError("Unhandled type $T"))
        end
        if isnothing(Base.datatype_fieldcount(aT))
            throw(TracedTypeError("Unhandled type $T"))
        end
        return T
    end

    if T isa Union
        return Union{
            traced_type_inner(T.a, seen, mode, track_numbers, sharding),
            traced_type_inner(T.b, seen, mode, track_numbers, sharding),
        }
    end

    # if abstract it must be by reference
    if Base.isabstracttype(T)
        if !(T isa UnionAll) && length(T.parameters) == 0
            return T
        end
        throw(TracedTypeError("Unhandled abstract type $T"))
    end

    if T <: Tuple
        return traced_tuple_type_inner(T, seen, mode, track_numbers, sharding)
    end

    if haskey(seen, T)
        return seen[T]
    end

    seen2 = copy(seen)
    seen2[T] = T

    changed = false
    subTys = Union{Type,TypeVar}[]
    for f in 1:fieldcount(T)
        subT = fieldtype(T, f)
        subTT = traced_type_inner(subT, seen2, mode, track_numbers, sharding)
        changed |= subT != subTT
        push!(subTys, subTT)
    end

    if !changed
        for (k, v) in seen2
            seen[k] = v
        end
        return T
    end

    wrapped_carray = T <: AbstractArray && ancestor(T) <: ConcreteRArray
    wrapped_tracedarray = T <: AbstractArray && ancestor(T) <: TracedRArray

    subParms = []
    for (i, SST) in enumerate(T.parameters)
        if wrapped_carray && i == 1 && SST isa Type && SST <: ReactantPrimitive
            TrT = traced_type_inner(
                ConcreteRNumber{SST}, seen, mode, track_numbers, sharding
            )
            push!(subParms, TrT)
        elseif wrapped_tracedarray && i == 1 && SST isa Type && SST <: TracedRNumber
            TrT = traced_type_inner(
                unwrapped_eltype(SST), seen, mode, track_numbers, sharding
            )
            push!(subParms, TrT)
        else
            if SST isa Type
                TrT = traced_type_inner(SST, seen, mode, track_numbers, sharding)
                push!(subParms, TrT)
            else
                push!(subParms, SST)
            end
        end
    end

    if !isempty(subParms)
        TT2 = Core.apply_type(T.name.wrapper, subParms...)
    else
        TT2 = T
    end
    seen3 = copy(seen)
    seen3[T] = TT2
    if fieldcount(T) == fieldcount(TT2)
        legal = true
        for f in 1:fieldcount(T)
            subT = fieldtype(T, f)
            subT2 = fieldtype(TT2, f)
            subTT = traced_type_inner(subT, seen3, mode, track_numbers, sharding)
            if subT2 != subTT
                legal = false
                break
            end
        end
        if legal
            for (k, v) in seen3
                seen[k] = v
            end
            return TT2
        end
    end

    name = Symbol[]
    throw(NoFieldMatchError(T, TT2, subTys))
end

const traced_type_cache = Dict{Tuple{TraceMode,Type,Any},Dict{Type,Type}}()

# function traced_type_generator(world::UInt, source, self, @nospecialize(T::Type), @nospecialize(mode::Type{<:Val}), @nospecialize(track_numbers::Type))
#     @nospecialize
#     T = T.parameters[1]
#     mode = mode.parameters[1]::TraceMode
#     track_numbers = track_numbers.parameters[1]
# 
# 
#     min_world = Ref{UInt}(typemin(UInt))
#     max_world = Ref{UInt}(typemax(UInt))
# 
#     sig = Tuple{typeof(traced_type_inner), Type{T}, Dict{Type, Type}, TraceMode, Type{track_numbers}}
# 
#     lookup_result = lookup_world(
#         sig, world, nothing, min_world, max_world
#     )
#     if lookup_result === nothing
#         stub = Core.GeneratedFunctionStub(identity, Core.svec(:traced_type, :T, :mode, :track_numbers), Core.svec())
#         return stub(world, source, method_error) 
#     end
#     match = lookup_result::Core.MethodMatch
# 
#     mi = ccall(:jl_specializations_get_linfo, Ref{Core.MethodInstance},
#                (Any, Any, Any), match.method, match.spec_types, match.sparams)::Core.MethodInstance
#     
#     ci = Core.Compiler.retrieve_code_info(mi, world)::Core.Compiler.CodeInfo
# 
#     cache = nothing
#     cache_key = (mode, track_numbers)
#     if haskey(traced_type_cache, cache_key)
#         cache = traced_type_cache[cache_key]
#     else
#         cache = Dict{Type, Type}()
#         traced_type_cache[cache_key] = cache
#     end
# 
# 
#     # prepare a new code info
#     new_ci = copy(ci)
#     empty!(new_ci.code)
#     @static if isdefined(Core, :DebugInfo)
#       new_ci.debuginfo = Core.DebugInfo(:none)
#     else
#       empty!(new_ci.codelocs)
#       resize!(new_ci.linetable, 1)                # see note below
#     end
#     empty!(new_ci.ssaflags)
#     new_ci.ssavaluetypes = 0
#     new_ci.min_world = min_world[]
#     new_ci.max_world = max_world[]
#     edges = Any[mi]
#     gensig = Tuple{typeof(traced_type_inner), Type, Dict{Type, Type}, TraceMode, Type{track_numbers}}
#     push!(edges, ccall(:jl_method_table_for, Any, (Any,), gensig))
#     push!(edges, gensig)
# 
#     new_ci.edges = edges
#     
#     # XXX: setting this edge does not give us proper method invalidation, see
#     #      JuliaLang/julia#34962 which demonstrates we also need to "call" the kernel.
#     #      invoking `code_llvm` also does the necessary codegen, as does calling the
#     #      underlying C methods -- which GPUCompiler does, so everything Just Works.
# 
#     # prepare the slots
#     new_ci.slotnames = Symbol[Symbol("#self#"), :T, :mode, :track_numbers]
#     new_ci.slotflags = UInt8[0x00 for i = 1:4]
# 
#     # return the codegen world age
#     res1 = call_with_reactant(traced_type_inner, T, cache, mode, track_numbers)
# 
#     res0 = Base.invoke_in_world(world, traced_type_inner, T, cache, mode, track_numbers)
#     res = Base.invokelatest(traced_type_inner, T, cache, mode, track_numbers)
#     push!(new_ci.code, Core.Compiler.ReturnNode(res))
#     push!(new_ci.ssaflags, 0x00)   # Julia's native compilation pipeline (and its verifier) expects `ssaflags` to be the same length as `code`
#     @static if isdefined(Core, :DebugInfo)
#     else
#       push!(new_ci.codelocs, 1)   # see note below
#     end
#     new_ci.ssavaluetypes += 1
# 
#     # NOTE: we keep the first entry of the original linetable, and use it for location info
#     #       on the call to check_cache. we can't not have a codeloc (using 0 causes
#     #       corruption of the back trace), and reusing the target function's info
#     #       has as advantage that we see the name of the kernel in the backtraces.
# 
#     return new_ci
# end
# 
# @eval Base.@assume_effects :removable :foldable :nothrow @inline function traced_type_old(T::Type, mode::Val, track_numbers::Type)
#     $(Expr(:meta, :generated_only))
#     $(Expr(:meta, :generated, traced_type_generator))
# end

Base.@assume_effects :total @inline function traced_type(
    T::Type, ::Val{mode}, track_numbers::Type, sharding
) where {mode}
    cache = nothing
    cache_key = (mode, track_numbers, sharding)
    if haskey(traced_type_cache, cache_key)
        cache = traced_type_cache[cache_key]
    else
        cache = Dict{Type,Type}()
        traced_type_cache[cache_key] = cache
    end
    return traced_type_inner(T, cache, mode, track_numbers, sharding)
end

abstract type TracedTypeException <: Exception end

struct TracedTypeError <: TracedTypeException
    msg::String
end
function Base.showerror(io::IO, err::TracedTypeError)
    print(io, "TracedTypeError: ")
    return print(io, err.msg)
end

struct NoFieldMatchError <: TracedTypeException
    origty
    besteffort
    subTys
end
function Base.showerror(io::IO, err::NoFieldMatchError)
    println(io, "NoFieldMatchError: ")
    println(
        io,
        "Cannot convert type $(err.origty), best attempt $(err.besteffort) failed.\nThis could be because the type does not capture the fieldtypes that should be converted in its type parameters.",
    )
    for (i, subty) in zip(1:fieldcount(err.origty), err.subTys)
        origty = fieldtype(err.origty, i)
        println(io, "idx=", i, " Derived: ", subty, " Existing: ", origty)
    end
end

function make_tracer(
    seen,
    @nospecialize(prev::Union{Base.ExceptionStack,Core.MethodInstance}),
    @nospecialize(path),
    mode;
    kwargs...,
)
    return prev
end
append_path(@nospecialize(path), i) = (path..., i)

function make_tracer(
    seen,
    @nospecialize(prev),
    @nospecialize(path),
    mode;
    @nospecialize(track_numbers::Type = Union{}),
    @nospecialize(sharding = Sharding.NoSharding()),
    kwargs...,
)
    if mode != NoStopTracedTrack && haskey(seen, prev)
        return seen[prev]
    end
    RT = Core.Typeof(prev)
    TT = traced_type(RT, Val(mode), track_numbers, sharding)
    @assert !Base.isabstracttype(RT)
    @assert Base.isconcretetype(RT)
    nf = fieldcount(RT)

    if TT === Module || TT === String
        return prev
    end

    if ismutabletype(TT)
        y = ccall(:jl_new_struct_uninit, Any, (Any,), TT)
        seen[prev] = y
        changed = false
        for i in 1:nf
            if isdefined(prev, i)
                xi = Base.getfield(prev, i)
                xi2 = make_tracer(
                    seen,
                    xi,
                    append_path(path, i),
                    mode;
                    track_numbers,
                    sharding=Base.getproperty(sharding, i),
                    kwargs...,
                )
                if xi !== xi2
                    changed = true
                end
                ccall(:jl_set_nth_field, Cvoid, (Any, Csize_t, Any), y, i - 1, xi2)
            end
        end
        if !changed
            seen[prev] = prev
            return prev
        end
        return y
    end

    if nf == 0
        return prev
    end

    flds = Vector{Any}(undef, nf)
    changed = false
    for i in 1:nf
        if isdefined(prev, i)
            xi = Base.getfield(prev, i)
            xi2 = make_tracer(
                seen,
                xi,
                append_path(path, i),
                mode;
                track_numbers,
                sharding=Base.getproperty(sharding, i),
                kwargs...,
            )
            if xi !== xi2
                changed = true
            end
            flds[i] = xi2
        else
            nf = i - 1 # rest of tail must be undefined values
            break
        end
    end
    if !changed
        seen[prev] = prev
        return prev
    end
    y = ccall(:jl_new_structv, Any, (Any, Ptr{Any}, UInt32), TT, flds, nf)
    seen[prev] = y
    return y
end

function make_tracer(
    seen,
    @nospecialize(prev::ConcreteRArray{T,N}),
    @nospecialize(path),
    mode;
    @nospecialize(sharding = Sharding.NoSharding()),
    kwargs...,
) where {T,N}
    if mode == ArrayToConcrete
        if prev.sharding isa Sharding.finalized_sharding(typeof(sharding))
            return prev
        end
        error(
            "Mismatched sharding. Input has sharding $(prev.sharding), but requested sharding is $(typeof(sharding))",
        )
    end
    if mode != ConcreteToTraced
        throw("Cannot trace concrete")
    end
    if haskey(seen, prev)
        return seen[prev]::TracedRArray{T,N}
    end
    @assert N isa Int
    res = TracedRArray{T,N}((path,), nothing, size(prev))
    seen[prev] = res
    return res
end

function make_tracer(
    seen,
    prev::ConcreteRNumber{T},
    @nospecialize(path),
    mode;
    @nospecialize(sharding = Sharding.NoSharding()),
    kwargs...,
) where {T}
    if mode == ArrayToConcrete
        Sharding.is_sharded(sharding) &&
            error("Cannot specify sharding for ConcreteRNumber")
        return prev
    end
    if mode != ConcreteToTraced
        throw("Cannot trace existing trace type")
    end
    if haskey(seen, prev)
        return seen[prev]::TracedRNumber{T}
    end
    res = TracedRNumber{T}((path,), nothing)
    seen[prev] = res
    return res
end

function make_tracer(
    seen,
    @nospecialize(prev::TracedRArray{T,N}),
    @nospecialize(path),
    mode;
    toscalar=false,
    tobatch=nothing,
    @nospecialize(sharding = Sharding.NoSharding()),
    kwargs...,
) where {T,N}
    if mode == ConcreteToTraced
        throw("Cannot trace existing trace type")
    end
    if mode == TracedTrack
        TracedUtils.set_paths!(prev, (TracedUtils.get_paths(prev)..., path))
        if !haskey(seen, prev)
            return seen[prev] = prev
        end
        return prev
    end
    if mode == NoStopTracedTrack
        TracedUtils.set_paths!(prev, (TracedUtils.get_paths(prev)..., path))
        if !haskey(seen, prev)
            seen[prev] = prev # don't return!
        end
        return prev
    end
    if mode == TracedSetPath
        if haskey(seen, prev)
            return seen[prev]
        end
        res = if toscalar
            TracedRNumber{T}((path,), nothing)
        elseif tobatch !== nothing
            error("This should not happen...")
        else
            TracedRArray{T,N}((path,), prev.mlir_data, size(prev))
        end
        seen[prev] = res
        return res
    end

    if mode == TracedToConcrete
        if haskey(seen, prev)
            return seen[prev]::ConcreteRArray{T,N}
        end
        if !Sharding.is_sharded(sharding)
            res = ConcreteRArray{T,N,1,Sharding.FinalizedNoSharding}(
                [XLA.AsyncEmptyBuffer], size(prev), Sharding.FinalizedNoSharding()
            )
        else
            error("TODO: implement sharding")
        end
        seen[prev] = res
        return res
    end

    throw("Cannot Unknown trace mode $mode")
end

function make_tracer(
    seen,
    @nospecialize(prev::TracedRNumber{T}),
    @nospecialize(path),
    mode;
    tobatch=nothing,
    toscalar=false,
    @nospecialize(sharding = Sharding.NoSharding()),
    kwargs...,
) where {T}
    if mode == ConcreteToTraced
        throw("Cannot trace existing trace type")
    end
    if mode == TracedTrack
        TracedUtils.set_paths!(prev, (TracedUtils.get_paths(prev)..., path))
        if !haskey(seen, prev)
            return seen[prev] = prev
        end
        return prev
    end
    if mode == NoStopTracedTrack
        TracedUtils.set_paths!(prev, (TracedUtils.get_paths(prev)..., path))
        if !haskey(seen, prev)
            seen[prev] = prev # don't return!
        end
        return prev
    end
    if mode == TracedSetPath
        if haskey(seen, prev)
            return seen[prev]
        end
        res = if toscalar
            TracedRNumber{T}((path,), nothing)
        elseif tobatch !== nothing
            TracedRArray{T,length(tobatch)}((path,), prev.mlir_data, tobatch)
        else
            TracedRNumber{T}((path,), prev.mlir_data)
        end
        seen[prev] = res
        return res
    end

    if mode == TracedToConcrete
        if haskey(seen, prev)
            return seen[prev]::ConcreteRNumber{T}
        end
        Sharding.is_sharded(sharding) &&
            error("Cannot specify sharding for ConcreteRNumber")
        res = ConcreteRNumber{T}(XLA.AsyncEmptyBuffer)
        seen[prev] = res
        return res
    end

    throw("Cannot Unknown trace mode $mode")
end

function make_tracer(
    seen, @nospecialize(prev::MissingTracedValue), @nospecialize(path), mode; kwargs...
)
    if mode == ConcreteToTraced
        throw("Cannot trace existing trace type")
    end
    if mode == TracedTrack
        TracedUtils.set_paths!(prev, (TracedUtils.get_paths(prev)..., path))
        if !haskey(seen, prev)
            return seen[prev] = prev
        end
        return prev
    end
    if mode == NoStopTracedTrack
        TracedUtils.set_paths!(prev, (TracedUtils.get_paths(prev)..., path))
        if !haskey(seen, prev)
            seen[prev] = prev # don't return!
        end
        return prev
    end
    if mode == TracedSetPath
        haskey(seen, prev) && return seen[prev]
        res = MissingTracedValue((path,))
        seen[res] = res
        return res
    end
    if mode == TracedToConcrete
        error("Cannot convert MissingTracedValue to Concrete. This is meant to be an \
               internal implementation detail not exposed to the user.")
    end
    throw("Cannot Unknown trace mode $mode")
end

function make_tracer(
    seen,
    @nospecialize(prev::Number),
    @nospecialize(path),
    mode;
    @nospecialize(track_numbers::Type = Union{}),
    @nospecialize(sharding = Sharding.NoSharding()),
    kwargs...,
)
    RT = Core.Typeof(prev)
    Sharding.is_sharded(sharding) && error("Cannot specify sharding for Numbers")
    if RT <: track_numbers
        if mode == ArrayToConcrete
            return ConcreteRNumber(prev)
        else
            if mode == TracedTrack || mode == NoStopTracedTrack
                res = TracedRNumber{RT}(
                    (path,), TracedUtils.broadcast_to_size(prev, ()).mlir_data
                )
                if !haskey(seen, prev)
                    return seen[prev] = res
                end
                return res
            elseif mode == TracedSetPath
                haskey(seen, prev) && return seen[prev]
                res = TracedRNumber{RT}(
                    (path,), TracedUtils.broadcast_to_size(prev, ()).mlir_data
                )
                seen[prev] = res
                return res
            elseif mode == TracedToConcrete
                throw("Input is not a traced-type: $(RT)")
            end
        end
    end
    return prev
end

make_tracer(seen, @nospecialize(prev::Type), @nospecialize(path), mode; kwargs...) = prev
make_tracer(seen, prev::Symbol, @nospecialize(path), mode; kwargs...) = prev

function make_tracer(
    seen,
    @nospecialize(prev::Complex),
    @nospecialize(path),
    mode;
    @nospecialize(sharding = Sharding.NoSharding()),
    kwargs...,
)
    Sharding.is_sharded(sharding) && error("Cannot specify sharding for Complex")
    return Complex(
        make_tracer(seen, prev.re, append_path(path, :re), mode; kwargs...),
        make_tracer(seen, prev.im, append_path(path, :im), mode; kwargs...),
    )
end

function make_tracer(
    seen,
    @nospecialize(prev::Array),
    @nospecialize(path),
    mode;
    @nospecialize(track_numbers::Type = Union{}),
    @nospecialize(sharding = Sharding.NoSharding()),
    kwargs...,
)
    RT = Core.Typeof(prev)
    # XXX: If someone wants to shard the same array with different shardings, we need to
    #      somehow handle this correctly... Right now we just use the first sharding.
    if mode != NoStopTracedTrack && haskey(seen, prev)
        return seen[prev]
    end
    if mode == ArrayToConcrete && eltype(RT) <: Reactant.ReactantPrimitive
        return seen[prev] = ConcreteRArray(prev; sharding)
    end
    TT = traced_type(eltype(RT), Val(mode), track_numbers, sharding)
    newa = Array{TT,ndims(RT)}(undef, size(prev))
    seen[prev] = newa
    same = true
    for I in eachindex(prev)
        if isassigned(prev, I)
            pv = prev[I]
            nv = make_tracer(
                seen,
                pv,
                append_path(path, I),
                mode;
                track_numbers,
                sharding=Base.getproperty(sharding, I),
                kwargs...,
            )
            if pv !== nv
                same = false
            end
            @inbounds newa[I] = nv
        end
    end
    if same
        seen[prev] = prev
        return prev
    end
    return newa
end

function make_tracer(
    seen,
    @nospecialize(prev::Tuple),
    @nospecialize(path),
    mode;
    @nospecialize(sharding = Sharding.NoSharding()),
    kwargs...,
)
    return (
        (
            make_tracer(
                seen,
                v,
                append_path(path, i),
                mode;
                sharding=Base.getproperty(sharding, i),
                kwargs...,
            ) for (i, v) in enumerate(prev)
        )...,
    )
end

function make_tracer(
    seen,
    @nospecialize(prev::NamedTuple),
    @nospecialize(path),
    mode;
    @nospecialize(track_numbers::Type = Union{}),
    @nospecialize(sharding = Sharding.NoSharding()),
    kwargs...,
)
    NT = Core.Typeof(prev)
    A = NT.parameters[1]
    RT = NT.parameters[2]
    return NamedTuple{A,traced_type(RT, Val(mode), track_numbers, sharding)}((
        (
            make_tracer(
                seen,
                Base.getfield(prev, i),
                append_path(path, i),
                mode;
                sharding=Base.getproperty(sharding, i),
                track_numbers,
                kwargs...,
            ) for i in 1:length(A)
        )...,
    ))
end

function make_tracer(
    seen,
    prev::Core.Box,
    @nospecialize(path),
    mode;
    @nospecialize(sharding = Sharding.NoSharding()),
    kwargs...,
)
    if mode != NoStopTracedTrack && haskey(seen, prev)
        return seen[prev]
    end
    prev2 = prev.contents
    tr = make_tracer(
        seen,
        prev2,
        append_path(path, :contents),
        mode;
        sharding=Base.getproperty(sharding, :contents),
        kwargs...,
    )
    if tr === prev2
        seen[prev] = prev
        return prev
    end
    res = Core.Box(tr)
    seen[prev] = res
    return res
end

@inline function to_rarray(
    @nospecialize(x);
    track_numbers::Union{Bool,Type}=false,
    sharding=Sharding.Sharding.NoSharding(),
)
    track_numbers isa Bool && (track_numbers = track_numbers ? Number : Union{})
    return to_rarray_internal(x, track_numbers, sharding)
end

@inline function to_rarray_internal(
    @nospecialize(x), @nospecialize(track_numbers::Type), @nospecialize(sharding)
)
    return make_tracer(
        OrderedIdDict(), x, (), Reactant.ArrayToConcrete; track_numbers, sharding
    )
end

# fast paths avoiding make_tracer
function to_rarray_internal(
    @nospecialize(::TracedRArray),
    @nospecialize(track_numbers::Type),
    @nospecialize(sharding)
)
    return error("Cannot convert TracedRArray to ConcreteRArray")
end

@inline function to_rarray_internal(
    @nospecialize(x::ConcreteRArray),
    @nospecialize(track_numbers::Type),
    @nospecialize(sharding)
)
    if x.sharding isa Sharding.finalized_sharding(typeof(sharding))
        return x
    end
    return error(
        "Mismatched sharding. Input has sharding $(x.sharding), but requested sharding is $(typeof(sharding))",
    )
end

@inline function to_rarray_internal(
    @nospecialize(x::Array{<:ReactantPrimitive}),
    @nospecialize(track_numbers::Type),
    @nospecialize(sharding)
)
    return ConcreteRArray(x; sharding)
end

@inline function to_rarray_internal(
    @nospecialize(x::Array{T}), @nospecialize(track_numbers::Type), @nospecialize(sharding)
) where {T<:Number}
    if reactant_primitive(T) !== nothing
        return ConcreteRArray(to_reactant_primitive.(x); sharding)
    end
    return @invoke to_rarray_internal(x::Any, track_numbers::Type, sharding)
end

@inline function to_rarray_internal(
    @nospecialize(x::ConcreteRNumber),
    @nospecialize(track_numbers::Type),
    @nospecialize(sharding)
)
    Sharding.is_sharded(sharding) && error("Cannot specify sharding for ConcreteRNumber")
    return x
end

@inline function to_rarray_internal(
    @nospecialize(x::ReactantPrimitive),
    @nospecialize(track_numbers::Type),
    @nospecialize(sharding)
)
    Sharding.is_sharded(sharding) && error("Cannot specify sharding for Numbers")
    typeof(x) <: track_numbers && return ConcreteRNumber(x)
    return x
end

@inline function to_rarray_internal(
    @nospecialize(x::Number), @nospecialize(track_numbers::Type), @nospecialize(sharding)
)
    Sharding.is_sharded(sharding) && error("Cannot specify sharding for Numbers")
    if reactant_primitive(typeof(x)) !== nothing
        return ConcreteRArray(to_reactant_primitive(x))
    end
    return @invoke to_rarray_internal(x::Any, track_numbers::Type, sharding)
end<|MERGE_RESOLUTION|>--- conflicted
+++ resolved
@@ -375,33 +375,27 @@
     @nospecialize(sharding)
 )
     T = eltype(A)
-<<<<<<< HEAD
-    N = ndims(A)
-    if mode == ArrayToConcrete && T <: Reactant.ReactantPrimitive
-        if !Sharding.is_sharded(sharding)
-            return ConcreteRArray{T,N,1,Sharding.FinalizedNoSharding}
-        else
-            error("TODO: implement sharding")
-        end
-    else
-        return Array{
-            traced_type_inner(T, seen, mode, track_numbers, getproperty(sharding, 1)),N
-        }
-=======
     if A isa UnionAll
         if mode == ArrayToConcrete && T <: Reactant.ReactantPrimitive
             return ConcreteRArray{T}
         else
-            return Array{traced_type_inner(T, seen, mode, track_numbers)}
+            return Array{
+                traced_type_inner(T, seen, mode, track_numbers, getproperty(sharding, 1))
+            }
         end
     else
         N = ndims(A)
         if mode == ArrayToConcrete && T <: Reactant.ReactantPrimitive
-            return ConcreteRArray{T,N}
+            if !Sharding.is_sharded(sharding)
+                return ConcreteRArray{T,N,1,Sharding.FinalizedNoSharding}
+            else
+                error("TODO: implement sharding")
+            end
         else
-            return Array{traced_type_inner(T, seen, mode, track_numbers),N}
-        end
->>>>>>> cac6f49a
+            return Array{
+                traced_type_inner(T, seen, mode, track_numbers, getproperty(sharding, 1)),N
+            }
+        end
     end
 end
 
