--- conflicted
+++ resolved
@@ -726,9 +726,6 @@
     kwargs...,
 )
     RT = Core.Typeof(prev)
-<<<<<<< HEAD
-    TT = traced_type(RT, Val(mode), track_numbers, sharding)
-=======
     if haskey(seen, prev)
         if mode == TracedToTypes
             id = seen[prev]
@@ -741,8 +738,7 @@
         push!(path, RT)
         seen[prev] = VisitedObject(length(seen) + 1)
     end
-    TT = traced_type(RT, Val(mode), track_numbers)
->>>>>>> 234d1689
+    TT = traced_type(RT, Val(mode), track_numbers, sharding)
     @assert !Base.isabstracttype(RT)
     @assert Base.isconcretetype(RT)
     nf = fieldcount(RT)
@@ -764,17 +760,13 @@
                 newpath = mode == TracedToTypes ? path : append_path(path, i)
                 xi = Base.getfield(prev, i)
                 xi2 = make_tracer(
-<<<<<<< HEAD
                     seen,
                     xi,
-                    append_path(path, i),
+                    newpath,
                     mode;
                     track_numbers,
                     sharding=Base.getproperty(sharding, i),
                     kwargs...,
-=======
-                    seen, xi, newpath, mode; toscalar, tobatch, track_numbers, kwargs...
->>>>>>> 234d1689
                 )
                 if xi !== xi2
                     changed = true
@@ -804,17 +796,13 @@
             newpath = mode == TracedToTypes ? path : append_path(path, i)
             xi = Base.getfield(prev, i)
             xi2 = make_tracer(
-<<<<<<< HEAD
                 seen,
                 xi,
-                append_path(path, i),
+                newpath,
                 mode;
                 track_numbers,
                 sharding=Base.getproperty(sharding, i),
                 kwargs...,
-=======
-                seen, xi, newpath, mode; toscalar, tobatch, track_numbers, kwargs...
->>>>>>> 234d1689
             )
             if xi !== xi2
                 changed = true
@@ -1120,16 +1108,13 @@
     @nospecialize(sharding = Sharding.NoSharding()),
     kwargs...,
 )
-<<<<<<< HEAD
     Sharding.is_sharded(sharding) && error("Cannot specify sharding for Complex")
-=======
     if mode == TracedToTypes
         push!(path, Core.Typeof(prev))
-        make_tracer(seen, prev.re, path, mode; toscalar, tobatch, kwargs...)
-        make_tracer(seen, prev.im, path, mode; toscalar, tobatch, kwargs...)
+        make_tracer(seen, prev.re, path, mode; kwargs...)
+        make_tracer(seen, prev.im, path, mode; kwargs...)
         return nothing
     end
->>>>>>> 234d1689
     return Complex(
         make_tracer(seen, prev.re, append_path(path, :re), mode; kwargs...),
         make_tracer(seen, prev.im, append_path(path, :im), mode; kwargs...),
@@ -1141,12 +1126,8 @@
     @nospecialize(prev::Array),
     @nospecialize(path),
     mode;
-<<<<<<< HEAD
     @nospecialize(track_numbers::Type = Union{}),
     @nospecialize(sharding = Sharding.NoSharding()),
-=======
-    track_numbers::Type=Union{},
->>>>>>> 234d1689
     kwargs...,
 )
     RT = Core.Typeof(prev)
@@ -1160,12 +1141,8 @@
         end
         return seen[prev]
     end
-<<<<<<< HEAD
-    if mode == ArrayToConcrete && eltype(RT) <: Reactant.ReactantPrimitive
-        return seen[prev] = ConcreteRArray(prev; sharding)
-=======
     if eltype(RT) <: ReactantPrimitive
-        if mode == ArrayToConcrete && return seen[prev] = ConcreteRArray(prev)
+        if mode == ArrayToConcrete && return seen[prev] = ConcreteRArray(prev; sharding)
         elseif mode == TracedToTypes
             # Original array can get mutated so we store a copy:
             push!(path, copy(prev))
@@ -1177,11 +1154,10 @@
         for I in eachindex(prev)
             if isassigned(prev, I)
                 pv = prev[I]
-                make_tracer(seen, pv, path, mode; track_numbers, kwargs...)
+                make_tracer(seen, pv, path, mode; track_numbers, sharding, kwargs...)
             end
         end
         return nothing
->>>>>>> 234d1689
     end
     TT = traced_type(eltype(RT), Val(mode), track_numbers, sharding)
     newa = Array{TT,ndims(RT)}(undef, size(prev))
@@ -1212,7 +1188,6 @@
     return newa
 end
 
-<<<<<<< HEAD
 function make_tracer(
     seen,
     @nospecialize(prev::Tuple),
@@ -1221,17 +1196,14 @@
     @nospecialize(sharding = Sharding.NoSharding()),
     kwargs...,
 )
-=======
-function make_tracer(seen, @nospecialize(prev::Tuple), @nospecialize(path), mode; kwargs...)
     RT = Core.Typeof(prev)
     if mode == TracedToTypes
         push!(path, RT)
         for v in prev
-            make_tracer(seen, v, path, mode; kwargs...)
+            make_tracer(seen, v, path, mode; sharding=Base.getproperty(sharding, i),kwargs...)
         end
         return nothing
     end
->>>>>>> 234d1689
     return (
         (
             make_tracer(
@@ -1258,19 +1230,15 @@
     NT = Core.Typeof(prev)
     A = NT.parameters[1]
     RT = NT.parameters[2]
-<<<<<<< HEAD
-    return NamedTuple{A,traced_type(RT, Val(mode), track_numbers, sharding)}((
-=======
 
     if mode == TracedToTypes
         push!(path, NT)
         for i in 1:length(A)
-            make_tracer(seen, Base.getfield(prev, i), path, mode; track_numbers, kwargs...)
+            make_tracer(seen, Base.getfield(prev, i), path, mode; track_numbers, sharding, kwargs...)
         end
         return nothing
     end
-    return NamedTuple{A,traced_type(RT, Val(mode), track_numbers)}((
->>>>>>> 234d1689
+    return NamedTuple{A,traced_type(RT, Val(mode), track_numbers, sharding)}((
         (
             make_tracer(
                 seen,
@@ -1285,7 +1253,6 @@
     ))
 end
 
-<<<<<<< HEAD
 function make_tracer(
     seen,
     prev::Core.Box,
@@ -1294,13 +1261,10 @@
     @nospecialize(sharding = Sharding.NoSharding()),
     kwargs...,
 )
-=======
-function make_tracer(seen, prev::Core.Box, @nospecialize(path), mode; kwargs...)
     if mode == TracedToTypes
         push!(path, Core.Box)
-        return make_tracer(seen, prev.contents, path, mode; kwargs...)
-    end
->>>>>>> 234d1689
+        return make_tracer(seen, prev.contents, path, mode;sharding, kwargs...)
+    end
     if mode != NoStopTracedTrack && haskey(seen, prev)
         return seen[prev]
     end
