--- conflicted
+++ resolved
@@ -200,11 +200,8 @@
     argprefix::Symbol=:args,
     resprefix::Symbol=:result,
     resargprefix::Symbol=:resargs,
-<<<<<<< HEAD
     include_paths=[],
-=======
     num_replicas=1,
->>>>>>> 6009cca0
 )
     if sizeof(typeof(f)) != 0 || f isa Base.BroadcastFunction
         mlir_fn_res = make_mlir_fn(
