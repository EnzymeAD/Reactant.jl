# Functions within this module and Ops do not get forcibly re-compiled to be within our interpreter.
# This means that replacements, for example, for autodiff/random/kernels/etc do not get applied here when
# within compilation. However, it means these functions are a _lot_ faster to compile.
module TracedUtils

using Adapt: Adapt, WrappedReshapedArray
using ..Reactant:
    Reactant,
    MLIR,
    RNumber,
    TracedRArray,
    TracedRNumber,
    WrappedTracedRArray,
    AnyTracedRArray,
    MissingTracedValue,
    OrderedIdDict,
    ReactantPrimitive,
    Ops
using ReactantCore: MissingTracedValue, is_traced
using Functors: Functors

materialize_traced_array(x::TracedRArray) = x

materialize_traced_array(x::WrappedTracedRArray) = x[axes(x)...]

function materialize_traced_array(
    x::WrappedReshapedArray{TracedRNumber{T},N,TracedRArray{T,M}}
) where {T,N,M}
    return Ops.reshape(materialize_traced_array(parent(x)), size(x)...)
end

function materialize_traced_array(
    x::PermutedDimsArray{TracedRNumber{T},N,perm,iperm,TracedRArray{T,N}}
) where {T,N,perm,iperm}
    return permutedims(parent(x), perm)
end

get_mlir_data(x::TracedRNumber) = x.mlir_data
set_mlir_data!(x::TracedRNumber, data) = (x.mlir_data = data; return x)
get_paths(x::TracedRNumber) = x.paths
set_paths!(x::TracedRNumber, paths) = (x.paths = paths; return x)

get_mlir_data(x::TracedRArray) = x.mlir_data
get_mlir_data(x::AnyTracedRArray) = get_mlir_data(materialize_traced_array(x))
get_paths(x::TracedRArray) = x.paths
set_paths!(x::TracedRArray, paths) = (x.paths = paths; return x)

get_paths(x::MissingTracedValue) = x.paths
set_paths!(x::MissingTracedValue, paths) = (x.paths = paths; return x)

function set_mlir_data!(x::TracedRArray, data)
    x.mlir_data = data
    return x
end

function set_mlir_data!(
    x::WrappedReshapedArray{TracedRNumber{T},N,TracedRArray{T,M}}, data
) where {T,N,M}
    res_mlir_data = Ops.reshape(TracedRArray{T}(data), size(parent(x))...).mlir_data
    set_mlir_data!(parent(x), res_mlir_data)
    return x
end

function get_ancestor_indices(
    x::WrappedReshapedArray{TracedRNumber{T},N,TracedRArray{T,M}}, indices...
) where {T,N,M}
    @assert length(indices) == N "Expected $N indices, got $(length(indices))"
    indices = normalize_indices(x, indices...)
    if any(is_traced, indices)
        indices, integer_indices, result_size, _, flattened_size = traced_indices(
            indices...
        )
        linear_indices = mapreduce(+, enumerate(indices)) do (i, idx)
            bcasted_idxs = Ops.broadcast_in_dim(
                idx, ndims(idx) == 0 ? Int64[] : Int64[i], flattened_size
            )
            Base.stride(x, i) .* (bcasted_idxs .- 1)
        end
        linear_indices = linear_indices .+ 1
        parent_linear_indices_all = collect(LinearIndices(size(parent(x))))
        parent_linear_indices = promote_to(
            TracedRArray{Int64,ndims(parent_linear_indices_all)}, parent_linear_indices_all
        )[linear_indices]
        isempty(integer_indices) || (
            parent_linear_indices = materialize_traced_array(
                dropdims(parent_linear_indices; dims=integer_indices)
            )
        )
        parent_linear_indices = Ops.reshape(parent_linear_indices, result_size)
        return (parent_linear_indices,)
    else
        # Have this as a separate code-path since we can generate non-dynamic indexing
        cartesian_indices = CartesianIndex.(Iterators.product(indices...))
        linear_indices = LinearIndices(size(x))[cartesian_indices]
        parent_linear_indices = LinearIndices(size(parent(x)))[linear_indices]
        return (parent_linear_indices,)
    end
end

function set_mlir_data!(
    x::PermutedDimsArray{TracedRNumber{T},N,perm,iperm,TracedRArray{T,N}}, data
) where {T,N,perm,iperm}
    parent(x).mlir_data = permutedims(TracedRArray{T}(data), iperm).mlir_data
    return x
end

function set_mlir_data!(x::AnyTracedRArray{T}, data) where {T}
    ancestor_indices = get_ancestor_indices(x, axes(x)...)
    setindex!(Reactant.ancestor(x), TracedRArray{T}(data), ancestor_indices...)
    return x
end

get_ancestor_indices(::TracedRArray, indices...) = indices
function get_ancestor_indices(x::WrappedTracedRArray, indices...)
    return get_ancestor_indices(parent(x), Base.reindex(parentindices(x), indices)...)
end

function batch_ty(width, mlirty)
    return MLIR.IR.TensorType([width, size(mlirty)...], eltype(mlirty))
end

function transpose_ty(mlirty)
    return MLIR.IR.TensorType([reverse(size(mlirty))...], eltype(mlirty))
end
function transpose_val(val)
    val_size = size(MLIR.IR.type(val))
    val_size == () && return val
    attr = MLIR.IR.DenseArrayAttribute(Int64[reverse(0:(length(val_size) - 1))...])
    return MLIR.IR.result(MLIR.Dialects.stablehlo.transpose(val; permutation=attr), 1)
end

<<<<<<< HEAD
function prepare_args(args, concretein, toscalar, mutate_traced_args)
=======
mutable struct CompiledMlirFnResult{
    F,TR,Re,Rt,LA,LR,PA,CR,M<:Union{Nothing,Reactant.Sharding.Mesh},MA
}
    fnwrapped::Bool
    f::F
    traced_result::TR
    result::Re
    seen_args::OrderedIdDict
    ret::Rt
    linear_args::Vector{LA}
    in_tys::Vector{MLIR.IR.Type}
    linear_results::Vector{LR}
    num_partitions::Int
    num_replicas::Int
    is_sharded::Bool
    preserved_args::PA
    concrete_result::CR
    sharding_mesh::M
    mutated_args::MA
end

function make_mlir_fn(
    f,
    args,
    kwargs,
    name="main",
    concretein=true;
    toscalar=false,
    return_dialect=:func,
    args_in_result::Symbol=:all,
    construct_function_without_args::Bool=false,
    do_transpose=true,
    input_shardings=nothing, # This is not meant to be used by the user.
)
    if sizeof(typeof(f)) != 0 || f isa Base.BroadcastFunction
        mlir_fn_res = make_mlir_fn(
            Reactant.apply,
            (f, args...),
            kwargs,
            name,
            concretein;
            toscalar,
            return_dialect,
            do_transpose,
            args_in_result,
            input_shardings,
        )
        mlir_fn_res.fnwrapped = true
        return mlir_fn_res
    end

    num_partitions, num_replicas = 1, 1

>>>>>>> e7eec181
    N = length(args)
    seen_args = OrderedIdDict()
    traced_args = Vector{Any}(undef, N)
    mode = concretein ? Reactant.ConcreteToTraced : (mutate_traced_args ? Reactant.TracedSetPathInPlace : Reactant.TracedSetPath)
    for i in 1:N
        @inbounds traced_args[i] = Reactant.make_tracer(
            seen_args,
            args[i],
            (:args, i),
            mode;
            toscalar,
        )
    end

    linear_args = Reactant.TracedType[]
    for (k, v) in seen_args
        v isa Reactant.TracedType || continue
        push!(linear_args, v)
    end

    return seen_args, traced_args, linear_args
end

function placeholder_func(
    name, linear_args, toscalar, do_transpose, concretein
)
    in_tys = if toscalar
        [
            MLIR.IR.TensorType((), MLIR.IR.Type(Reactant.unwrapped_eltype(arg))) for
            arg in linear_args
        ]
    elseif do_transpose
        [transpose_ty(Ops.mlir_type(arg)) for arg in linear_args]
    else
        [Ops.mlir_type(arg) for arg in linear_args]
    end

    sym_visibility = nothing
    if !concretein
        sym_visibility = MLIR.IR.Attribute("private")
    end

    ctx = MLIR.IR.context()
    mod = MLIR.IR.mmodule()

    # Insert meshes for the sharded arguments
    traced_args_to_shardings = OrderedIdDict()
    for (k, v) in seen_args
        if (k isa Reactant.ConcretePJRTArray || k isa Reactant.ConcretePJRTNumber)
            if Reactant.Sharding.is_sharded(k)
                Reactant.Ops.mesh(k.sharding.mesh)
                traced_args_to_shardings[v] = k.sharding
            elseif input_shardings !== nothing && haskey(input_shardings, k)
                Reactant.Ops.mesh(input_shardings[k].mesh)
                traced_args_to_shardings[v] = input_shardings[k]
            end
        end
    end

    func = MLIR.IR.block!(MLIR.IR.body(mod)) do
        return MLIR.Dialects.func.func_(;
            sym_name=name * "_tmp",
            function_type=MLIR.IR.FunctionType(in_tys, []),
            body=MLIR.IR.Region(),
        )
    end

    fnbody = MLIR.IR.Block(in_tys, [MLIR.IR.Location() for arg in linear_args])
    push!(MLIR.IR.region(func, 1), fnbody)

    @assert MLIR.IR._has_block()

<<<<<<< HEAD
    return mod, func, fnbody, in_tys, sym_visibility
end
=======
    # Explicitly don't use block! to avoid creating a closure, which creates
    # both compile-time and relocatability issues
    MLIR.IR.activate!(fnbody)

    result = try
        for (i, arg) in enumerate(linear_args)
            raw_arg = MLIR.IR.argument(fnbody, i)
            row_maj_arg = do_transpose ? transpose_val(raw_arg) : raw_arg
            set_mlir_data!(arg, row_maj_arg)
        end

        if isempty(kwargs)
            Reactant.call_with_reactant(f, traced_args...)
        else
            Reactant.call_with_reactant(Core.kwcall, kwargs, f, traced_args...)
        end
    finally
        MLIR.IR.deactivate!(fnbody)
    end
>>>>>>> e7eec181

function prepare_results(
    result,
    traced_args,
    linear_args,
    fnbody,
    concretein,
    args_in_result,
    do_transpose,
    mutate_traced_args,
)
    N = length(traced_args)
    # check which arguments have been mutated

    seen_results = OrderedIdDict()

    traced_result = Reactant.make_tracer(
        seen_results,
        result,
        (:result,),
        (concretein || mutate_traced_args) ? Reactant.TracedTrack : Reactant.TracedSetPath,
    )
    for i in 1:N
        Reactant.make_tracer(
            seen_results,
            traced_args[i],
            (concretein || mutate_traced_args) ? (:resargs, i) : (),
            Reactant.TracedTrack,
        )
    end

    linear_results = Reactant.TracedType[]
    for (k, v) in seen_results
        v isa Reactant.TracedType || continue
        (args_in_result != :all && has_argidx(v)) && continue
        push!(linear_results, v)
    end

    out_tys = if do_transpose
        [transpose_ty(Ops.mlir_type(arg)) for arg in linear_results]
    else
        [Ops.mlir_type(arg) for arg in linear_results]
    end

    return seen_results, traced_result, linear_results, out_tys
end

function create_return!(
    fnbody,
    linear_results,
    args_in_result,
    do_transpose,
    return_dialect,
)
    MLIR.IR.activate!(fnbody)
    try
        vals = MLIR.IR.Value[]
        for res in linear_results
            col_maj = if res isa MissingTracedValue
                get_mlir_data(broadcast_to_size(false, ()))
            elseif !do_transpose
                get_mlir_data(res)
            elseif do_transpose
                transpose_val(get_mlir_data(res))
            end
            push!(vals, col_maj)
        end
        args_in_result == :all && @assert length(vals) == length(linear_results)

        dialect = getfield(MLIR.Dialects, return_dialect)
        dialect.return_(vals)
    finally
        MLIR.IR.deactivate!(fnbody)
    end
end

"""
Copy `temp_func` into a new function operation and destroy `temp_func`.
"""
function final_func!(temp_func, mod, name, in_tys, out_tys, sym_visibility)
    final_func = MLIR.IR.block!(MLIR.IR.body(mod)) do
        return MLIR.Dialects.func.func_(;
            sym_name=name,
            function_type=MLIR.IR.FunctionType(in_tys, out_tys),
            body=MLIR.IR.Region(),
            arg_attrs=MLIR.IR.attr(func, "arg_attrs"),
            res_attrs=MLIR.IR.attr(func, "res_attrs"),
            no_inline=MLIR.IR.attr(func, "no_inline"),
            sym_visibility,
        )
    end
    MLIR.API.mlirRegionTakeBody(MLIR.IR.region(final_func, 1), MLIR.IR.region(temp_func, 1))

    MLIR.API.mlirOperationDestroy(temp_func.operation)
    temp_func.operation = MLIR.API.MlirOperation(C_NULL)
    return final_func
end

function make_mlir_fn(
    f,
    args,
    kwargs,
    name="main",
    concretein=true;
    toscalar=false,
    return_dialect=:func,
    args_in_result::Symbol=:all,
    do_transpose=true,
    mutate_traced_args=false,
)
    if sizeof(typeof(f)) != 0 || f isa Base.BroadcastFunction
        return (
            true,
            make_mlir_fn(
                Reactant.apply,
                (f, args...),
                kwargs,
                name,
                concretein;
                toscalar,
                return_dialect,
                args_in_result,
                do_transpose,
                mutate_traced_args
            )[2:end]...,
        )
    end

    N = length(args)
    seen_args, traced_args, linear_args = prepare_args(
        args, concretein, toscalar, mutate_traced_args
    )

    mod, temp_func, fnbody, in_tys, sym_visibility = placeholder_func(
        name,
        linear_args,
        toscalar,
        do_transpose,
        concretein,
    )

    # Explicitly don't use block! to avoid creating a closure, which creates
    # both compile-time and relocatability issues
    MLIR.IR.activate!(fnbody)
    result = try
        for (i, arg) in enumerate(linear_args)
            raw_arg = MLIR.IR.argument(fnbody, i)
            row_maj_arg = do_transpose ? transpose_val(raw_arg) : raw_arg
            set_mlir_data!(arg, row_maj_arg)
        end

        Reactant.call_with_reactant(f, traced_args...)
    finally
        MLIR.IR.deactivate!(fnbody)
    end

    _, traced_result, linear_results, out_tys = prepare_results(
        result,
        traced_args,
        linear_args,
        fnbody,
        concretein,
        args_in_result,
        do_transpose,
        mutate_traced_args
    )

    ret = create_return!(
        fnbody,
        linear_results,
        args_in_result,
        do_transpose,
        return_dialect,
    )

    name = __lookup_unique_name_in_module(mod, name)
    final_func = final_func!(temp_func, mod, name, in_tys, out_tys, sym_visibility)

    Core.println("\nOverview of make_mlir_fn for $f [$name]:\nlinear_args: $linear_args")
    Core.println("linear_results: $linear_results\n")

<<<<<<< HEAD
    return (
=======
    mesh_cache = Reactant.Compiler.sdycache()
    is_sharded = !isempty(mesh_cache)

    if is_sharded
        unique_meshes = keys(mesh_cache)

        # TODO: support multiple meshes
        if length(unique_meshes) > 1
            error("Currently we support using a single mesh")
            sorted_devices = [sort(vec(m.device_ids)) for m in unique_meshes]
            @assert allequal(sorted_devices) "All meshes must have the same device ids"
        end
        sharding_mesh = first(unique_meshes)
        num_partitions = length(sharding_mesh)

        linear_arg_shardings = Vector{MLIR.IR.Attribute}(undef, length(linear_args))

        # Attach `sdy.sharding` attribute to the argument
        for (i, arg) in enumerate(linear_args)
            if haskey(traced_args_to_shardings, arg)
                sharding = traced_args_to_shardings[arg]
                (; sym_name, mesh_attr) = mesh_cache[sharding.mesh]
                linear_arg_shardings[i] = Reactant.Sharding.get_shardy_tensor_sharding_attribute(
                    sharding, ctx, sym_name, mesh_attr
                )
                MLIR.API.mlirFuncSetArgAttr(
                    func2, i - 1, "sdy.sharding", linear_arg_shardings[i]
                )
            end
        end

        # Ensure the sharding of the mutated arguments is propagated to the results
        result_not_replicated = falses(length(linear_results))
        for i in mutated_args
            arg = linear_args[i]
            if has_residx(arg) && haskey(traced_args_to_shardings, arg)
                residx = findfirst(Base.Fix1(===, arg), linear_results)
                @assert residx !== nothing
                result_not_replicated[residx] = true
                MLIR.API.mlirFuncSetResultAttr(
                    func2, residx - 1, "sdy.sharding", linear_arg_shardings[i]
                )
            end
        end
    else
        sharding_mesh = nothing
    end

    MLIR.API.mlirOperationDestroy(func.operation)
    func.operation = MLIR.API.MlirOperation(C_NULL)

    return CompiledMlirFnResult(
>>>>>>> e7eec181
        false,
        final_func,
        traced_result,
        result,
        seen_args,
        ret,
        linear_args,
        in_tys,
        linear_results,
<<<<<<< HEAD
=======
        num_partitions,
        num_replicas,
        is_sharded,
        nothing,
        nothing,
        sharding_mesh,
        mutated_args,
>>>>>>> e7eec181
    )
end

function __lookup_unique_name_in_module(mod, name)
    new_name = name
    tab = MLIR.IR.SymbolTable(MLIR.IR.Operation(mod))
    for i in 0:10000
        new_name = i == 0 ? name : name * "_" * string(i)
        MLIR.IR.mlirIsNull(MLIR.API.mlirSymbolTableLookup(tab, new_name)) && return new_name
    end
    modstr = string(mod)
    return error("Mod\n$modstr\nCould not find unique name for $name")
end

function __take_region(compiled_fn)
    region = MLIR.IR.Region()
    MLIR.API.mlirRegionTakeBody(region, MLIR.API.mlirOperationGetRegion(compiled_fn, 0))
    return region
end

elem_apply(::Type{T}, x::TracedRArray{T}) where {T} = x

struct TypeCast{T<:Reactant.ReactantPrimitive} <: Function end

function (::TypeCast{T})(x::TracedRNumber{T2}) where {T,T2}
    return promote_to(TracedRNumber{T}, x)
end

function elem_apply(::Type{T}, x::TracedRArray) where {T<:Reactant.ReactantPrimitive}
    return elem_apply(TypeCast{T}(), x)
end

function promote_to end

function get_attribute_by_name(operation, name)
    return MLIR.IR.Attribute(MLIR.API.mlirOperationGetAttributeByName(operation, name))
end

function push_val!(ad_inputs, x, path)
    for p in path
        x = Reactant.Compiler.traced_getfield(x, p)
    end
    x = get_mlir_data(x)
    return push!(ad_inputs, x)
end

function get_argidx(x)
    for path in get_paths(x)
        if length(path) == 0
            continue
        end
        if path[1] == :args
            return path[2]::Int, path
        end
    end
    throw(AssertionError("No path found for $x"))
end

function has_argidx(x)
    for path in get_paths(x)
        if length(path) == 0
            continue
        end
        if path[1] == :args
            return true
        end
    end
    return false
end

function has_resargidx(x)
    for path in get_paths(x)
        if length(path) == 0
            continue
        end
        if path[1] == :resargs
            return true
        end
    end
    return false
end

function set!(x, path, tostore; emptypath=false)
    for p in path
        x = Reactant.Compiler.traced_getfield(x, p)
    end

    set_mlir_data!(x, tostore)

    return emptypath && set_paths!(x, ())
end

function get_residx(x)
    for path in get_paths(x)
        if length(path) == 0
            continue
        end
        if path[1] == :result
            return path
        end
    end
    throw(AssertionError("No path found $x"))
end

function has_residx(x)
    for path in get_paths(x)
        if length(path) == 0
            continue
        end
        if path[1] == :result
            return true
        end
    end
    return false
end

function elem_apply(f, args::Vararg{Any,Nargs}) where {Nargs}
    if all(iszero ∘ ndims, args)
        scalar_args = map(args) do arg
            return promote_to(TracedRNumber{Reactant.unwrapped_eltype(arg)}, arg)
        end
        return f(scalar_args...)
    end

<<<<<<< HEAD
    fnwrap, func2, traced_result, result, seen_args, ret, linear_args, in_tys, linear_results = make_mlir_fn(
=======
    mlir_fn_res = make_mlir_fn(
>>>>>>> e7eec181
        f, args, (), string(f) * "_broadcast_scalar", false; toscalar=true
    )
    fnwrap = mlir_fn_res.fnwrapped
    func2 = mlir_fn_res.f
    (; result, seen_args, linear_args, linear_results) = mlir_fn_res

    invmap = IdDict()
    for (k, v) in seen_args
        invmap[v] = k
    end

    keys_seen = [k for k in keys(seen_args) if k isa Reactant.TracedType]
    input_shapes = size.(keys_seen)
    # by the time we reach here all args must have same size
    @assert allequal(input_shapes) "input shapes are $(input_shapes)"
    OutShape = isempty(seen_args) ? nothing : first(input_shapes)
    @assert !isnothing(OutShape)

    out_tys2 = [
        MLIR.IR.TensorType(OutShape, MLIR.IR.Type(Reactant.unwrapped_eltype(arg))) for
        arg in linear_results
    ]

    fname = get_attribute_by_name(func2, "sym_name")
    fname = MLIR.IR.FlatSymbolRefAttribute(Base.String(fname))

    batch_inputs = MLIR.IR.Value[]

    for a in linear_args
        idx, path = get_argidx(a)
        if idx == 1 && fnwrap
            push_val!(batch_inputs, f, path[3:end])
        else
            if fnwrap
                idx -= 1
            end
            push_val!(batch_inputs, args[idx], path[3:end])
        end
    end

    res = MLIR.Dialects.enzyme.batch(
        batch_inputs;
        outputs=out_tys2,
        fn=fname,
        batch_shape=MLIR.IR.DenseArrayAttribute([Int64(i) for i in OutShape]),
    )

    residx = 1

    for a in linear_results
        if has_residx(a)
            path = get_residx(a)
            set!(result, path[2:end], MLIR.IR.result(res, residx))
            residx += 1
        else
            idx, path = get_argidx(a)
            if idx == 1 && fnwrap
                set!(f, path[3:end], MLIR.IR.result(res, residx))
                residx += 1
            else
                if fnwrap
                    idx -= 1
                end
                set!(args[idx], path[3:end], MLIR.IR.result(res, residx))
                residx += 1
            end
        end
    end

    seen_results = OrderedIdDict()
    traced2_result = Reactant.make_tracer(
        seen_results, result, (), Reactant.TracedSetPath; tobatch=OutShape
    )

    func2.operation = MLIR.API.MlirOperation(C_NULL)

    return traced2_result
end

function broadcast_to_size(arg::AbstractArray{<:TracedRNumber}, rsize)
    if Reactant.ancestor(arg) isa TracedRArray
        return broadcast_to_size(materialize_traced_array(arg), rsize)
    end
    return broadcast_to_size(reshape(Ops.vcat(arg...), size(arg)...), rsize)
end
broadcast_to_size(arg::AbstractArray, rsize) = broadcast_to_size(Ops.constant(arg), rsize)

broadcast_to_size(arg::AbstractRange, rsize) = broadcast_to_size(collect(arg), rsize)
function broadcast_to_size(arg::UnitRange, rsize)
    # For small inputs this will be automatically optimized away, and for large ranges
    # helps reduce the IR size
    x = Ops.add(
        Ops.iota(eltype(arg), [length(arg)]; iota_dimension=1),
        Ops.fill(first(arg), [length(arg)]),
    )
    return broadcast_to_size(x, rsize)
end
broadcast_to_size(arg::Base.OneTo, rsize) = broadcast_to_size(1:last(arg), rsize)

function broadcast_to_size(arg::Base.RefValue, rsize)
    # XXX: don't we want to expand here to rsize?
    return arg
end

broadcast_to_size(arg::Number, rsize) = Ops.constant(Base.fill(arg, Tuple(rsize)))

function broadcast_to_size(arg::TracedRNumber{T}, rsize) where {T}
    length(rsize) == 0 && return arg
    return broadcast_to_size_internal(TracedRArray{T,0}((), get_mlir_data(arg), ()), rsize)
end

function broadcast_to_size(arg::AnyTracedRArray{T,0}, rsize) where {T}
    arg = materialize_traced_array(arg)
    return broadcast_to_size(TracedRNumber{T}((), get_mlir_data(arg)), rsize)
end

function broadcast_to_size(arg::AnyTracedRArray, rsize)
    arg = materialize_traced_array(arg)
    size(arg) == Tuple(rsize) && return arg
    return broadcast_to_size_internal(arg, rsize)
end

function broadcast_to_size(arg::Broadcast.Extruded, rsize)
    rsize2 = (keep ? rsizev : 1 for (keep, rsizev) in zip(arg.keeps, rsize))
    x = broadcast_to_size(arg.x, rsize2)
    size(x) == rsize && return x
    return broadcast_to_size_internal(x, rsize)
end

@noinline function broadcast_to_size_internal(x::TracedRArray{T}, rsize) where {T}
    return Ops.broadcast_in_dim(x, collect(Int64, 1:ndims(x)), collect(Int64, rsize))
end

function normalize_indices(a::AbstractArray, indices...)
    return map(enumerate(indices)) do (i, idx)
        idx isa Colon && return collect(Int64, 1:size(a, i))
        idx isa CartesianIndex && return Tuple(idx)
        idx isa AbstractArray{Bool} && return findall(idx)
        return idx
    end
end

function traced_indices(indices...)
    integer_indices = Int64[]
    result_size = Int64[]
    preddim_result_size = Int64[]
    flattened_size = Int64[length(idx) for idx in indices]
    new_indices = map(enumerate(indices)) do (i, idx)
        if idx isa Number
            push!(preddim_result_size, 1)
            push!(integer_indices, i)
            idx isa TracedRNumber && return idx
            return promote_to(TracedRNumber{Int}, idx)
        end
        append!(preddim_result_size, [size(idx)...])
        append!(result_size, [size(idx)...])
        idx isa TracedRArray && return materialize_traced_array(vec(idx))
        return promote_to(TracedRArray{Int,1}, vec(idx))
    end
    return (
        new_indices,
        Tuple(integer_indices),
        result_size,
        preddim_result_size,
        flattened_size,
    )
end

end<|MERGE_RESOLUTION|>--- conflicted
+++ resolved
@@ -129,9 +129,6 @@
     return MLIR.IR.result(MLIR.Dialects.stablehlo.transpose(val; permutation=attr), 1)
 end
 
-<<<<<<< HEAD
-function prepare_args(args, concretein, toscalar, mutate_traced_args)
-=======
 mutable struct CompiledMlirFnResult{
     F,TR,Re,Rt,LA,LR,PA,CR,M<:Union{Nothing,Reactant.Sharding.Mesh},MA
 }
@@ -153,39 +150,7 @@
     mutated_args::MA
 end
 
-function make_mlir_fn(
-    f,
-    args,
-    kwargs,
-    name="main",
-    concretein=true;
-    toscalar=false,
-    return_dialect=:func,
-    args_in_result::Symbol=:all,
-    construct_function_without_args::Bool=false,
-    do_transpose=true,
-    input_shardings=nothing, # This is not meant to be used by the user.
-)
-    if sizeof(typeof(f)) != 0 || f isa Base.BroadcastFunction
-        mlir_fn_res = make_mlir_fn(
-            Reactant.apply,
-            (f, args...),
-            kwargs,
-            name,
-            concretein;
-            toscalar,
-            return_dialect,
-            do_transpose,
-            args_in_result,
-            input_shardings,
-        )
-        mlir_fn_res.fnwrapped = true
-        return mlir_fn_res
-    end
-
-    num_partitions, num_replicas = 1, 1
-
->>>>>>> e7eec181
+function prepare_args(args, concretein, toscalar, mutate_traced_args)
     N = length(args)
     seen_args = OrderedIdDict()
     traced_args = Vector{Any}(undef, N)
@@ -258,30 +223,8 @@
 
     @assert MLIR.IR._has_block()
 
-<<<<<<< HEAD
     return mod, func, fnbody, in_tys, sym_visibility
 end
-=======
-    # Explicitly don't use block! to avoid creating a closure, which creates
-    # both compile-time and relocatability issues
-    MLIR.IR.activate!(fnbody)
-
-    result = try
-        for (i, arg) in enumerate(linear_args)
-            raw_arg = MLIR.IR.argument(fnbody, i)
-            row_maj_arg = do_transpose ? transpose_val(raw_arg) : raw_arg
-            set_mlir_data!(arg, row_maj_arg)
-        end
-
-        if isempty(kwargs)
-            Reactant.call_with_reactant(f, traced_args...)
-        else
-            Reactant.call_with_reactant(Core.kwcall, kwargs, f, traced_args...)
-        end
-    finally
-        MLIR.IR.deactivate!(fnbody)
-    end
->>>>>>> e7eec181
 
 function prepare_results(
     result,
@@ -389,13 +332,14 @@
     toscalar=false,
     return_dialect=:func,
     args_in_result::Symbol=:all,
+    construct_function_without_args::Bool=false,
     do_transpose=true,
     mutate_traced_args=false,
+    input_shardings=nothing, # This is not meant to be used by the user.
+
 )
     if sizeof(typeof(f)) != 0 || f isa Base.BroadcastFunction
-        return (
-            true,
-            make_mlir_fn(
+        mlir_fn_res =  make_mlir_fn(
                 Reactant.apply,
                 (f, args...),
                 kwargs,
@@ -403,12 +347,16 @@
                 concretein;
                 toscalar,
                 return_dialect,
+                do_transpose,
                 args_in_result,
-                do_transpose,
-                mutate_traced_args
-            )[2:end]...,
-        )
-    end
+                input_shardings,
+                mutate_traced_args,
+            )
+        mlir_fn_res.fnwrapped = true
+        return mlir_fn_res
+    end
+
+    num_partitions, num_replicas = 1, 1
 
     N = length(args)
     seen_args, traced_args, linear_args = prepare_args(
@@ -433,7 +381,11 @@
             set_mlir_data!(arg, row_maj_arg)
         end
 
-        Reactant.call_with_reactant(f, traced_args...)
+        if isempty(kwargs)
+            Reactant.call_with_reactant(f, traced_args...)
+        else
+            Reactant.call_with_reactant(Core.kwcall, kwargs, f, traced_args...)
+        end
     finally
         MLIR.IR.deactivate!(fnbody)
     end
@@ -463,9 +415,6 @@
     Core.println("\nOverview of make_mlir_fn for $f [$name]:\nlinear_args: $linear_args")
     Core.println("linear_results: $linear_results\n")
 
-<<<<<<< HEAD
-    return (
-=======
     mesh_cache = Reactant.Compiler.sdycache()
     is_sharded = !isempty(mesh_cache)
 
@@ -518,7 +467,6 @@
     func.operation = MLIR.API.MlirOperation(C_NULL)
 
     return CompiledMlirFnResult(
->>>>>>> e7eec181
         false,
         final_func,
         traced_result,
@@ -528,8 +476,6 @@
         linear_args,
         in_tys,
         linear_results,
-<<<<<<< HEAD
-=======
         num_partitions,
         num_replicas,
         is_sharded,
@@ -537,7 +483,6 @@
         nothing,
         sharding_mesh,
         mutated_args,
->>>>>>> e7eec181
     )
 end
 
@@ -662,11 +607,7 @@
         return f(scalar_args...)
     end
 
-<<<<<<< HEAD
-    fnwrap, func2, traced_result, result, seen_args, ret, linear_args, in_tys, linear_results = make_mlir_fn(
-=======
     mlir_fn_res = make_mlir_fn(
->>>>>>> e7eec181
         f, args, (), string(f) * "_broadcast_scalar", false; toscalar=true
     )
     fnwrap = mlir_fn_res.fnwrapped
