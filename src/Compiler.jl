module Compiler

using Reactant_jll
using Libdl: dlsym
using LinearAlgebra: BLAS

import ..Reactant:
    Reactant,
    MLIR,
    XLA,
    Sharding,
    ConcretePJRTArray,
    ConcretePJRTNumber,
    ConcreteIFRTArray,
    ConcreteIFRTNumber,
    TracedRArray,
    TracedRNumber,
    RArray,
    RNumber,
    OrderedIdDict,
    make_tracer,
    TracedToConcrete,
    append_path,
    ancestor,
    TracedType
import Reactant: OptimizeCommunicationOptions, ShardyPropagationOptions, CompileOptions

import ..ReactantCore: correct_maybe_bcast_call

const DEBUG_PRINT_CODEGEN = Ref(false)
const DEBUG_DISABLE_RESHARDING = Ref(false)
const DEBUG_ALIASED_BUFFER_ASSIGNMENT_ERROR = Ref(false)

const DEBUG_BUFFER_POINTERS_STORE_DICT = Base.IdDict()

@inline function traced_getfield(@nospecialize(obj::Dict), field)
    return Base.getindex(obj, field)
end

@inline function traced_getfield(@nospecialize(obj), field)
    return Base.getfield(obj, field)
end

@inline function traced_getfield(
    @nospecialize(
        obj::AbstractArray{<:Union{ConcretePJRTNumber,ConcreteIFRTNumber,TracedRNumber}}
    ),
    field,
)
    return Base.getfield(obj, field)
end

@inline function traced_getfield(
    @nospecialize(obj::Array{<:Union{ConcretePJRTNumber,ConcreteIFRTNumber,TracedRNumber}}),
    field,
)
    return Base.getindex(obj, field)
end

@inline function traced_getfield(
    @nospecialize(
        obj::Union{Reactant.AbstractConcreteArray,Reactant.AbstractConcreteNumber}
    ),
    field,
)
    return Base.getproperty(obj, field)
end

@inline function traced_getfield(@nospecialize(obj::AbstractArray{T}), field) where {T}
    (isbitstype(T) || ancestor(obj) isa RArray || obj isa AbstractRange) &&
        return Base.getfield(obj, field)
    return Base.getindex(obj, field)
end

@inline function traced_setfield!(
    @nospecialize(obj::Reactant.AbstractConcreteNumber), field, val, path
)
    if DEBUG_ALIASED_BUFFER_ASSIGNMENT_ERROR[] && field == :data
        if val ∈ keys(DEBUG_BUFFER_POINTERS_STORE_DICT)
            if obj !== DEBUG_BUFFER_POINTERS_STORE_DICT[val]
                error("Aliased buffer cannot be assigned to multiple Concrete Structs. \
                       Path: $path.")
            end
        else
            DEBUG_BUFFER_POINTERS_STORE_DICT[val] = obj
        end
    end

    return Base.setproperty!(obj, field, val)
end

@inline traced_setfield!(@nospecialize(obj), field, val, path) =
    Base.setfield!(obj, field, val)

@inline function traced_setfield!(
    @nospecialize(obj::AbstractArray{T}), field, val, path
) where {T}
    ancestor_obj = ancestor(obj)
    (isbitstype(T) || ancestor_obj isa RArray) &&
        return setfield_carray!(obj, field, val, path)
    return Base.setindex!(obj, val, field)
end

@inline function traced_setfield!(
    @nospecialize(obj::AbstractArray{<:Union{ConcretePJRTNumber,ConcreteIFRTNumber}}),
    field,
    val,
    path,
)
    return setfield_carray!(obj, field, val, path)
end

@inline function traced_setfield!(@nospecialize(obj::Dict), field, val, path)
    return Base.setindex!(obj, field, val)
end

# fallback
@inline function setfield_carray!(obj, field, val, path)
    if DEBUG_ALIASED_BUFFER_ASSIGNMENT_ERROR[] && field == :data
        if val ∈ keys(DEBUG_BUFFER_POINTERS_STORE_DICT)
            if obj !== DEBUG_BUFFER_POINTERS_STORE_DICT[val]
                error("Aliased buffer cannot be assigned to multiple Concrete Structs. \
                       Path: $path.")
            end
        else
            DEBUG_BUFFER_POINTERS_STORE_DICT[val] = obj
        end
    end

    return Base.setproperty!(obj, field, val)
end

@inline function setfield_carray!(obj::ConcretePJRTArray, field, val, path)
    if DEBUG_ALIASED_BUFFER_ASSIGNMENT_ERROR[] && field == :data
        if val ∈ keys(DEBUG_BUFFER_POINTERS_STORE_DICT)
            if obj !== DEBUG_BUFFER_POINTERS_STORE_DICT[val]
                error("Aliased buffer cannot be assigned to multiple Concrete Structs. \
                       Path: $path.")
            end
        else
            DEBUG_BUFFER_POINTERS_STORE_DICT[val] = obj
        end
    end

    if field !== :data || typeof(val) == typeof(getfield(obj, field))
        return Base.setproperty!(obj, field, val)
    end

    # This case is triggered if the user had provided an unsharded input (NoSharding), but
    # we had to replicate it before feeding it to XLA
    @assert !Sharding.is_sharded(obj) "Expected unsharded input. Open an issue on \
                                       Reactant.jl with a MWE."
    devices = Reactant.XLA.device.(val)
    device = Reactant.XLA.device(only(getfield(obj, :data)))
    idx = findfirst(isequal(device), devices)
    return Base.setproperty!(obj, field, (val[idx],))
end

function traced_setfield_buffer!(runtime::Val, cache_dict, concrete_res, obj, field, path)
    return traced_setfield_buffer!(
        runtime, cache_dict, traced_getfield(obj, field), concrete_res, obj, field, path
    )
end

function traced_setfield_buffer!(::Val, cache_dict, val, concrete_res, obj, field, path)
    return traced_setfield!(val, :data, concrete_res, path)
end

function traced_setfield_buffer!(
    ::Val{:PJRT},
    cache_dict,
    val::Union{TracedRArray,TracedRNumber},
    concrete_res,
    obj,
    field,
    path,
)
    if haskey(cache_dict, val)
        cval = cache_dict[val]
    else
        cval = if val isa TracedRArray
            ConcretePJRTArray{Reactant.unwrapped_eltype(val),ndims(val)}(
                concrete_res, size(val)
            )
        else
            ConcretePJRTNumber{Reactant.unwrapped_eltype(val)}(concrete_res)
        end
        cache_dict[val] = cval
    end
    return traced_setfield!(obj, field, cval, path)
end

function traced_setfield_buffer!(
    ::Val{:IFRT},
    cache_dict,
    val::Union{TracedRArray,TracedRNumber},
    concrete_res,
    obj,
    field,
    path,
)
    if haskey(cache_dict, val)
        cval = cache_dict[val]
    else
        cval = if val isa TracedRArray
            ConcreteIFRTArray{Reactant.unwrapped_eltype(val),ndims(val)}(
                concrete_res, size(val)
            )
        else
            ConcreteIFRTNumber{Reactant.unwrapped_eltype(val)}(concrete_res)
        end
        cache_dict[val] = cval
    end
    return traced_setfield!(obj, field, cval, path)
end

function create_result(
    tocopy::T,
    path,
    result_stores,
    path_to_shard_info,
    to_unreshard_results,
    unresharded_code::Vector{Expr},
    unresharded_arrays_cache,
    used_shardinfo,
    result_cache,
    var_idx,
    resultgen_code,
) where {T}
    if !isstructtype(typeof(tocopy))
        error("cannot copy $tocopy of type $(Core.Typeof(tocopy))")
    end

    args = (
        result_stores,
        path_to_shard_info,
        to_unreshard_results,
        unresharded_code::Vector{Expr},
        unresharded_arrays_cache,
        used_shardinfo,
        result_cache,
        var_idx,
        resultgen_code,
    )

    if !haskey(result_cache, tocopy)
        sym = Symbol("result", var_idx[])
        var_idx[] += 1

        elems = Union{Symbol,Expr}[]

        for i in 1:fieldcount(T)
            # If the field is undefined we don't set it. A common example for this is `du2`
            # for Tridiagonal
            isdefined(tocopy, i) || continue
            ev = create_result(getfield(tocopy, i), append_path(path, i), args...)
            push!(elems, ev)
        end

        result = Expr(:new, T, elems...)

        push!(
            resultgen_code,
            quote
                $sym = $result
            end,
        )
        result_cache[tocopy] = sym
    end

    return result_cache[tocopy]
end

function create_result(
    tocopy::ConcretePJRTNumber{T,D,S},
    path,
    result_stores,
    path_to_shard_info,
    to_unreshard_results,
    unresharded_code::Vector{Expr},
    unresharded_arrays_cache,
    used_shardinfo,
    result_cache,
    var_idx,
    resultgen_code,
) where {T,D,S}
    if !haskey(result_cache, tocopy)
        sym = Symbol("result", var_idx[])
        var_idx[] += 1

        @assert haskey(result_stores, path)
        restore = result_stores[path]
        delete!(result_stores, path)
        if path_to_shard_info !== nothing && haskey(path_to_shard_info, path)
            if haskey(to_unreshard_results, path)
                error("TODO: Not yet Implemented. Use IFRT for this.")
            end
            sharding = pop!(path_to_shard_info, path)
            push!(used_shardinfo, sharding)
            result = :(ConcretePJRTNumber{$T}(($(restore)...,), $sharding))
        else
            result = :(ConcretePJRTNumber{$T}($restore))
        end
        push!(
            resultgen_code,
            quote
                $sym = $result
            end,
        )
        result_cache[tocopy] = sym
    end

    return result_cache[tocopy]
end

function create_result(
    tocopy::ConcreteIFRTNumber{T,S},
    path,
    result_stores,
    path_to_shard_info,
    to_unreshard_results,
    unresharded_code::Vector{Expr},
    unresharded_arrays_cache,
    used_shardinfo,
    result_cache,
    var_idx,
    resultgen_code,
) where {T,S}
    if !haskey(result_cache, tocopy)
        sym = Symbol("result", var_idx[])
        var_idx[] += 1

        @assert haskey(result_stores, path)
        restore = result_stores[path]
        delete!(result_stores, path)
        if path_to_shard_info !== nothing && haskey(path_to_shard_info, path)
            if haskey(to_unreshard_results, path)
                error("TODO: Not yet Implemented.")
            end
            sharding = pop!(path_to_shard_info, path)
            push!(used_shardinfo, sharding)
            result = :(ConcreteIFRTNumber{$T}($(restore), $sharding))
        else
            result = :(ConcreteIFRTNumber{$T}($restore))
        end
        push!(
            resultgen_code,
            quote
                $sym = $result
            end,
        )
        result_cache[tocopy] = sym
    end

    return result_cache[tocopy]
end

function create_result(
    tocopy::ConcretePJRTArray{T,N,D,S},
    path,
    result_stores,
    path_to_shard_info,
    to_unreshard_results,
    unresharded_code::Vector{Expr},
    unresharded_arrays_cache,
    used_shardinfo,
    result_cache,
    var_idx,
    resultgen_code,
) where {T,N,D,S}
    if !haskey(result_cache, tocopy)
        sym = Symbol("result", var_idx[])
        var_idx[] += 1

        @assert haskey(result_stores, path)
        restore = result_stores[path]
        delete!(result_stores, path)
        if path_to_shard_info !== nothing && haskey(path_to_shard_info, path)
            if haskey(to_unreshard_results, path)
                error("TODO: Not yet Implemented. Use IFRT for this.")
            end
            sharding = pop!(path_to_shard_info, path)
            push!(used_shardinfo, sharding)
            result =
                :(ConcretePJRTArray{$T,$N}(($(restore)...,), $(tocopy.shape), $sharding))
        else
            result = :(ConcretePJRTArray{$T,$N}($restore, $(tocopy.shape)))
        end
        push!(
            resultgen_code,
            quote
                $sym = $result
            end,
        )
        result_cache[tocopy] = sym
    end

    return result_cache[tocopy]
end

function create_result(
    tocopy::ConcreteIFRTArray{T,N,S},
    path,
    result_stores,
    path_to_shard_info,
    to_unreshard_results,
    unresharded_code::Vector{Expr},
    unresharded_arrays_cache,
    used_shardinfo,
    result_cache,
    var_idx,
    resultgen_code,
) where {T,N,S}
    if !haskey(result_cache, tocopy)
        sym = Symbol("result", var_idx[])
        var_idx[] += 1

        @assert haskey(result_stores, path)
        restore = result_stores[path]
        delete!(result_stores, path)
        if path_to_shard_info !== nothing && haskey(path_to_shard_info, path)
            if haskey(to_unreshard_results, path)
                if !haskey(unresharded_arrays_cache, restore)
                    unresharded_array_sym = gensym(:unresharded_array)
                    push!(
                        unresharded_code,
                        :(
                            $unresharded_array_sym = generate_unresharded_ifrt_array(
                                $(restore),
                                $(to_unreshard_results[path][1]),
                                $(to_unreshard_results[path][2]),
                                global_mesh,
                            )
                        ),
                    )
                    unresharded_arrays_cache[restore] = unresharded_array_sym
                end
                return :(ConcreteIFRTArray{$T,$N}(
                    $(unresharded_arrays_cache[restore]), $(tocopy.shape)
                ))
            end
            sharding = pop!(path_to_shard_info, path)
            push!(used_shardinfo, sharding)
            result = :(ConcreteIFRTArray{$T,$N}($(restore), $(tocopy.shape), $sharding))
        else
            result = :(ConcreteIFRTArray{$T,$N}($(restore), $(tocopy.shape)))
        end
        push!(
            resultgen_code,
            quote
                $sym = $result
            end,
        )
        result_cache[tocopy] = sym
    end

    return result_cache[tocopy]
end

function generate_unresharded_ifrt_array(
    arr::Reactant.XLA.IFRT.AsyncArray, target_device, output_sharding, mesh
)
    size_arr = reverse(size(arr))

    single_device_arrays = Reactant.XLA.IFRT.disassemble_into_single_device_arrays(
        Reactant.XLA.IFRT.replicate_array_to_all_devices(
            arr, output_sharding, mesh, size_arr
        ),
        true,
    )
    devs = Reactant.XLA.device.(single_device_arrays)
    idx = findfirst(isequal(target_device), devs)
    @assert idx !== nothing
    res_arr = Reactant.XLA.IFRT.AsyncArray(single_device_arrays[idx], nothing)
    res_arr_size = reverse(size(res_arr))
    @assert size_arr == res_arr_size "Expected size of array to be $(size_arr), but got \
                                      $(res_arr_size)"

    ifrt_sharding = Reactant.XLA.sharding(res_arr)
    if !Reactant.XLA.IFRT.is_single_device_sharding(ifrt_sharding)
        error("Unexpected sharding of result array: $(string(ifrt_sharding))")
    end

    return res_arr
end

function create_result(
    tocopy::Array{T,N},
    path,
    result_stores,
    path_to_shard_info,
    to_unreshard_results,
    unresharded_code::Vector{Expr},
    unresharded_arrays_cache,
    used_shardinfo,
    result_cache,
    var_idx,
    resultgen_code,
) where {T,N}
    args = (
        result_stores,
        path_to_shard_info,
        to_unreshard_results,
        unresharded_code::Vector{Expr},
        unresharded_arrays_cache,
        used_shardinfo,
        result_cache,
        var_idx,
        resultgen_code,
    )

    if !haskey(result_cache, tocopy)
        sym = Symbol("result", var_idx[])
        var_idx[] += 1

        push!(
            resultgen_code,
            quote
                $sym = $(Array{T,N})(undef, $(size(tocopy)...,))
            end,
        )

        result_cache[tocopy] = sym

        for (i, v) in enumerate(tocopy)
            subexpr = create_result(v, append_path(path, i), args...)
            push!(
                resultgen_code,
                quote
                    @inbounds $sym[$i] = $subexpr
                end,
            )
        end
    end

    return result_cache[tocopy]
end

function create_result(
    tocopy::Tuple,
    path,
    result_stores,
    path_to_shard_info,
    to_unreshard_results,
    unresharded_code::Vector{Expr},
    unresharded_arrays_cache,
    used_shardinfo,
    result_cache,
    var_idx,
    resultgen_code,
)
    args = (
        result_stores,
        path_to_shard_info,
        to_unreshard_results,
        unresharded_code::Vector{Expr},
        unresharded_arrays_cache,
        used_shardinfo,
        result_cache,
        var_idx,
        resultgen_code,
    )
    elems = Union{Symbol,Expr}[]
    for (k, v) in pairs(tocopy)
        push!(elems, create_result(v, append_path(path, k), args...))
    end
    return :(($(elems...),))
end

function create_result(
    tocopy::NamedTuple{K,T},
    path,
    result_stores,
    path_to_shard_info,
    to_unreshard_results,
    unresharded_code::Vector{Expr},
    unresharded_arrays_cache,
    used_shardinfo,
    result_cache,
    var_idx,
    resultgen_code,
) where {K,T}
    args = (
        result_stores,
        path_to_shard_info,
        to_unreshard_results,
        unresharded_code::Vector{Expr},
        unresharded_arrays_cache,
        used_shardinfo,
        result_cache,
        var_idx,
        resultgen_code,
    )
    elems = Union{Symbol,Expr}[]
    for (i, (k, v)) in enumerate(pairs(tocopy))
        push!(elems, create_result(v, append_path(path, i), args...))
    end
    return :(NamedTuple{$K}(($(elems...),)))
end

function create_result(
    tocopy::D,
    path,
    result_stores,
    path_to_shard_info,
    to_unreshard_results,
    unresharded_code::Vector{Expr},
    unresharded_arrays_cache,
    used_shardinfo,
    result_cache,
    var_idx,
    resultgen_code,
) where {K,V,D<:AbstractDict{K,V}}
    args = (
        result_stores,
        path_to_shard_info,
        to_unreshard_results,
        unresharded_code::Vector{Expr},
        unresharded_arrays_cache,
        used_shardinfo,
        result_cache,
        var_idx,
        resultgen_code,
    )

    if !haskey(result_cache, tocopy)
        sym = Symbol("result", var_idx[])
        var_idx[] += 1

        push!(
            resultgen_code,
            quote
                $sym = $D()
            end,
        )

        result_cache[tocopy] = sym

        for (k, v) in pairs(tocopy)
            subexpr = create_result(v, append_path(path, k), args...)
            push!(
                resultgen_code,
                quote
                    @inbounds $sym[$k] = $subexpr
                end,
            )
        end
    end

    return quote
        $(result_cache[tocopy])
    end
end

function create_result(
    tocopy::Reactant.XLA.AbstractDevice,
    path,
    result_stores,
    path_to_shard_info,
    to_unreshard_results,
    unresharded_code::Vector{Expr},
    unresharded_arrays_cache,
    used_shardinfo,
    result_cache,
    var_idx,
    resultgen_code,
)
    return Meta.quot(:($(tocopy)))
end

function create_result(
    tocopy::Union{Integer,AbstractFloat,AbstractString,Nothing,Type,Symbol,Char},
    path,
    result_stores,
    path_to_shard_info,
    to_unreshard_results,
    unresharded_code::Vector{Expr},
    unresharded_arrays_cache,
    used_shardinfo,
    result_cache,
    var_idx,
    resultgen_code,
)
    return Meta.quot(tocopy)
end

const WHILE_CONCAT = Ref(false)
const DUS_TO_CONCAT = Ref(false)
const SUM_TO_REDUCEWINDOW = Ref(false)
const SUM_TO_CONV = Ref(false)
const AGGRESSIVE_SUM_TO_CONV = Ref(false)
const AGGRESSIVE_PROPAGATION = Ref(false)
const DUS_SLICE_SIMPLIFY = Ref(true)
const CONCATS_TO_DUS = Ref(false)

# Optimization passes via transform dialect
function optimization_passes(
    compile_options::CompileOptions;
    sroa::Bool=false,
    dus_to_concat::Bool=false,
    recognize_comms::Bool=true,
    lower_comms::Bool=true,
    max_constant_threshold::Int=1024,
)
    transform_passes_list = [
        "patterns=compare_op_canon<16>",
        "transpose_transpose<16>",
        "broadcast_in_dim_op_canon<16>",
        "convert_op_canon<16>",
        "dynamic_broadcast_in_dim_op_not_actually_dynamic<16>",
        "chained_dynamic_broadcast_in_dim_canonicalization<16>",
        "dynamic_broadcast_in_dim_all_dims_non_expanding<16>",
        "noop_reduce_op_canon<16>",
        "empty_reduce_op_canon<16>",
        "dynamic_reshape_op_canon<16>",
        "get_tuple_element_op_canon<16>",
        "real_op_canon<16>",
        "imag_op_canon<16>",
        "conj_complex_negate<16>",
        "get_dimension_size_op_canon<16>",
        "reshape_op_canon<16>",
        "merge_consecutive_reshapes<16>",
        "transpose_is_reshape<16>",
        "zero_extent_tensor_canon<16>",
        "cse_broadcast_in_dim<16>",
        "cse_slice<16>",
        "cse_transpose<16>",
        "cse_convert<16>",
        "cse_dot_general<16>",
        "cse_reshape<16>",
        "cse_mul<16>",
        "cse_div<16>",
        "cse_add<16>",
        "cse_subtract<16>",
        "cse_min<16>",
        "cse_max<16>",
        "cse_neg<16>",
        "cse_abs<16>",
        "cse_concatenate<16>",
        "concatenate_op_canon<16>($max_constant_threshold)",
        "select_op_canon<16>($max_constant_threshold)",
        "add_simplify<16>",
        "sub_simplify<16>",
        "and_simplify<16>",
        "max_simplify<16>",
        "min_simplify<16>",
        "or_simplify<16>",
        "xor_simplify<16>",
        "mul_simplify<16>",
        "div_simplify<16>",
        "rem_simplify<16>",
        "pow_simplify<16>",
        "simplify_extend<16>",
        "simplify_wrap<16>",
        "simplify_rotate<16>",
        "noop_slice<16>",
        "noop_reverse<16>",
        "slice_slice<16>",
        "shift_right_logical_simplify<16>",
        "slice_simplify<16>",
        "convert_simplify<16>",
        "dynamic_slice_to_static<16>",
        "dynamic_update_slice_elim<16>",
        "concat_to_broadcast<16>",
        "reduce_to_reshape<16>",
        "broadcast_to_reshape<16>",
        "slice_internal",
        "iota_simplify<16>($max_constant_threshold)",
        "broadcast_in_dim_simplify<16>($max_constant_threshold)",
        "convert_concat<1>",
        "dynamic_update_to_concat<1>",
        "slice_of_dynamic_update<1>",
        "slice_elementwise<1>",
        "dot_reshape_dot<1>",
        "concat_fuse<1>",
        "concat_push_binop_add<1>",
        "concat_push_binop_mul<1>",
        "reduce_concat<1>",
        "slice_concat<1>",
        "concat_slice<1>",
        "select_op_used_within_if<1>",
        "bin_broadcast_splat_add<1>",
        "bin_broadcast_splat_subtract<1>",
        "bin_broadcast_splat_div<1>",
        "bin_broadcast_splat_mul<1>",
        "dot_general_simplify<16>",
        "transpose_simplify<16>",
        "reshape_empty_broadcast<1>",
        "broadcast_reshape<1>",
        "transpose_dot_reorder<1>",
        "dot_transpose<1>",
        "transpose_convolution<1>",
        "convolution_transpose<1>",
        "convert_convert_float<1>",
        "reshape_iota<1>",
        "broadcast_reduce<1>",
        "slice_dot_general<1>",
        "if_inline<1>",
        "if_to_select<1>",
        "divide_sqrt_to_multiply_rsqrt<16>",
        "associative_binary_op_reordering<1>",
        "transpose_broadcast_in_dim_to_broadcast_in_dim<16>",
        "replace_neg_add_with_subtract",
        "binop_const_simplify",
        "not_select_simplify",
        "common_compare_expression_rewrite",
        "compare_select_simplify",
        "while_simplify<1>(1)",
        "if_remove_unused",
        "transpose_reshape_to_broadcast",
        "reshape_transpose_to_broadcast",
        "dus_dus",
        "dus_dus_concat",
        "abs_positive_simplify",
        "transpose_unary_transpose_abs",
        "transpose_unary_transpose_neg",
        "transpose_unary_transpose_sqrt",
        "transpose_unary_transpose_rsqrt",
        "transpose_unary_transpose_ceil",
        "transpose_unary_transpose_convert",
        "transpose_unary_transpose_cosine",
        "transpose_unary_transpose_exp",
        "transpose_unary_transpose_expm1",
        "transpose_unary_transpose_log",
        "transpose_unary_transpose_log1p",
        "transpose_unary_transpose_sign",
        "transpose_unary_transpose_sine",
        "transpose_unary_transpose_tanh",
        "select_comp_iota_const_simplify<1>",
        "sign_abs_simplify<1>",
        "broadcastindim_is_reshape",
        "slice_reduce_window<1>",
        "while_deadresult",
        "while_dus",
        "dus_licm(0)",
        "while_op_induction_replacement",
        "dus_concat",
        "slice_dus_to_concat",
        "while_induction_reduction",
        "slice_licm(0)",
        "elementwise_licm(0)",
        "concatenate_licm(0)",
        "slice_broadcast",
        "while_licm<1>(1)",
        "associative_common_mul_op_reordering",
        "slice_select_to_select_slice",
        "slice_if",
        "dus_to_i32",
        "slice_extend",
        "concat_wrap",
        "cse_extend<16>",
        "cse_wrap<16>",
        "cse_rotate<16>",
        "cse_rotate<16>",
        "concat_concat_axis_swap",
        "concat_concat_to_dus",
        "broadcast_iota_simplify",
        "select_comp_iota_to_dus",
        "compare_cleanup",
        "broadcast_compare",
        "not_compare",
        "broadcast_iota",
        "cse_iota",
        "compare_iota_const_simplify",
        "reshuffle_ands_compares",
        "square_abs_simplify",
        "divide_divide_simplify",
        "concat_reshape_slice",
        "full_reduce_reshape_or_transpose",
        "concat_reshape_reduce",
        "concat_elementwise",
        "reduce_reduce",
        "conj_real",
        "select_broadcast_in_dim",
        "if_op_lift_common_ops",
        "involution_neg_simplify",
        "involution_conj_simplify",
        "involution_not_simplify",
        "real_conj_simplify",
        "conj_complex_simplify",
        "split_convolution_into_reverse_convolution",
        # TODO we want to enable but may cause an infinite compile time
        # "concat_to_onedim_dusslice",
        # TODO expose an option to enable this
        # "chained_multiply_to_power",
        "power_multiply_to_power",
        "log_simplify",
        "neg_mul_const_simplify",
        "neg_div_const_simplify",
        "reshape_deletions_broadcast_in_dim_simplify",
        "reshape_insertions_broadcast_in_dim_simplify",
    ]

    if !compile_options.disable_scatter_gather_optimization_passes
        append!(
            transform_passes_list,
            [
                # scatter patterns
                "scatter_to_dynamic_update_slice<1>",
                "scatter_multiply_simplify",
                "unary_elementwise_scatter_simplify",
                "scatter_indices_are_unique",
                ## const prop patterns
                "scatter_update_computation_const_prop",
                # gather patterns
                "dynamic_gather_op_is_not_dynamic<16>",
                "gather_op_canon<16>",
                "gather_elementwise",
                ## const prop patterns
                "gather_const_prop",
            ],
        )
    end

    if !compile_options.disable_pad_optimization_passes
        append!(
            transform_passes_list,
            [
                "dus_pad",
                "cse_pad<16>",
                "pad_simplify<16>($max_constant_threshold)",
                "select_pad_to_dus<1>",
                "and_pad_pad<1>",
                "negative_pad_to_slice<16>",
                "slice_pad<1>",
                "pad_reshape_pad<1>",
                "pad_pad<1>",
                "add_pad_pad_to_concat<1>",
                "concat_pad<1>",
                "reduce_pad<1>",
                "broadcast_pad<1>",
                "zero_product_reshape_pad<1>",
                "mul_zero_pad<1>",
                "div_zero_pad<1>",
                "binop_const_reshape_pad<1>",
                "binop_const_pad_add<1>",
                "binop_const_pad_subtract<1>",
                "binop_const_pad_mul<1>",
                "binop_const_pad_div<1>",
                "binop_binop_pad_pad_add<1>",
                "binop_binop_pad_pad_mul<1>",
                "binop_pad_pad_add<1>",
                "binop_pad_pad_subtract<1>",
                "binop_pad_pad_mul<1>",
                "binop_pad_pad_div<1>",
                "binop_pad_pad_min<1>",
                "binop_pad_pad_max<1>",
                "unary_pad_push_convert<1>",
                "unary_pad_push_tanh<1>",
                "unary_pad_push_exp<1>",
                "concat_to_pad<1>",
                "pad_licm(0)",
                "while_pad_induction_reduction",
                "pad_concat_to_concat_pad",
                "rotate_pad",
                "concat_multipad",
                "speculate_if_pad_to_select",
            ],
        )
    end

    # constant prop patterns
    append!(
        transform_passes_list,
        [
            # unary constant propagation
            "chlo_inf_const_prop<16>",
            "gamma_const_prop<16>",
            "abs_const_prop<16>",
            "log_const_prop<1>",
            "log_plus_one_const_prop<1>",
            "is_finite_const_prop",
            "not_const_prop",
            "neg_const_prop",
            "sqrt_const_prop",
            "rsqrt_const_prop",
            "cos_const_prop",
            "sin_const_prop",
            "exp_const_prop",
            "expm1_const_prop",
            "tanh_const_prop",
            "logistic_const_prop",
            "conj_const_prop",
            "ceil_const_prop",
            "cbrt_const_prop",
            "real_const_prop",
            "imag_const_prop",
            "round_const_prop",
            "round_nearest_even_const_prop",
            "sign_const_prop",
            "floor_const_prop",
            "tan_const_prop",
            # binary constant propagation
            "add_const_prop",
            "and_const_prop",
            "atan2_const_prop",
            "complex_const_prop",
            "div_const_prop",
            "max_const_prop",
            "min_const_prop",
            "mul_const_prop",
            "or_const_prop",
            "pow_const_prop",
            "rem_const_prop",
            "sub_const_prop",
            "xor_const_prop",
            # other constant propagations
            "const_prop_through_barrier<16>",
            "concat_const_prop<1>($max_constant_threshold)",
            "dynamic_update_slice_const_prop($max_constant_threshold)",
        ],
    )

    if DUS_SLICE_SIMPLIFY[]
        push!(transform_passes_list, "dus_slice_simplify")
    end
    if SUM_TO_REDUCEWINDOW[]
        push!(transform_passes_list, "sum_to_reducewindow")
    end
    if SUM_TO_CONV[]
        push!(transform_passes_list, "sum_to_conv(0)")
    end
    if AGGRESSIVE_SUM_TO_CONV[]
        push!(transform_passes_list, "sum_to_conv(1)")
    end

    if WHILE_CONCAT[]
        push!(transform_passes_list, "while_concat")
        push!(transform_passes_list, "while_wrap")
    end

    if dus_to_concat
        push!(transform_passes_list, "dus_to_concat")
    end

    if compile_options.reshape_propagate === :up
        append!(
            transform_passes_list,
            [
                "reshape_concat",
                "reshape_dus",
                "dot_reshape_pad<1>",
                "pad_dot_general<1>(0)",
                "pad_dot_general<1>(1)",
                "reshape_pad",
                "reshape_wrap",
                "reshape_rotate",
                "reshape_extend",
            ],
        )
        if AGGRESSIVE_PROPAGATION[]
            push!(transform_passes_list, "reshape_slice(0)")
            push!(transform_passes_list, "reshape_elementwise(0)")
        else
            push!(transform_passes_list, "reshape_slice(1)")
            push!(transform_passes_list, "reshape_elementwise(1)")
        end
    elseif compile_options.reshape_propagate === :down
        append!(
            transform_passes_list,
            [
                "concat_appending_reshape",
                "slice_reshape",
                "slice_reshape_slice<1>",
                "slice_reshape_concat<1>",
                "slice_reshape_elementwise<1>",
                "slice_reshape_dot_general<1>",
                "slice_reshape_pad<1>",
                "elementwise_reshape_like",
            ],
        )
    end

    if compile_options.transpose_propagate === :up
        append!(
            transform_passes_list,
            [
                "transpose_select",
                "transpose_while",
                "transpose_slice",
                "transpose_concat",
                "transpose_iota",
                "transpose_reduce",
                "transpose_reduce_window",
                "transpose_dus",
                "transpose_pad<1>",
                "transpose_einsum<1>",
                "transpose_wrap",
                "transpose_extend",
                "transpose_rotate",
                "transpose_dynamic_slice",
                "transpose_reverse",
                "transpose_batch_norm_training",
                "transpose_batch_norm_inference",
                "transpose_batch_norm_grad",
                "transpose_if",
                "transpose_fft",
                "transpose_reshape",
            ],
        )
        if AGGRESSIVE_PROPAGATION[]
            push!(transform_passes_list, "transpose_elementwise(0)")
        else
            push!(transform_passes_list, "transpose_elementwise(1)")
        end
    elseif compile_options.transpose_propagate === :down
        append!(
            transform_passes_list,
            [
                "reorder_elementwise_and_shape_op<16>",
                "binary_op_transpose_simplify_add",
                "binary_op_transpose_simplify_sub",
                "binary_op_transpose_simplify_mul",
                "binary_op_transpose_simplify_div",
                "binary_op_transpose_simplify_min",
                "binary_op_transpose_simplify_max",
                "binary_op_transpose_simplify_pow",
                "binary_op_transpose_simplify_rem",
                "binary_op_transpose_simplify_or",
                "binary_op_transpose_simplify_and",
                "binary_op_transpose_simplify_xor",
                "slice_transpose",
                "einsum_transpose<1>",
                "slice_reshape_transpose<1>",
                "reduce_transpose_simplify",
                "reverse_transpose",
                "transpose_all_users_slice",
            ],
        )
    end

    if compile_options.no_nan
        append!(
            transform_passes_list,
            [
                "no_nan",
                "no_nan_self_sub_simplify",
                "no_nan_add_sub_simplify(1)",
                "no_nan_mul_simplify(1)",
                "no_nan_div_simplify(1)",
            ],
        )
    else
        append!(
            transform_passes_list,
            [
                "no_nan_add_sub_simplify(0)",
                "no_nan_mul_simplify(0)",
                "no_nan_div_simplify(0)",
            ],
        )
    end

    if compile_options.all_finite
        append!(
            transform_passes_list,
            [
                "all_finite_is_finite",
                "all_finite_is_inf",
                "all_finite_is_pos_inf",
                "all_finite_is_neg_inf",
            ],
        )
    end

    lower_transform_passes = copy(transform_passes_list)

    if recognize_comms
        append!(
            transform_passes_list,
            ["recognize_extend", "recognize_wrap", "recognize_rotate"],
        )
    end

    if lower_comms
        append!(lower_transform_passes, ["lower_extend", "lower_wrap", "lower_rotate"])
    end

    transform_passes = join(
        [
            "enzyme-hlo-generate-td{" * join(transform_passes_list, ';') * "}",
            "transform-interpreter",
            "enzyme-hlo-remove-transform",
        ],
        ",",
    )
    func_passes = join(["canonicalize", "cse", "canonicalize", transform_passes], ",")
    if lower_comms
        func_passes =
            func_passes *
            ",enzyme-hlo-generate-td{" *
            join(lower_transform_passes, ';') *
            "},transform-interpreter,enzyme-hlo-remove-transform"
    end
    if CONCATS_TO_DUS[]
        push!(
            transform_passes_list,
            "enzyme-hlo-generate-td{patterns=concat_to_onedim_dus},transform-interpreter,enzyme-hlo-remove-transform",
        )
    end
    passes = String[]
    if compile_options.inline
        push!(passes, "inline{default-pipeline=canonicalize max-iterations=4}")
    end
    if sroa
        push!(passes, "propagate-constant-bounds")
        if DUMP_LLVMIR[]
            push!(
                passes,
                "sroa-wrappers{dump_prellvm=true dump_postllvm=true instcombine=false instsimplify=true $(SROA_ATTRIBUTOR[] ? "" : "attributor=false")}",
            )
        else
            push!(
                passes,
                "sroa-wrappers{instcombine=false instsimplify=true $(SROA_ATTRIBUTOR[] ? "" : "attributor=false")}",
            )
        end
        push!(passes, "canonicalize")
        push!(
            passes,
            "sroa-wrappers{instcombine=false instsimplify=true $(SROA_ATTRIBUTOR[] ? "" : "attributor=false")}",
        )
        push!(passes, "libdevice-funcs-raise")
        push!(passes, "canonicalize")
        push!(passes, "remove-duplicate-func-def")
    end
    push!(passes, func_passes)
    return join(passes, ',')
end

# TODO we want to be able to run the more advanced passes via transform dialect as an enzyme intermediate
# However, this errs as we cannot attach the transform with to the funcop itself [as we run a functionpass].
const enzyme_pass::String = "enzyme{postpasses=\"arith-raise{stablehlo=true},canonicalize,cse,canonicalize,remove-unnecessary-enzyme-ops,enzyme-simplify-math,canonicalize,cse,canonicalize\"}"
const probprog_pass::String = "probprog{postpasses=\"arith-raise{stablehlo=true},canonicalize,cse,canonicalize,remove-unnecessary-enzyme-ops,enzyme-simplify-math,canonicalize,cse,canonicalize\"}"

function run_pass_pipeline!(mod, pass_pipeline, key=""; enable_verifier=true)
    pm = MLIR.IR.PassManager()
    MLIR.IR.enable_verifier!(pm, enable_verifier)
    opm = MLIR.IR.OpPassManager(pm)
    MLIR.IR.add_pipeline!(opm, pass_pipeline)
    MLIR.IR.run!(pm, mod, key)
    return mod
end

function run_pass_pipeline!(
    mod, propagation_options::ShardyPropagationOptions; enable_verifier=true
)
    pm = MLIR.IR.PassManager()
    MLIR.IR.enable_verifier!(pm, enable_verifier)
    opm = MLIR.IR.OpPassManager(pm)
    @ccall MLIR.API.mlir_c.addSdyPropagationPipeline(
        opm::MLIR.API.MlirOpPassManager,
        propagation_options.keep_sharding_rules::UInt8,
        propagation_options.conservative_propagation::UInt8,
        propagation_options.debug_sharding_origins::UInt8,
        propagation_options.debug_propagation_edge_sharding::UInt8,
        propagation_options.skip_convert_to_reshard::UInt8,
        propagation_options.skip_inline::UInt8,
        propagation_options.enable_insert_explicit_collectives::UInt8,
    )::Cvoid
    MLIR.IR.run!(pm, mod, "sdy_prop")
    return mod
end

const context_gc_vector = Dict{MLIR.IR.Context,Vector{Union{TracedRArray,TracedRNumber}}}()

# helper for debug purposes: String -> Text
function run_pass_pipeline_on_source(source, pass_pipeline; enable_verifier=true)
    return MLIR.IR.with_context() do ctx
        mod = parse(MLIR.IR.Module, source)
        run_pass_pipeline!(mod, pass_pipeline; enable_verifier)
        MLIR.IR.verifyall(MLIR.IR.Operation(mod); debug=true)
        Text(repr(mod))
    end
end

function __get_compile_options_and_kwargs(;
    compile_options::Union{Missing,CompileOptions}=missing,
    optimize::Union{Bool,Symbol,String}=true,
    no_nan::Bool=false,
    all_finite::Bool=false,
    inline::Bool=true,
    transpose_propagate::Symbol=:up,
    reshape_propagate::Symbol=:up,
    max_constant_threshold::Int=1024,
    raise::Union{Bool,String}=false,
    raise_first::Bool=false,
    legalize_chlo_to_stablehlo::Bool=false,
    cudnn_hlo_optimize::Bool=false,
    shardy_passes::Union{Symbol,ShardyPropagationOptions}=:to_mhlo_shardings,
    optimize_then_pad::Bool=true,
    optimize_communications::Union{Bool,OptimizeCommunicationOptions}=true,
    assert_nonallocating::Bool=false,
    donated_args::Symbol=:auto,
    sync::Bool=false,
    kwargs...,
)
    return (
        Reactant.__compile_options_from_kwags(;
            compile_options,
            optimize,
            no_nan,
            all_finite,
            inline,
            transpose_propagate,
            reshape_propagate,
            max_constant_threshold,
            raise,
            raise_first,
            legalize_chlo_to_stablehlo,
            cudnn_hlo_optimize,
            shardy_passes,
            optimize_then_pad,
            optimize_communications,
            assert_nonallocating,
            donated_args,
            sync,
        ),
        kwargs,
    )
end

function compile_mlir(f, args; client=nothing, kwargs...)
    backend = XLA.platform_name(client !== nothing ? client : XLA.default_backend())

    if backend == "CUDA"
        backend = "GPU"
    elseif backend == "CPU"
        backend = "cpu"
    end

    results = MLIR.IR.with_context() do ctx
        mod = MLIR.IR.Module(MLIR.IR.Location())

        compile_options, kwargs = __get_compile_options_and_kwargs(; kwargs...)
        mlir_fn_res = compile_mlir!(
            mod,
            f,
            args,
            compile_options;
            backend,
            runtime=XLA.runtime(client),
            kwargs...,
        )

        # Attach a name, and partitioning attributes to the module
        __add_mhlo_attributes_and_name!(
            mod, f; mlir_fn_res.num_partitions, mlir_fn_res.num_replicas
        )

        return mod, mlir_fn_res
    end

    return results
end

const PartitionKA = Ref{Bool}(true)

const cubinChip = Ref{String}("sm_60")
const cubinFormat = Ref{String}("bin")
const cuindexBitWidth = Ref{Int}(32)
const cuOptLevel = Ref{Int}(2)
# Wgatever the relevant highest version from our LLVM is within NVPTX.td
# Or more specifically looking at clang/lib/Driver/ToolChains/Cuda.cpp:684
#  We see relevant ptx version is CUDA 12.6 -> 85
#                                      12.2 -> 82
#                                      11.8 -> 78
function cubinFeatures()
    ver = @ccall MLIR.API.mlir_c.ReactantCudaDriverGetVersion()::UInt32
    # No cuda available
    if ver == 0
        return "+ptx86"
    end
    ver2 = @ccall MLIR.API.mlir_c.ReactantHermeticCudaGetVersion()::UInt32
    ver = min(ver, ver2)
    major, ver = divrem(ver, 1000)
    minor, patch = divrem(ver, 10)
    version = VersionNumber(major, minor, patch)
    # From https://github.com/llvm/llvm-project/blob/106c483a102e1328f11e2b1d9398f4ad2826b59f/clang/lib/Driver/ToolChains/Cuda.cpp#L685
    cuver_map = Dict([
        (126, 85),
        (125, 85),
        (124, 84),
        (123, 83),
        (122, 82),
        (121, 81),
        (120, 80),
        (118, 78),
        (117, 77),
        (116, 76),
        (115, 75),
        (114, 74),
        (113, 73),
        (112, 72),
        (111, 71),
        (110, 70),
        (102, 65),
        (101, 64),
        (100, 63),
        (92, 61),
        (91, 61),
        (90, 60),
    ])
    mver = major * 10 + minor
    if mver > 126
        return 86
    end
    ptx = cuver_map[mver]
    return "+ptx$ptx"
end

const DEBUG_KERNEL = Ref{Bool}(false)
const DUMP_LLVMIR = Ref{Bool}(false)
const DUMP_FAILED_LOCKSTEP = Ref{Bool}(false)
const OpenMP = Ref{Bool}(true)
const SROA_ATTRIBUTOR = Ref{Bool}(true)

function activate_raising!(is_raising::Bool)
    stack = get!(task_local_storage(), :reactant_is_raising) do
        Bool[]
    end
    push!(stack, is_raising)
    return nothing
end

function deactivate_raising!(is_raising::Bool)
    key = :reactant_is_raising
    is_raising === last(task_local_storage(key)) ||
        error("Deactivating wrong Reactant raising context")
    return pop!(task_local_storage(key))
end

function raising(; throw_error::Bool=true)
    key = :reactant_is_raising
    if !(haskey(task_local_storage(), key) && !Base.isempty(task_local_storage(key)))
        throw_error && error("No Reactant raising context")
    end
    return last(task_local_storage(key)::Vector{Bool})
end

function raising!(f, is_raising::Bool)
    activate_raising!(is_raising)
    try
        return f()
    finally
        deactivate_raising!(is_raising)
    end
end

function get_optimize_comms_passes(options::Bool)
    options || return String[]
    return get_optimize_comms_passes(OptimizeCommunicationOptions())
end

function get_optimize_comms_passes(options::OptimizeCommunicationOptions)
    options_str = String(options)
    res = [
        "enzyme-hlo-generate-td{patterns=lower_rotate;concat_to_onedim_dus;concat_to_onedim_dusslice;concatreshape_to_onedim_dus}",
        "transform-interpreter",
        "enzyme-hlo-remove-transform",
        "enzyme-hlo-generate-td{patterns=reshape_to_broadcast}",
        "transform-interpreter",
        "enzyme-hlo-remove-transform",
        options_str,
        "enzyme-hlo-generate-td{patterns=lower_rotate;lower_wrap;lower_extend}",
        "transform-interpreter",
        "enzyme-hlo-remove-transform",
        options_str,
    ]
    return res
end

function compile_mlir!(
    mod,
    f,
    args,
    compile_options::CompileOptions,
    callcache=default_callcache(),
    sdycache=default_sdycache();
    fn_kwargs=(),
    backend="gpu",
    runtime::Union{Val{:PJRT},Val{:IFRT}},
    kwargs...,
)
    # Explicitly don't use block! to avoid creating a closure, which creates
    # both compile-time and relocatability issues

    MLIR.IR.activate!(mod)
    MLIR.IR.activate!(MLIR.IR.body(mod))
    activate_callcache!(callcache)
    activate_sdycache!(sdycache)

    # Save in the TLS whether we are raising.  We identify that condition by
    # checking whether the user set an explicit list of passes, or chose
    # `raise=true` to use the default passes.
    raise = compile_options.raise
    if backend == "tpu" && raise isa Bool
        raise = true
    end
    is_raising = raise isa String || raise
    activate_raising!(is_raising)

    fnname = string(f)
    mlir_fn_res = try
        Reactant.TracedUtils.make_mlir_fn(
            f,
            args,
            fn_kwargs,
            fnname,
            true;
            runtime,
            compile_options.optimize_then_pad,
            kwargs...,
        )
    finally
        deactivate_raising!(is_raising)
        deactivate_sdycache!(sdycache)
        deactivate_callcache!(callcache)
        MLIR.IR.deactivate!(MLIR.IR.body(mod))
        MLIR.IR.deactivate!(mod)
    end
    (;
        fnwrapped,
        traced_result,
        seen_args,
        ret,
        linear_args,
        skipped_args,
        in_tys,
        linear_results,
        skipped_results,
        is_sharded,
    ) = mlir_fn_res
    compiled_f = mlir_fn_res.f

    # Custom Kernels without Raising will lead to suboptimal codegen for is_sharded, force
    # raising
    if is_sharded
        is_raising = true
        raise isa Bool && (raise = true)
    end

    concrete_seen = OrderedIdDict()

    concrete_result = make_tracer(
        concrete_seen, traced_result, ("result",), TracedToConcrete; runtime
    )

    toolkit = XLA.CUDA_DATA_DIR[]

    if backend == "cpu" || backend == "tpu"
        kern = "lower-kernel{backend=cpu},canonicalize"
        if backend == "tpu"
            jit = "lower-jit{openmp=$(OpenMP[]) backend=cpu},symbol-dce,strip-debuginfo"
        else
            jit = "lower-jit{openmp=$(OpenMP[]) backend=cpu},symbol-dce"
        end
    elseif DEBUG_KERNEL[]
        curesulthandler = dlsym(
            Reactant_jll.libReactantExtra_handle, "ReactantHandleCuResult"
        )
        @assert curesulthandler !== nothing
        curesulthandler = Base.reinterpret(UInt, curesulthandler)
        kern = if is_raising
            "lower-kernel{backend=cpu},symbol-dce,canonicalize"
        else
            "lower-kernel,canonicalize"
        end
        jit = "lower-jit{debug=true cuResultHandlerPtr=$curesulthandler cuOptLevel=$(cuOptLevel[]) cubinFormat=$(cubinFormat[]) indexBitWidth=$(cuindexBitWidth[])  cubinChip=$(cubinChip[]) cubinFeatures=$(cubinFeatures()) run_init=true toolkitPath=$toolkit},symbol-dce"
    else
        kern = if is_raising
            "lower-kernel{backend=cpu},symbol-dce,canonicalize"
        else
            "lower-kernel,canonicalize"
        end
        jit = "lower-jit{cuOptLevel=$(cuOptLevel[]) indexBitWidth=$(cuindexBitWidth[]) cubinFormat=$(cubinFormat[]) cubinChip=$(cubinChip[]) cubinFeatures=$(cubinFeatures()) run_init=true toolkitPath=$toolkit},symbol-dce"
    end

    recognize_comms = true
    lower_comms = true
    if is_sharded && compile_options.shardy_passes == :to_mhlo_shardings
        lower_comms = false
    end

    opt_passes = optimization_passes(
        compile_options; sroa=true, recognize_comms, lower_comms
    )
    opt_passes2 = optimization_passes(
        compile_options; sroa=false, recognize_comms, lower_comms
    )

    raise_passes = if raise isa String
        # Raising passes were specified
        raise
    elseif raise

        # Raise enabled but use default passes
        # TODO remove redundant libdevice raise after fixing phase ordering
        result =
            "canonicalize,llvm-to-memref-access,canonicalize,convert-llvm-to-cf,canonicalize,enzyme-lift-cf-to-scf,canonicalize,func.func(canonicalize-loops),canonicalize-scf-for,canonicalize,libdevice-funcs-raise,canonicalize,affine-cfg,canonicalize,func.func(canonicalize-loops),canonicalize,llvm-to-affine-access,canonicalize,delinearize-indexing,canonicalize,simplify-affine-exprs,affine-cfg,canonicalize,func.func(affine-loop-invariant-code-motion),canonicalize,sort-memory,raise-affine-to-stablehlo{prefer_while_raising=false dump_failed_lockstep=$(DUMP_FAILED_LOCKSTEP[])},canonicalize,arith-raise{stablehlo=true}," *
            opt_passes2

        if DUS_TO_CONCAT[]
            opt_passes3 = optimization_passes(
                compile_options;
                sroa=false,
                dus_to_concat=true,
                recognize_comms,
                lower_comms,
            )
            result = result * "," * opt_passes3
        end
        result
    else
        "canonicalize"
    end

    blas_int_width = sizeof(BLAS.BlasInt) * 8
    lower_enzymexla_linalg_pass = "lower-enzymexla-linalg{backend=$backend \
                                   blas_int_width=$blas_int_width}"
    lower_enzyme_probprog_pass = "lower-enzyme-probprog{backend=$backend}"

    if compile_options.optimization_passes === :all
        run_pass_pipeline!(
            mod,
            join(
                if compile_options.raise_first
                    [
                        "mark-func-memory-effects",
                        opt_passes,
                        kern,
                        raise_passes,
                        "enzyme-batch",
                        opt_passes2,
                        enzyme_pass,
                        opt_passes2,
                        "canonicalize",
                        "remove-unnecessary-enzyme-ops",
                        "enzyme-simplify-math",
                        (
                            if compile_options.legalize_chlo_to_stablehlo
                                ["func.func(chlo-legalize-to-stablehlo)"]
                            else
                                []
                            end
                        )...,
                        opt_passes2,
                        lower_enzymexla_linalg_pass,
                        jit,
                    ]
                else
                    [
                        "mark-func-memory-effects",
                        opt_passes,
                        "enzyme-batch",
                        opt_passes2,
                        enzyme_pass,
                        opt_passes2,
                        "canonicalize",
                        "remove-unnecessary-enzyme-ops",
                        "enzyme-simplify-math",
                        (
                            if compile_options.legalize_chlo_to_stablehlo
                                ["func.func(chlo-legalize-to-stablehlo)"]
                            else
                                []
                            end
                        )...,
                        opt_passes2,
                        kern,
                        raise_passes,
                        lower_enzymexla_linalg_pass,
                        jit,
                    ]
                end,
                ",",
            ),
            "all",
        )
    elseif compile_options.optimization_passes === :before_kernel
        run_pass_pipeline!(
            mod,
            join(
                if compile_options.raise_first
                    ["mark-func-memory-effects", opt_passes]
                else
                    [
                        "mark-func-memory-effects",
                        opt_passes,
                        "enzyme-batch",
                        opt_passes2,
                        enzyme_pass,
                        opt_passes2,
                        "canonicalize",
                        "remove-unnecessary-enzyme-ops",
                        "enzyme-simplify-math",
                        (
                            if compile_options.legalize_chlo_to_stablehlo
                                ["func.func(chlo-legalize-to-stablehlo)"]
                            else
                                []
                            end
                        )...,
                        opt_passes2,
                    ]
                end,
                ',',
            ),
            "before_kernel",
        )
    elseif compile_options.optimization_passes === :before_jit
        run_pass_pipeline!(
            mod,
            join(
                if compile_options.raise_first
                    [
                        "mark-func-memory-effects",
                        opt_passes,
                        kern,
                        raise_passes,
                        "enzyme-batch",
                        opt_passes2,
                        enzyme_pass,
                        opt_passes2,
                        "canonicalize",
                        "remove-unnecessary-enzyme-ops",
                        "enzyme-simplify-math",
                        (
                            if compile_options.legalize_chlo_to_stablehlo
                                ["func.func(chlo-legalize-to-stablehlo)"]
                            else
                                []
                            end
                        )...,
                        opt_passes2,
                    ]
                else
                    [
                        "mark-func-memory-effects",
                        opt_passes,
                        "enzyme-batch",
                        opt_passes2,
                        enzyme_pass,
                        opt_passes2,
                        "canonicalize",
                        "remove-unnecessary-enzyme-ops",
                        "enzyme-simplify-math",
                        (
                            if compile_options.legalize_chlo_to_stablehlo
                                ["func.func(chlo-legalize-to-stablehlo)"]
                            else
                                []
                            end
                        )...,
                        opt_passes2,
                        kern,
                        raise_passes,
                    ]
                end,
                ',',
            ),
            "before_jit",
        )
    elseif compile_options.optimization_passes === :before_raise
        run_pass_pipeline!(
            mod,
            join(
                if compile_options.raise_first
                    ["mark-func-memory-effects", opt_passes]
                else
                    [
                        "mark-func-memory-effects",
                        opt_passes,
                        "enzyme-batch",
                        opt_passes2,
                        enzyme_pass,
                        opt_passes2,
                        "canonicalize",
                        "remove-unnecessary-enzyme-ops",
                        "enzyme-simplify-math",
                        (
                            if compile_options.legalize_chlo_to_stablehlo
                                ["func.func(chlo-legalize-to-stablehlo)"]
                            else
                                []
                            end
                        )...,
                        opt_passes2,
                        kern,
                    ]
                end,
                ',',
            ),
            "before_raise",
        )
    elseif compile_options.optimization_passes === :no_enzyme
        run_pass_pipeline!(
            mod,
            join(
                [
                    "mark-func-memory-effects",
                    opt_passes,
                    "enzyme-batch",
                    opt_passes2,
                    enzyme_pass,
                    opt_passes2,
                    "canonicalize",
                    "remove-unnecessary-enzyme-ops",
                    "enzyme-simplify-math",
                    (
                        if compile_options.legalize_chlo_to_stablehlo
                            ["func.func(chlo-legalize-to-stablehlo)"]
                        else
                            []
                        end
                    )...,
                    opt_passes2,
                ],
                ',',
            ),
            "no_enzyme",
        )
<<<<<<< HEAD
    elseif optimize === :probprog_no_lowering
        run_pass_pipeline!(
            mod,
            join(
                if raise_first
                    [
                        "mark-func-memory-effects",
                        opt_passes,
                        kern,
                        raise_passes,
                        "enzyme-batch",
                        opt_passes2,
                        enzyme_pass,
                        probprog_pass,
                        opt_passes2,
                        "canonicalize",
                        "remove-unnecessary-enzyme-ops",
                        "enzyme-simplify-math",
                        opt_passes2,
                    ]
                else
                    [
                        "mark-func-memory-effects",
                        opt_passes,
                        "enzyme-batch",
                        opt_passes2,
                        enzyme_pass,
                        probprog_pass,
                        opt_passes2,
                        "canonicalize",
                        "remove-unnecessary-enzyme-ops",
                        "enzyme-simplify-math",
                        opt_passes2,
                        kern,
                        raise_passes,
                    ]
                end,
                ",",
            ),
            "probprog_no_lowering",
        )
    elseif optimize === :probprog
        run_pass_pipeline!(
            mod,
            join(
                if raise_first
                    [
                        "mark-func-memory-effects",
                        opt_passes,
                        kern,
                        raise_passes,
                        "enzyme-batch",
                        opt_passes2,
                        enzyme_pass,
                        probprog_pass,
                        opt_passes2,
                        "canonicalize",
                        "remove-unnecessary-enzyme-ops",
                        "enzyme-simplify-math",
                        opt_passes2,
                        lower_enzymexla_linalg_pass,
                        lower_enzyme_probprog_pass,
                        jit,
                    ]
                else
                    [
                        "mark-func-memory-effects",
                        opt_passes,
                        "enzyme-batch",
                        opt_passes2,
                        enzyme_pass,
                        probprog_pass,
                        opt_passes2,
                        "canonicalize",
                        "remove-unnecessary-enzyme-ops",
                        "enzyme-simplify-math",
                        opt_passes2,
                        kern,
                        raise_passes,
                        lower_enzymexla_linalg_pass,
                        lower_enzyme_probprog_pass,
                        jit,
                    ]
                end,
                ",",
            ),
            "probprog",
        )
    elseif optimize === :only_enzyme
=======
    elseif compile_options.optimization_passes === :only_enzyme
>>>>>>> 04a62897
        run_pass_pipeline!(
            mod,
            join(
                [
                    "mark-func-memory-effects",
                    "enzyme-batch",
                    enzyme_pass,
                    "canonicalize",
                    "remove-unnecessary-enzyme-ops",
                    "enzyme-simplify-math",
                ],
                ',',
            ),
            "only_enzyme",
        )
    elseif compile_options.optimization_passes === :after_enzyme
        run_pass_pipeline!(
            mod,
            join(
                if compile_options.raise_first
                    [
                        "mark-func-memory-effects",
                        kern,
                        raise_passes,
                        "enzyme-batch",
                        enzyme_pass,
                        "canonicalize",
                        "remove-unnecessary-enzyme-ops",
                        "enzyme-simplify-math",
                        (
                            if compile_options.legalize_chlo_to_stablehlo
                                ["func.func(chlo-legalize-to-stablehlo)"]
                            else
                                []
                            end
                        )...,
                        opt_passes2,
                        lower_enzymexla_linalg_pass,
                        jit,
                    ]
                else
                    [
                        "mark-func-memory-effects",
                        "enzyme-batch",
                        enzyme_pass,
                        "canonicalize",
                        "remove-unnecessary-enzyme-ops",
                        "enzyme-simplify-math",
                        (
                            if compile_options.legalize_chlo_to_stablehlo
                                ["func.func(chlo-legalize-to-stablehlo)"]
                            else
                                []
                            end
                        )...,
                        opt_passes2,
                        kern,
                        raise_passes,
                        lower_enzymexla_linalg_pass,
                        jit,
                    ]
                end,
                ',',
            ),
            "after_enzyme",
        )
    elseif compile_options.optimization_passes === :before_enzyme
        run_pass_pipeline!(
            mod,
            join(
                if compile_options.raise_first
                    [
                        "mark-func-memory-effects",
                        opt_passes,
                        kern,
                        raise_passes,
                        "enzyme-batch",
                        opt_passes2,
                        enzyme_pass,
                        "canonicalize,remove-unnecessary-enzyme-ops,enzyme-simplify-math",
                        lower_enzymexla_linalg_pass,
                        jit,
                    ]
                else
                    [
                        "mark-func-memory-effects",
                        opt_passes,
                        "enzyme-batch",
                        opt_passes2,
                        enzyme_pass,
                        "canonicalize,remove-unnecessary-enzyme-ops,enzyme-simplify-math",
                        kern,
                        raise_passes,
                        lower_enzymexla_linalg_pass,
                        jit,
                    ]
                end,
                ',',
            ),
            "before_enzyme",
        )
    elseif compile_options.optimization_passes === :canonicalize
        run_pass_pipeline!(mod, "mark-func-memory-effects,canonicalize", "canonicalize")
    elseif compile_options.optimization_passes === :just_batch
        run_pass_pipeline!(mod, "enzyme-batch", "enzyme-batch")
    elseif compile_options.optimization_passes isa String
        run_pass_pipeline!(mod, compile_options.optimization_passes, "custom_pass")
    end

    if compile_options.optimization_passes isa Symbol &&
        compile_options.optimization_passes === :all &&
        (
            compile_options.transpose_propagate === :up ||
            compile_options.reshape_propagate === :up
        )
        # We tried propagating reshapes and transposes up. If at this point we are left
        # with them, we propagate them down to minimize the number of Ops in the IR.
        run_pass_pipeline!(
            mod,
            optimization_passes(
                Reactant.__compile_options_with_reversed_propagation(compile_options);
                recognize_comms,
                lower_comms,
            ),
            "post_op_transpose_reshape",
        )
    end

    if backend == "cuda" && compile_options.cudnn_hlo_optimize
        run_pass_pipeline!(mod, "enzymexla-cudnn-hlo-opt", "cudnn-hlo-opt")
    end

    # Now we resolve paddings if `optimize_then_pad`
    if compile_options.optimize_then_pad
        padded_inputs = IdDict()
        has_padded_inputs = false
        for (k, v) in seen_args
            v isa Reactant.TracedType || continue
            if Reactant.has_padding(k)
                has_padded_inputs = true
                padded_inputs[v] = Reactant.get_padding(k)
            end
        end

        if has_padded_inputs
            MLIR.IR.DUMP_MLIR_ALWAYS[] && MLIR.IR.dump_mlir(mod, nothing, "pre_padding")

            in_tys_padded = Vector{MLIR.IR.Type}(undef, length(linear_args))
            input_arg_padded_idxs = Int[]
            for (i, arg) in enumerate(linear_args)
                if haskey(padded_inputs, arg)
                    push!(input_arg_padded_idxs, i)
                    in_tys_padded[i] = MLIR.IR.TensorType(
                        collect(Int, reverse(size(arg) .+ padded_inputs[arg])),
                        MLIR.IR.Type(Reactant.unwrapped_eltype(arg)),
                    )
                else
                    in_tys_padded[i] = in_tys[i]
                end
            end

            out_tys_padded = Vector{MLIR.IR.Type}(undef, length(linear_results))
            output_res_padded_idxs = Int[]
            for (i, res) in enumerate(linear_results)
                if haskey(padded_inputs, res)
                    push!(output_res_padded_idxs, i)
                    out_tys_padded[i] = MLIR.IR.TensorType(
                        collect(Int, reverse(size(res) .+ padded_inputs[res])),
                        MLIR.IR.Type(Reactant.unwrapped_eltype(res)),
                    )
                else
                    out_tys_padded[i] = Reactant.TracedUtils.transpose_ty(
                        Reactant.Ops.mlir_type(res)
                    )
                end
            end

            fnname_old = fnname
            fnname = string(f, "_padded")
            func_with_padding = MLIR.Dialects.func.func_(;
                sym_name=fnname,
                function_type=MLIR.IR.FunctionType(in_tys_padded, out_tys_padded),
                arg_attrs=MLIR.IR.attr(compiled_f, "arg_attrs"),
                res_attrs=MLIR.IR.attr(compiled_f, "res_attrs"),
                no_inline=MLIR.IR.attr(compiled_f, "no_inline"),
                body=MLIR.IR.Region(),
                sym_visibility=MLIR.IR.attr(compiled_f, "private"),
            )
            fnbody = MLIR.IR.Block(
                in_tys_padded,
                [
                    MLIR.IR.Location(
                        MLIR.API.mlirValueGetLocation(
                            MLIR.IR.argument(
                                MLIR.IR.first_block(MLIR.IR.region(compiled_f, 1)), i
                            ),
                        ),
                    ) for i in 1:length(linear_args)
                ],
            )
            push!(MLIR.IR.region(func_with_padding, 1), fnbody)
            MLIR.IR.activate!(fnbody)
            push!(MLIR.IR.body(mod), func_with_padding)

            try
                call_args = MLIR.IR.Value[
                    MLIR.IR.argument(fnbody, i) for i in 1:length(linear_args)
                ]

                for i in input_arg_padded_idxs
                    arg = linear_args[i]
                    padding = padded_inputs[arg]

                    block_arg = MLIR.IR.argument(fnbody, i)
                    unpad_op = Reactant.TracedUtils.unpad_val_op(
                        block_arg, reverse(padding), reverse(size(arg) .+ padding)
                    )

                    call_args[i] = MLIR.IR.result(unpad_op, 1)
                end

                ftype = MLIR.IR.Type(MLIR.IR.attr(compiled_f, "function_type"))
                call_op = MLIR.Dialects.func.call(
                    call_args;
                    result_0=[MLIR.IR.result(ftype, i) for i in 1:MLIR.IR.nresults(ftype)],
                    callee=MLIR.IR.FlatSymbolRefAttribute(fnname_old),
                )

                results = MLIR.IR.Value[
                    MLIR.IR.result(call_op, i) for i in 1:MLIR.IR.nresults(call_op)
                ]

                for i in output_res_padded_idxs
                    res = linear_results[i]
                    padding = padded_inputs[res]

                    pad_op = MLIR.Dialects.stablehlo.pad(
                        results[i],
                        Reactant.TracedUtils.promote_to(
                            TracedRNumber{Reactant.unwrapped_eltype(res)}, 0
                        ).mlir_data;
                        edge_padding_low=MLIR.IR.DenseArrayAttribute(
                            fill(0, length(padding))
                        ),
                        edge_padding_high=MLIR.IR.DenseArrayAttribute(
                            collect(reverse(padding))
                        ),
                        interior_padding=MLIR.IR.DenseArrayAttribute(
                            fill(0, length(padding))
                        ),
                    )

                    results[i] = MLIR.IR.result(pad_op, 1)
                end

                ret = MLIR.Dialects.func.return_(results)
            finally
                MLIR.IR.deactivate!(fnbody)
            end

            # we just need the ops to potentially remove slices / paddings
            if compile_options.optimization_passes === :all
                run_pass_pipeline!(
                    mod,
                    join(
                        [opt_passes, "canonicalize", "cse", "canonicalize", opt_passes2],
                        ",",
                    ),
                    "mid_pad_opts",
                )
            end

            MLIR.IR.attr!(compiled_f, "sym_visibility", MLIR.IR.Attribute("private"))
            run_pass_pipeline!(
                mod,
                "inline{default-pipeline=canonicalize max-iterations=4}",
                "inline_pad_opts",
            )

            compiled_f = func_with_padding
            in_tys = in_tys_padded
        end
    end

    # shardy passes
    use_shardy_partitioner = false
    result_shardings = missing
    if is_sharded
        module_op = copy(MLIR.IR.Operation(mod))
        mod_copied = MLIR.IR.Module(module_op)

        if compile_options.shardy_passes isa ShardyPropagationOptions
            run_pass_pipeline!(mod_copied, compile_options.shardy_passes)
            run_pass_pipeline!(mod_copied, "sdy-close-shardings", "sdy_close_shardings")
        else
            run_pass_pipeline!(
                mod_copied,
                join(["sdy-propagation-pipeline", "sdy-close-shardings"], ","),
                "sdy_prop_capture_res_shardings",
            )
        end

        func_op = MLIR.API.mlirSymbolTableLookup(MLIR.IR.SymbolTable(module_op), fnname)
        @assert func_op.ptr !== C_NULL
        func_op_new_module = MLIR.IR.Operation(func_op)

        result_attrs = MLIR.IR.attr(func_op_new_module, "res_attrs")
        if result_attrs !== nothing
            result_shardings = Vector{Union{Sharding.NamedSharding,Sharding.Replicated}}(
                undef, length(result_attrs)
            )
            for i in 1:length(result_attrs)
                result_shardings[i] = Sharding.sdy_sharding_to_reactant_sharding(
                    result_attrs[i - 1], mlir_fn_res.global_device_ids, mod_copied
                )
            end
        else
            result_shardings = [Sharding.Replicated() for _ in 1:length(linear_results)]
        end

        if compile_options.shardy_passes === :none
            use_shardy_partitioner = true
        elseif compile_options.shardy_passes === :post_sdy_propagation
            use_shardy_partitioner = true
            run_pass_pipeline!(
                mod,
                join(
                    [
                        "sdy-propagation-pipeline",
                        "sdy-close-shardings",
                        get_optimize_comms_passes(
                            compile_options.optimize_communications
                        )...,
                    ],
                    ",",
                ),
                "post_sdy_propagation",
            )
        elseif compile_options.shardy_passes isa ShardyPropagationOptions
            run_pass_pipeline!(mod, compile_options.shardy_passes)
            # sdy passes are run deep inside the XLA compiler. So the only way to respect
            # the options is to export them to MHLO shardings
            run_pass_pipeline!(
                mod,
                join(
                    [
                        "sdy-close-shardings",
                        get_optimize_comms_passes(
                            compile_options.optimize_communications
                        )...,
                        "xla-sdy-stablehlo-export-pipeline",
                    ],
                    ",",
                ),
                "sdy_export",
            )
        elseif compile_options.shardy_passes === :to_mhlo_shardings
            run_pass_pipeline!(
                mod,
                join(
                    [
                        "sdy-propagation-pipeline",
                        "sdy-close-shardings",
                        get_optimize_comms_passes(
                            compile_options.optimize_communications
                        )...,
                        "xla-sdy-stablehlo-export-pipeline",
                    ],
                    ",",
                ),
                "to_mhlo_shardings",
            )
        end
    end

    preserved_args = Tuple{TracedType,Int}[]
    results = [MLIR.IR.operand(ret, i) for i in 1:MLIR.IR.noperands(ret)]
    nresults = MLIR.IR.Value[]
    linear_results2 = TracedType[]
    results_mask = falses(length(results))

    for (i, op) in enumerate(results)
        if !MLIR.IR.is_block_arg(op) ||
            !Reactant.TracedUtils.has_idx(linear_results[i], :args) # new buffer
            push!(nresults, op)
            push!(linear_results2, linear_results[i])
            results_mask[i] = true
            continue
        end
        push!(preserved_args, (linear_results[i], MLIR.IR.block_arg_num(op)))
    end

    fnbody = MLIR.IR.block(ret)
    MLIR.API.mlirOperationDestroy(ret.operation)
    ret.operation = MLIR.API.MlirOperation(C_NULL)
    MLIR.IR.block!(fnbody) do
        return MLIR.Dialects.func.return_(nresults)
    end

    out_tys2 = [MLIR.IR.type(a) for a in nresults]

    res_attrs = MLIR.IR.attr(compiled_f, "res_attrs")
    if res_attrs isa MLIR.IR.Attribute
        res_attrs = MLIR.IR.Attribute[
            res_attrs[i - 1] for (i, present) in enumerate(results_mask) if present
        ]
    end

    func3 = MLIR.Dialects.func.func_(;
        sym_name="main",
        function_type=MLIR.IR.FunctionType(in_tys, out_tys2),
        arg_attrs=MLIR.IR.attr(compiled_f, "arg_attrs"),
        res_attrs,
        no_inline=MLIR.IR.attr(compiled_f, "no_inline"),
        body=MLIR.IR.Region(),
    )
    MLIR.API.mlirRegionTakeBody(MLIR.IR.region(func3, 1), MLIR.IR.region(compiled_f, 1))

    push!(MLIR.IR.body(mod), func3)

    MLIR.API.mlirOperationDestroy(compiled_f.operation)
    compiled_f.operation = MLIR.API.MlirOperation(C_NULL)

    # Add a `donated` attr to the function arguments. This doesn't affect XLA, but lets us
    # check which arguments were donated.
    preserved_args_idx = last.(preserved_args)
    donated_args_mask = Vector{Bool}(undef, length(linear_args))
    for (i, arg) in enumerate(linear_args)
        if compile_options.donated_args == :auto
            if (i - 1) ∉ preserved_args_idx
                donated_args_mask[i] = true

                residx = findfirst(Base.Fix1(===, arg), linear_results2)
                if residx !== nothing
                    MLIR.API.mlirFuncSetArgAttr(
                        func3,
                        i - 1,
                        "tf.aliasing_output",
                        MLIR.IR.Attribute(Int32(residx - 1)),
                    )
                end
            else
                donated_args_mask[i] = false
            end
        else # :none
            donated_args_mask[i] = false
        end
    end

    # drop certain operations from the module if using TPU backend
    if backend == "tpu"
        for op in collect(MLIR.IR.OperationIterator(MLIR.IR.body(mod)))
            if MLIR.IR.dialect(op) == :llvm
                MLIR.API.mlirOperationDestroy(op.operation)
                op.operation = MLIR.API.MlirOperation(C_NULL)
            end
        end
    end

    if compile_options.assert_nonallocating
        if length(linear_args) - length(preserved_args_idx) != length(nresults)
            str = sprint() do io
                Base.show(IOContext(io, :debug => true), func3)
            end
            throw(
                AssertionError(
                    """length(preserved_args_idx) = $(length(preserved_args_idx))
             donated = length(linear_args) - length(preserved_args_idx) = $(length(linear_args) - length(preserved_args_idx))
                    length(nresults) = $(length(nresults))
                    linear_args = $linear_args
                    linear_results = $linear_results
                    $((MLIR.IR.argument(fnbody, i) for i in 1:length(in_tys))...)
                    preserved_args = $(preserved_args_idx)
                    $str
                    """,
                ),
            )
        end
    end

    return Reactant.TracedUtils.CompiledMlirFnResult(
        fnwrapped,
        func3,
        traced_result,
        mlir_fn_res.result,
        seen_args,
        ret,
        linear_args,
        skipped_args,
        in_tys,
        linear_results2,
        skipped_results,
        mlir_fn_res.num_partitions,
        mlir_fn_res.num_replicas,
        mlir_fn_res.is_sharded,
        preserved_args,
        concrete_result,
        mlir_fn_res.unique_meshes,
        mlir_fn_res.mutated_args,
        use_shardy_partitioner,
        result_shardings,
        mlir_fn_res.global_device_ids,
        donated_args_mask,
    )
end

function get_common_compile_options()
    return Dict{Symbol,Any}(
        :optimize => true,
        :no_nan => false,
        :client => nothing,
        :raise => false,
        :raise_first => false,
        :shardy_passes => :(:to_mhlo_shardings),
        :assert_nonallocating => false,
        :donated_args => :(:auto),
        :transpose_propagate => :(:up),
        :reshape_propagate => :(:up),
        :optimize_then_pad => true,
        :optimize_communications => true,
        :cudnn_hlo_optimize => false,
        :legalize_chlo_to_stablehlo => false,
        :compile_options => missing,
    )
end

const COMMON_COMPILE_OPTIONS_DOCS = """
  - `compile_options`: If provided, then all other compilation options will be ignored.
    This should be an object of type [`CompileOptions`](@ref).
  - `optimize`: This option maps to the `optimization_passes` field of
    [`CompileOptions`](@ref). See the documentation of `CompileOptions` for more details.
  - `client`: XLA Client used for compilation. If not specified, the default client is used.

For details about other compilation options see the documentation of
[`CompileOptions`](@ref).
"""

const SYNC_DOCS = """
  - `sync`: Reactant computations are asynchronous by default. If `true`, the computation
    will be executed synchronously, blocking till the computation is complete. This is
    recommended when benchmarking.
"""

"""
    @code_hlo [optimize = ...] [no_nan = <true/false>] f(args...)

Prints the compiled MLIR module for the function `f` with arguments `args`.

## Options

$(COMMON_COMPILE_OPTIONS_DOCS)

See also [`@code_xla`](@ref), [`@code_mhlo`](@ref).
"""
macro code_hlo(args...)
    compile_expr, (; compiled) = compile_call_expr(
        __module__, compile_mlir, get_common_compile_options(), args...
    )
    #! format: off
    return esc(
        :(
            $(compile_expr);
            $(first)($(compiled))
        )
    )
    #! format: on
end

"""
    @code_mhlo [optimize = ...] [no_nan = <true/false>] f(args...)

Similar to `@code_hlo`, but runs additional passes to export the stablehlo module to MHLO.

## Options

$(COMMON_COMPILE_OPTIONS_DOCS)

See also [`@code_xla`](@ref), [`@code_hlo`](@ref).
"""
macro code_mhlo(args...)
    compile_expr, (; compiled) = compile_call_expr(
        __module__, compile_xla, get_common_compile_options(), args...
    )
    #! format: off
    return esc(
        :(
            $(compile_expr);
            $(first)($(compiled))
        )
    )
    #! format: on
end

"""
    @code_xla [optimize = ...] [no_nan = <true/false>] f(args...)

Similar to [`@code_hlo`](@ref), but runs additional XLA passes and exports MLIR to XLA HLO.
This is the post optimizations XLA HLO module.

## Options

$(COMMON_COMPILE_OPTIONS_DOCS)

See also [`@code_mhlo`](@ref), [`@code_hlo`](@ref).
"""
macro code_xla(args...)
    compile_expr, (; compiled) = compile_call_expr(
        __module__, compile_xla, get_common_compile_options(), args...
    )
    #! format: off
    return esc(
        :(
            $(compile_expr);
            exec = $(compiled)[2];
            hlo_modules = $(XLA.get_hlo_modules)(exec);
            length(hlo_modules) == 1 ? only(hlo_modules) : hlo_modules
        )
    )
    #! format: on
end

"""
    @compile [optimize = ...] [no_nan = <true/false>] [sync = <true/false>] f(args...)

Compile the function `f` with arguments `args` and return the compiled function.

## Options

$(SYNC_DOCS)
$(COMMON_COMPILE_OPTIONS_DOCS)

See also [`@jit`](@ref), [`@code_hlo`](@ref), [`@code_mhlo`](@ref), [`@code_xla`](@ref).
"""
macro compile(args...)
    default_options = merge(get_common_compile_options(), Dict{Symbol,Any}(:sync => false))
    return esc(first(compile_call_expr(__module__, compile, default_options, args...)))
end

"""
    @jit [optimize = ...] [no_nan = <true/false>] [sync = <true/false>] f(args...)

Run @compile f(args..) then immediately execute it. Most users should use [`@compile`](@ref)
instead to cache the compiled function and execute it later.

## Options

$(SYNC_DOCS)
$(COMMON_COMPILE_OPTIONS_DOCS)

See also [`@compile`](@ref), [`@code_hlo`](@ref), [`@code_mhlo`](@ref), [`@code_xla`](@ref).
"""
macro jit(args...)
    default_options = merge(get_common_compile_options(), Dict{Symbol,Any}(:sync => false))
    compile_expr, (; compiled, args) = compile_call_expr(
        __module__, compile, default_options, args...
    )
    #! format: off
    return esc(
        :(
            $(compile_expr);
            $(compiled)($(args)...)
        )
    )
    #! format: on
end

function compile_call_expr(mod, compiler, options::Dict, args...)
    while length(args) > 1
        option, args = args[1], args[2:end]
        if !Meta.isexpr(option, :(=))
            error("Invalid option $(option)")
        else
            option_name = option.args[1]
            @assert haskey(options, option_name) "Invalid option name '$(option_name)'. Valid options are $(join(keys(options), ", "))"
            options[option_name] = option.args[2]
        end
    end

    call = only(args)
    f_symbol = gensym(:f)
    args_symbol = gensym(:args)
    kwargs_symbol = gensym(:kwargs)
    compiled_symbol = gensym(:compiled)

    if Meta.isexpr(call, :call)
        bcast, fname, fname_full = correct_maybe_bcast_call(call.args[1])
        fname = if bcast
            quote
                if isdefined(mod, $(Meta.quot(fname_full)))
                    $(fname_full)
                else
                    Base.Broadcast.BroadcastFunction($(fname))
                end
            end
        else
            :($(fname))
        end
        args_rhs = call.args[2:end]

        # if (;) is used, we need to extract the kwargs
        if length(args_rhs) ≥ 1 && Meta.isexpr(args_rhs[1], :parameters)
            kwargs_rhs = args_rhs[1].args
            args_rhs = args_rhs[2:end]
        else
            kwargs_rhs = ()
        end
        kw_idxs = findall(Base.Fix2(Meta.isexpr, :kw), args_rhs)
        arg_idxs = setdiff(1:length(args_rhs), kw_idxs)

        kwargs_rhs = (kwargs_rhs..., args_rhs[kw_idxs]...)
        args_rhs = Expr(:tuple, args_rhs[arg_idxs]...)
    elseif Meta.isexpr(call, :(.), 2) && Meta.isexpr(call.args[2], :tuple)
        fname = :($(Base.Broadcast.BroadcastFunction)($(call.args[1])))
        args_rhs = only(call.args[2:end])
        kwargs_rhs = ()
    else
        error("Invalid function call: $(call)")
    end

    return (
        quote
            $(f_symbol) = $(fname)
            $(args_symbol) = $(args_rhs)
            $(kwargs_symbol) = (; $(kwargs_rhs...))
            $(compiled_symbol) = $(compiler)(
                $(f_symbol),
                $(args_symbol);
                fn_kwargs=$(kwargs_symbol),
                $(Expr.(:kw, keys(options), values(options))...),
            )
        end,
        (; compiled=compiled_symbol, args=args_symbol),
    )
end

function assert_mismatched_sharding(
    sharding_from_input, hlo_sharding_from_executable::Reactant.XLA.HloSharding, size_x
)
    return assert_mismatched_sharding(
        Sharding.HloSharding(sharding_from_input, size_x).hlo_sharding,
        hlo_sharding_from_executable,
        size_x,
    )
end

function assert_mismatched_sharding(
    hlo_sharding_from_input::Reactant.XLA.HloSharding,
    hlo_sharding_from_executable::Reactant.XLA.HloSharding,
    size_x,
)
    @assert hlo_sharding_from_executable == hlo_sharding_from_input "Sharding provided by the user ($(string(hlo_sharding_from_input))) does not match the sharding computed by XLA ($(string(hlo_sharding_from_executable))). This generally means that Reactant.jl made an error in generating the executable. Please open an issue with the error message and an MWE."
end

"""
    codegen_flatten!

Generate Julia code to extract the XLA buffers from input arguments.
The name is due to its similarity to the `flatten` function in `jax.tree_util.register_pytree_node`.

# Arguments

- `linear_args`: A list of arguments to be flattened.

# Returns

- `flatten_names`: A list of `Symbol`s representing the names of the flattened arguments.
- `flatten_code`: A list of `Expr`s to extract the XLA buffers from the input arguments.

# Note

The _linearized arguments_ do not directly refer to the  are the arguments that have been flattened into a single list.
"""
function codegen_flatten!(
    linear_args,
    seen_args,
    is_sharded::Bool,
    linear_parameter_shardings,
    client,
    ndevices::Int,
)
    flatten_names = Symbol[]
    flatten_code = Expr[]
    runtime = XLA.runtime(client)
    resharded_inputs = Dict{Tuple,Any}()

    if is_sharded
        inv_seen_args = Reactant.OrderedIdDict()
        for (k, v) in seen_args
            inv_seen_args[v] = k
        end
    end

    xla_parameter_sharding_sym = missing

    for (i, arg) in enumerate(linear_args)
        paths = (
            (
                p for
                p in Reactant.TracedUtils.get_paths(arg) if length(p) > 0 && p[1] == :args
            )...,
        )
        path = if length(paths) == 1
            paths[1]
        else
            throw(
                "Invalid path duplication $(Reactant.TracedUtils.get_paths(arg)) into $(paths)",
            )
        end

        carg_sym = Symbol(:carg_, i)
        usbuf = Symbol(:usbuf_, i)

        flatcode = :(getindex(args, $(path[2])))
        for p in path[3:end]
            flatcode = :(traced_getfield($flatcode, $(Meta.quot(p))))
        end

        if runtime isa Val{:PJRT}
            push!(flatten_code, :($carg_sym = $flatcode))
            if is_sharded
                carg = inv_seen_args[arg]

                condensed_op_sharding = convert(
                    XLA.CondensedOpSharding, linear_parameter_shardings[i]
                )
                hlo_sharding_from_executable = convert(
                    XLA.HloSharding, condensed_op_sharding
                )
                if Sharding.is_sharded(carg)
                    # Check if the sharding provided is same as the one we have
                    assert_mismatched_sharding(
                        carg.sharding.sharding.hlo_sharding,
                        hlo_sharding_from_executable,
                        size(carg),
                    )

                    push!(flatten_code, :($usbuf = $carg_sym.data))
                    for j in 1:length(carg.sharding.mesh)
                        logical_id = carg.sharding.mesh.logical_device_ids[j]
                        sbuf = Symbol(:sbuf_, i, "_", logical_id)
                        push!(flatten_names, sbuf)
                        push!(
                            flatten_code,
                            :($sbuf = XLA.synced_buffer(getindex($usbuf, $(j)))),
                        )
                    end
                else
                    if DEBUG_DISABLE_RESHARDING[]
                        error("Resharding is disabled. Problematic input:\ntypeof: \
                               $(typeof(carg))\nsize: $(size(carg))\nsharding: \
                               $(carg.sharding)\nInput Index: $(i)\nInput Path: \
                               $(path[3:end])")
                    end

                    push!(flatten_code, :($usbuf = $carg_sym))
                    device_sym = gensym(:device)
                    push!(flatten_code, :($device_sym = Reactant.XLA.device($usbuf)))

                    if xla_parameter_sharding_sym === missing
                        xla_parameter_sharding_sym = :xla_parameter_sharding
                        pushfirst!(
                            flatten_code,
                            :(
                                $(xla_parameter_sharding_sym) = Reactant.XLA.get_parameter_shardings(
                                    thunk.exec
                                )
                            ),
                        )
                    end

                    resharded_inputs[path[3:end]] = (device_sym, xla_parameter_sharding_sym)

                    device_to_array_slices, _ = XLA.sharding_to_concrete_array_indices(
                        condensed_op_sharding, size(carg), 0:(ndevices - 1)
                    )

                    # Extract the buffer_slice
                    buf_slice = Dict{eltype(device_to_array_slices),Symbol}()
                    counter = 0
                    for j in 1:ndevices
                        sliced_buf = Symbol(:sliced_buf_, i, :_, counter)
                        slice = device_to_array_slices[j]
                        haskey(buf_slice, slice) && continue
                        counter += 1
                        push!(
                            flatten_code,
                            :(
                                $sliced_buf = only(
                                    Reactant._fast_slice($usbuf, $(slice...)).data
                                )
                            ),
                        )
                        buf_slice[slice] = sliced_buf
                    end

                    for j in 1:ndevices
                        buf = Symbol(:buf_, i, :_, j)
                        slice = device_to_array_slices[j]
                        sbuf = Symbol(:s, buf)
                        push!(flatten_names, sbuf)
                        push!(
                            flatten_code,
                            :(
                                $sbuf = XLA.copy_buffer_to_device(
                                    XLA.synced_buffer($(buf_slice[slice])),
                                    XLA.get_device(
                                        thunk.client, global_mesh.device_ids[$(j)]
                                    ),
                                )
                            ),
                        )
                    end
                end
            else
                push!(flatten_code, :($usbuf = $carg_sym.data))
                sbuf = Symbol(:sbuf_, i)
                push!(flatten_names, sbuf)
                if arg isa TracedRArray || arg isa TracedRNumber
                    push!(flatten_code, :($sbuf = only(XLA.synced_buffer($usbuf))))
                else
                    error("Unsupported type $(typeof(arg))")
                end
            end
            # Important to mark donated after we have extracted the data
            push!(
                flatten_code,
                :(donate_argument!(
                    donated_args_mask, $carg_sym, $i, donated_buffers, $(path)
                )),
            )
        elseif runtime isa Val{:IFRT}
            push!(flatten_code, :($carg_sym = $flatcode))
            push!(flatten_code, :($usbuf = $carg_sym.data))
            sbuf = Symbol(:sbuf_, i)
            push!(flatten_names, sbuf)
            if is_sharded
                carg = inv_seen_args[arg]

                condensed_op_sharding = convert(
                    XLA.CondensedOpSharding, linear_parameter_shardings[i]
                )

                if Sharding.is_sharded(carg)
                    # Check if the sharding provided is same as the one we have
                    assert_mismatched_sharding(
                        carg.sharding.sharding.hlo_sharding,
                        convert(XLA.HloSharding, condensed_op_sharding),
                        size(carg),
                    )

                    push!(flatten_code, :($sbuf = XLA.synced_buffer($usbuf)))
                else
                    if DEBUG_DISABLE_RESHARDING[]
                        error("Resharding is disabled. Problematic input:\ntypeof: \
                               $(typeof(carg))\nsize: $(size(carg))\nsharding: \
                               $(carg.sharding)\nInput Index: $(i)\nInput Path: \
                               $(path[3:end])")
                    end

                    device_sym = gensym(:device)
                    push!(flatten_code, :($device_sym = Reactant.XLA.device($usbuf)))

                    if xla_parameter_sharding_sym === missing
                        xla_parameter_sharding_sym = :xla_parameter_sharding
                        pushfirst!(
                            flatten_code,
                            :(
                                $(xla_parameter_sharding_sym) = Reactant.XLA.get_parameter_shardings(
                                    thunk.exec
                                )
                            ),
                        )
                    end

                    resharded_inputs[path] = (
                        device_sym, :($(xla_parameter_sharding_sym)[$(i)])
                    )

                    push!(
                        flatten_code,
                        :(
                            $(sbuf) = ifrt_resharded_buffer(
                                $(Reactant.unwrapped_eltype(carg)),
                                $(usbuf),
                                $(size(carg)),
                                thunk.client,
                                $(carg_sym).sharding,
                                thunk.global_device_ids,
                                $(xla_parameter_sharding_sym)[$(i)],
                            )
                        ),
                    )
                end
            else
                push!(flatten_code, :($sbuf = XLA.synced_buffer($usbuf)))
            end
            # Important to mark donated after we have extracted the data
            push!(
                flatten_code,
                :(donate_argument!(
                    donated_args_mask, $carg_sym, $i, donated_buffers, $(path)
                )),
            )
        else
            error("Unsupported runtime $runtime")
        end
    end

    # We reorder how the buffers are passed to the XLA call
    if is_sharded && runtime isa Val{:PJRT}
        flatten_names = vcat(eachrow(reshape(flatten_names, ndevices, :))...)
    end

    return flatten_names, flatten_code, resharded_inputs
end

function donate_argument!(
    donated_args_mask,
    carg::Union{ConcretePJRTNumber,ConcretePJRTArray},
    i::Int,
    donated_buffers,
    path,
)
    if donated_args_mask[i]
        buffers = Tuple(d.buffer for d in carg.data)
        if buffers in donated_buffers
            error("Donated buffer $(carg.data) is already marked as donated. Can't donate \
                   the same buffer multiple times. The argument is present at $(path)")
        end
        push!(donated_buffers, buffers)
        Reactant.mark_donated!(carg)
    end
end

function donate_argument!(
    donated_args_mask,
    carg::Union{ConcreteIFRTNumber,ConcreteIFRTArray},
    i::Int,
    donated_buffers,
    path,
)
    if donated_args_mask[i]
        if carg.data.buffer in donated_buffers
            error("Donated buffer $(carg.data) is already marked as donated. Can't donate \
                   the same buffer multiple times. The argument is present at $(path)")
        end
        push!(donated_buffers, carg.data.buffer)
        Reactant.mark_donated!(carg)
    end
end

# XXX: Currently we copy to host and then make the transfer to the sharded devices. This is
#      not ideal, we should be able to do a direct transfer using remapplan
function ifrt_resharded_buffer(
    ::Type{T}, ifrt_array, sz, client, reactant_sharding, global_device_ids, opsharding
) where {T}
    hlo_sharding = convert(XLA.HloSharding, opsharding)
    ifrt_sharding = XLA.IFRT.Sharding(
        XLA.get_device.((client,), global_device_ids), hlo_sharding
    )

    data = similar(Array{T,length(sz)}, sz)
    XLA.to_host(XLA.synced_buffer(ifrt_array), data, reactant_sharding)
    return XLA.IFRT.Array(client, data, ifrt_sharding)
end

"""
    codegen_unflatten!

Generate Julia code to wrap the XLA buffers back into the output result datatypes.
The name is due to its similarity to the `unflatten` function in `jax.tree_util.register_pytree_node`.
"""
function codegen_unflatten!(
    linear_args,
    preserved_args,
    concretized_res_names,
    linear_results,
    concrete_result,
    result_stores,
    path_to_shard_info,
    linear_result_shard_info,
    client,
    resharded_inputs,
)
    cache_dict = Symbol("cache_dict")
    needs_cache_dict = false
    unresharded_arrays_cache = Dict{Symbol,Symbol}()
    unresharded_code = Expr[]
    unflatten_code = Expr[]
    used_shardinfo = Set{Symbol}()

    runtime = XLA.runtime(client)
    if runtime isa Val{:PJRT}
        numtype = ConcretePJRTNumber
        arrtype = ConcretePJRTArray
    elseif runtime isa Val{:IFRT}
        numtype = ConcreteIFRTNumber
        arrtype = ConcreteIFRTArray
    else
        error("Unsupported runtime $runtime")
    end
    ctypes = Union{arrtype,numtype}

    to_unreshard_results = Dict{Tuple,Any}()

    # Ofcourse not thread-safe but this isn't meant for end-users anyways
    if DEBUG_ALIASED_BUFFER_ASSIGNMENT_ERROR[]
        push!(unflatten_code, :(empty!(DEBUG_BUFFER_POINTERS_STORE_DICT)))
    end

    # mutate the result stores to point to the correct concrete results

    argprefix::Symbol = :args
    resprefix::Symbol = :result
    resargprefix::Symbol = :resargs

    for (concrete_res_name, result, shard_info) in
        zip(concretized_res_names, linear_results, linear_result_shard_info)
        paths = (
            (
                p for p in Reactant.TracedUtils.get_paths(result) if
                length(p) > 0 && (p[1] == resprefix || p[1] == resargprefix)
            )...,
        )
        for path in paths
            if path[1] == resprefix
                unflatcode = :result
                path = path[2:end]

                if Reactant.TracedUtils.has_idx(result, argprefix)
                    argidx = Reactant.TracedUtils.get_idx(result, argprefix)
                    if haskey(resharded_inputs, argidx)
                        to_unreshard_results[path] = resharded_inputs[argidx]
                    end
                end

                result_stores[path] = concrete_res_name
                if path_to_shard_info !== nothing
                    path_to_shard_info[path] = shard_info
                end
                continue
            else
                @assert path[1] == resargprefix
                unflatcode = :(args[$(path[2])])

                need_to_unreshard = get(resharded_inputs, (:args, path[2:end]...), nothing)
                if need_to_unreshard !== nothing
                    @assert runtime isa Val{:IFRT} "PJRT is not supported here. Use IFRT \
                                                    instead."
                end

                path = path[3:end]
                for p in path[1:(end - 1)]
                    unflatcode = :(traced_getfield($unflatcode, $(Meta.quot(p))))
                end

                concrete_res_name_final = concrete_res_name
                if need_to_unreshard !== nothing
                    if !haskey(unresharded_arrays_cache, concrete_res_name)
                        unreshard_sym = gensym(:unresharded_buffer)
                        push!(
                            unresharded_code,
                            :(
                                $unreshard_sym = generate_unresharded_ifrt_array(
                                    $(concrete_res_name),
                                    $(need_to_unreshard[1]),
                                    $(need_to_unreshard[2]),
                                    global_mesh,
                                )
                            ),
                        )
                        unresharded_arrays_cache[concrete_res_name] = unreshard_sym
                    end
                    concrete_res_name_final = unresharded_arrays_cache[concrete_res_name]
                end

                if length(path) > 0
                    needs_cache_dict = true
                    # XXX: we might need to handle sharding here
                    unflatcode = quote
                        traced_setfield_buffer!(
                            $(runtime),
                            $(cache_dict),
                            $(concrete_res_name_final),
                            $(unflatcode),
                            $(Meta.quot(path[end])),
                            $(path),
                        )
                    end
                else
                    unflatcode = :(traced_setfield!(
                        $(unflatcode), :data, $(concrete_res_name_final), $(path)
                    ))
                end
                push!(unflatten_code, unflatcode)
            end
        end
    end

    if needs_cache_dict
        pushfirst!(
            unflatten_code,
            :($cache_dict = IdDict{Union{TracedRArray,TracedRNumber},$ctypes}()),
        )
    end

    result_cache = IdDict{Any,Symbol}()
    var_idx = Ref(0)
    resultgen_code = Expr[]

    for (result, arg_idx) in preserved_args
        paths = (
            (
                p for p in Reactant.TracedUtils.get_paths(result) if
                length(p) > 0 && (p[1] == :result)
            )...,
        )

        for path in paths
            arg = linear_args[arg_idx + 1]
            argpath = only((
                p for
                p in Reactant.TracedUtils.get_paths(arg) if length(p) > 0 && p[1] == :args
            ))

            res = :result
            path = path[2:end]

            if in(path, keys(result_stores))
                continue
            end

            need_to_unreshard = get(resharded_inputs, (:args, argpath[2:end]...), nothing)
            if need_to_unreshard !== nothing
                # TODO(@avik-pal): I need an MWE to debug this codepath
                error("TODO: Not yet Implemented. Open an issue on Reactant.jl.")
            end

            argres = :(args[$(argpath[2])])
            for p in argpath[3:end]
                argres = :(traced_getfield($argres, $(Meta.quot(p))))
            end

            sym = Symbol("result", var_idx[])
            var_idx[] += 1

            push!(
                resultgen_code,
                quote
                    $sym = $argres.data
                end,
            )

            result_stores[path] = sym
        end
    end

    result_code = create_result(
        concrete_result,
        (),
        result_stores,
        path_to_shard_info,
        to_unreshard_results,
        unresharded_code,
        unresharded_arrays_cache,
        used_shardinfo,
        result_cache,
        var_idx,
        resultgen_code,
    )

    # if some argument is mutated, change them to point to the correct concrete results
    for (result, arg_idx) in preserved_args
        paths = (
            (
                p for p in Reactant.TracedUtils.get_paths(result) if
                length(p) > 0 && (p[1] == :resargs || p[1] == :args)
            )...,
        )

        for path in paths
            arg = linear_args[arg_idx + 1]
            argpath = only((
                p for
                p in Reactant.TracedUtils.get_paths(arg) if length(p) > 0 && p[1] == :args
            ))

            @assert path[1] == :resargs || path[1] == :args "Expected :resargs or :args, got $(path[1])"
            # We can optimize cases where we set the arg to itself
            if path[2:end] == argpath[2:end]
                continue
            end
            res = :(args[$(path[2])])
            path = path[3:end]

            for p in path
                res = :(traced_getfield($res, $(Meta.quot(p))))
            end

            need_to_unreshard = get(resharded_inputs, (:args, argpath[2:end]...), nothing)
            if need_to_unreshard !== nothing
                # TODO(@avik-pal): I need an MWE to debug this codepath
                error("TODO: Not yet Implemented. Open an issue on Reactant.jl.")
            end

            argres = :(args[$(argpath[2])])
            for p in argpath[3:end]
                argres = :(traced_getfield($argres, $(Meta.quot(p))))
            end

            res = :(traced_setfield!($res, :data, $argres.data, $(path)))
            push!(unflatten_code, res)
        end
    end

    if DEBUG_ALIASED_BUFFER_ASSIGNMENT_ERROR[]
        push!(unflatten_code, :(empty!(DEBUG_BUFFER_POINTERS_STORE_DICT)))
    end

    # generate return object which stores the concrete results in some arbitrary way
    return Expr[
        unresharded_code..., resultgen_code..., :(result = $result_code), unflatten_code...
    ],
    used_shardinfo
end

"""
    codegen_xla_call

Generate Julia code to call the XLA executable.

# Arguments

- `flatten_names`: A list of `Symbol`s representing the names of the flattened linear arguments.
- `nresults`: The number of results to expect.
"""
function codegen_xla_call(flatten_names, nresults, is_sharded::Bool, ndevices::Int)
    flatten_buffer_refs = map(n -> :($n.buffer), flatten_names)

    base_symbol_name = is_sharded ? Symbol(:result_buffer_m, ndevices, :_) : :result_buffer_
    concretized_res_names = Symbol[Symbol(base_symbol_name, i) for i in 1:nresults]
    concretized_res_code = map(enumerate(concretized_res_names)) do (i, varname)
        :($varname = linearized_results[$i])
    end

    xla_call_code = if nresults == 0
        :()
    else
        if is_sharded
            quote
                GC.@preserve $(flatten_names...) begin
                    linearized_results = XLA.execute(
                        thunk.exec,
                        ($(flatten_buffer_refs...),),
                        UInt8.(Tuple(donated_args_mask)),
                        Val($nresults),
                        Val($ndevices),
                    )
                end
                $(concretized_res_code...)
            end
        else
            quote
                GC.@preserve $(flatten_names...) begin
                    linearized_results = XLA.execute_sharded(
                        thunk.exec,
                        thunk.device,
                        ($(flatten_buffer_refs...),),
                        UInt8.(Tuple(donated_args_mask)),
                        Val($nresults),
                    )
                end
                $(concretized_res_code...)
            end
        end
    end

    return concretized_res_names, xla_call_code
end

# generate the shard info code. we cannot embed any mesh information into the code here,
# else serialization will be incorrect.
function codegen_shard_info(
    is_sharded, nresults::Int, linear_results, output_reactant_shardings, exec, ndevices
)
    !is_sharded && return Expr[], Expr[], [nothing for _ in 1:nresults]

    shard_info_code = Expr[]
    optional_shard_info_code = Expr[]
    output_hlo_shardings_var = missing
    output_hlo_shardings = XLA.get_output_shardings(exec)

    linear_result_shard_info = Vector{Symbol}(undef, length(linear_results))
    mesh_codegen_cache = Dict{Tuple,Symbol}()

    for i in 1:nresults
        res_size = size(linear_results[i])
        array_slices, hlo_sharding = XLA.compute_array_indices_and_hlo_sharding(
            output_hlo_shardings[i],
            res_size,
            0:(ndevices - 1), # verify if this is correct?
        )

        if output_reactant_shardings !== missing
            reactant_sharding = output_reactant_shardings[i]
            use_hlo_sharding =
                reactant_sharding isa Sharding.NoSharding ||
                Sharding.HloSharding(reactant_sharding, res_size).hlo_sharding !=
                hlo_sharding
        else
            use_hlo_sharding = true
        end

        var_name = Symbol(:shard_info_, i)
        if use_hlo_sharding
            if output_hlo_shardings_var === missing
                output_hlo_shardings_var = :output_hlo_shardings
                pushfirst!(
                    shard_info_code,
                    :(
                        $(output_hlo_shardings_var) = Reactant.XLA.get_output_shardings(
                            thunk.exec
                        )
                    ),
                )
            end

            push!(
                optional_shard_info_code,
                :(
                    $(var_name) = Sharding.ShardInfo(
                        Sharding.HloSharding(
                            convert(XLA.HloSharding, $(output_hlo_shardings_var)[$(i)]),
                            global_mesh,
                            $(ntuple(Returns(true), length(res_size))),
                            $(ntuple(Returns(-1), length(res_size))),
                            nothing,
                        ),
                        $(array_slices),
                    )
                ),
            )
        else
            mesh = output_reactant_shardings[i].mesh
            mesh_key = (mesh.logical_device_ids, mesh.axis_names, mesh.axis_sizes)
            if haskey(mesh_codegen_cache, mesh_key)
                mesh_name = mesh_codegen_cache[mesh_key]
            else
                mesh_name = gensym(:mesh)
                push!(
                    shard_info_code,
                    :(
                        $(mesh_name) = Sharding.Mesh(
                            thunk.global_device_ids,
                            $(mesh.logical_device_ids),
                            $(mesh.axis_names),
                            $(mesh.axis_sizes),
                        )
                    ),
                )
                mesh_codegen_cache[mesh_key] = mesh_name
            end

            new_sharding = Sharding.codegen_with_new_mesh(
                output_reactant_shardings[i], mesh_name
            )
            push!(
                optional_shard_info_code,
                :($(var_name) = Sharding.ShardInfo($(new_sharding), $(array_slices))),
            )
        end
        linear_result_shard_info[i] = var_name
    end
    return shard_info_code, optional_shard_info_code, linear_result_shard_info
end

function __add_mhlo_attributes_and_name!(mod::MLIR.IR.Module, f; kwargs...)
    fname = string(f)
    length(fname) > 10 && (fname = fname[1:7] * "...")
    __add_mhlo_attributes_and_name!(mod, fname; kwargs...)
    return nothing
end

function __add_mhlo_attributes_and_name!(
    mod::MLIR.IR.Module, fname::String; num_partitions=1, num_replicas=1
)
    moduleop = MLIR.IR.Operation(mod)
    module_name = Reactant.TracedUtils.__lookup_unique_name_in_module(
        mod, "reactant_" * fname
    )
    module_name = MLIR.IR.Attribute(module_name)
    MLIR.IR.attr!(moduleop, "mhlo.num_partitions", MLIR.IR.Attribute(num_partitions))
    MLIR.IR.attr!(moduleop, "mhlo.num_replicas", MLIR.IR.Attribute(num_replicas))
    MLIR.IR.attr!(
        moduleop, String(MLIR.API.mlirSymbolTableGetSymbolAttributeName()), module_name
    )
    return nothing
end

function __resolve_device_and_client(client, seen_args, linear_args, is_sharded)
    if is_sharded
        client === nothing && (client = XLA.default_backend())
        return client, nothing
    end

    device = nothing
    if length(linear_args) > 0
        devices_list = []
        for (k, v) in seen_args
            !(v isa TracedRArray || v isa TracedRNumber) && continue
            buffer = k.data isa Tuple ? only(k.data) : k.data
            push!(devices_list, XLA.device(buffer))
        end
        if !isempty(devices_list)
            if !allequal(devices_list)
                msg = "Expected all arguments to be on the same device, got:\n"
                for (i, device) in enumerate(devices_list)
                    msg *= "    Device $(i): $(string(device))\n"
                end
                throw(ArgumentError(msg))
            end
            @assert allequal(devices_list) "All arguments must be on the same device: $(devices_list)"
            device = first(devices_list)
        end
    end

    if client === nothing
        if device !== nothing
            client = XLA.client(device)
        else
            client = XLA.default_backend()
            device = XLA.default_device(client)
        end
    else
        if device !== nothing
            @assert client == XLA.client(device) "client ($(client)) and XLA.client(device) ($(XLA.client(device))) must be the same"
        else
            device = XLA.default_device(client)
        end
    end

    return (client, device)
end

function compile_xla(f, args; client=nothing, serializable::Bool=false, kwargs...)
    # register MLIR dialects
    ctx = MLIR.IR.Context(Reactant.registry[], false)
    context_gc_vector[ctx] = Vector{Union{TracedRArray,TracedRNumber}}(undef, 0)
    @ccall MLIR.API.mlir_c.RegisterDialects(ctx::MLIR.API.MlirContext)::Cvoid

    backend = XLA.platform_name(client !== nothing ? client : XLA.default_backend())

    if backend == "CUDA"
        backend = "GPU"
    elseif backend == "CPU"
        backend = "cpu"
    end

    MLIR.IR.activate!(ctx)
    results = try
        # compile function to MLIR module
        mod = MLIR.IR.Module(MLIR.IR.Location())

        compile_options, kwargs = __get_compile_options_and_kwargs(; kwargs...)
        mlir_fn_res = compile_mlir!(
            mod,
            f,
            args,
            compile_options;
            backend,
            runtime=XLA.runtime(client),
            kwargs...,
        )

        # Resolve client and device
        client, device = __resolve_device_and_client(
            client,
            mlir_fn_res.seen_args,
            mlir_fn_res.linear_args,
            mlir_fn_res.is_sharded,
        )

        # Attach a name, and partitioning attributes to the module
        __add_mhlo_attributes_and_name!(
            mod, f; mlir_fn_res.num_partitions, mlir_fn_res.num_replicas
        )

        # compile MLIR module to XLA executable
        global_device_ids = collect(Int64, mlir_fn_res.global_device_ids)
        mlir_fn_res.is_sharded && (device = nothing)

        # XLA.compile mutates the module, for serialization we need to keep a copy
        if serializable
            iobuffer = IOBuffer()
            show(IOContext(iobuffer, :debug => debug), mod)
            module_string = String(take!(iobuffer))
        else
            module_string = ""
        end

        exec = XLA.compile(
            client,
            device,
            mod;
            num_outputs=length(mlir_fn_res.linear_results),
            num_parameters=length(mlir_fn_res.linear_args),
            mlir_fn_res.is_sharded,
            global_device_ids,
            mlir_fn_res.num_replicas,
            mlir_fn_res.num_partitions,
            mlir_fn_res.use_shardy_partitioner,
        )

        return mod, exec, mlir_fn_res, device, client, module_string
    finally
        MLIR.IR.deactivate!(ctx)
    end

    Base.delete!(context_gc_vector, ctx)
    return results
end

# inspired by RuntimeGeneratedFunction.jl
const __thunk_fwd_body_cache = Dict{Symbol,Expr}()
const __thunk_rev_body_cache = Dict{Expr,Symbol}()

function compile(f, args; kwargs...)
    compile_options, kwargs = __get_compile_options_and_kwargs(; kwargs...)

    _, exec, mlir_fn_res, device, client, str = compile_xla(
        f, args; compile_options, kwargs...
    )
    (;
        linear_args,
        seen_args,
        linear_results,
        preserved_args,
        concrete_result,
        donated_args_mask,
    ) = mlir_fn_res

    result_stores = Dict{Tuple,Symbol}()
    path_to_shard_info = mlir_fn_res.is_sharded ? Dict{Tuple,Symbol}() : nothing

    global_mesh_expr = if mlir_fn_res.unique_meshes === nothing
        :()
    elseif length(mlir_fn_res.unique_meshes) == 1
        only_mesh = only(mlir_fn_res.unique_meshes)
        :(Sharding.Mesh(
            thunk.global_device_ids, # same as only_mesh.global_device_ids
            0:(length(thunk.global_device_ids) - 1), # same as only_mesh.logical_device_ids
            $(only_mesh.axis_names),
            $(only_mesh.axis_sizes),
        ))
    else
        :(Sharding.Mesh(
            thunk.global_device_ids,
            0:(length(thunk.global_device_ids) - 1),
            (:flat_mesh,),
            (length(thunk.global_device_ids),),
        ))
    end

    ndevices = mlir_fn_res.is_sharded ? length(mlir_fn_res.global_device_ids) : 1

    # generate Julia `Thunk` code
    flatten_arg_names, flatten_code, resharded_inputs = codegen_flatten!(
        linear_args,
        seen_args,
        mlir_fn_res.is_sharded,
        XLA.get_parameter_shardings(exec), # TODO: use the same workflow as output shardings to parse the tensor sharding attributes directly if possible
        client,
        ndevices,
    )

    concretized_res_names, xla_call_code = codegen_xla_call(
        flatten_arg_names, length(linear_results), mlir_fn_res.is_sharded, ndevices
    )

    shard_info_code, optional_shard_info_code, linear_result_shard_info = codegen_shard_info(
        mlir_fn_res.is_sharded,
        length(linear_results),
        linear_results,
        mlir_fn_res.result_shardings,
        exec,
        ndevices,
    )

    unflatten_code, used_shardinfo = codegen_unflatten!(
        linear_args,
        preserved_args,
        concretized_res_names,
        linear_results,
        concrete_result,
        result_stores,
        path_to_shard_info,
        linear_result_shard_info,
        client,
        resharded_inputs,
    )

    for (i, name) in enumerate(linear_result_shard_info)
        if name in used_shardinfo
            push!(shard_info_code, optional_shard_info_code[i])
        end
    end

    sync_call = if compile_options.sync
        calls = []
        for name in concretized_res_names
            push!(calls, :(XLA.synced_buffer($(name))))
        end
        Expr(:block, calls...)
    else
        :()
    end

    donated_buffers_set = if XLA.runtime(client) isa Val{:PJRT}
        :(Base.IdSet{NTuple{<:Any,XLA.PJRT.Buffer}}())
    else
        :(Base.IdSet{XLA.IFRT.Array}())
    end

    body = quote
        global_mesh = $(global_mesh_expr)
        donated_buffers = $(donated_buffers_set)
        donated_args_mask = thunk.donated_args_mask
        $(flatten_code...)
        $(xla_call_code)
        $(sync_call)
        $(shard_info_code...)
        $(unflatten_code...)
        return result
    end

    if DEBUG_PRINT_CODEGEN[] && Reactant.Distributed.local_rank() == 0
        display(body)
        display(mlir_fn_res.donated_args_mask)
    end

    fname = if body in keys(__thunk_rev_body_cache)
        __thunk_rev_body_cache[body]
    else
        fname2 = gensym(Symbol(Symbol(f), :_reactant))
        __thunk_rev_body_cache[body] = fname2
        __thunk_fwd_body_cache[fname2] = body
        fname2
    end

    return register_thunk(
        fname,
        Tuple{map(Core.Typeof, args)...},
        f,
        mlir_fn_res.fnwrapped,
        exec,
        mlir_fn_res.is_sharded ? nothing : device,
        str,
        client,
        mlir_fn_res.global_device_ids,
        mlir_fn_res.donated_args_mask,
    )
end

struct Thunk{FTy,tag,IsClosure,ArgTypes,ExecTy,DeviceTy,ClientTy,GD,DAM}
    f::FTy
    exec::ExecTy
    device::DeviceTy
    module_string::String
    client::ClientTy
    global_device_ids::GD
    donated_args_mask::DAM
end

function Base.show(io::IO, thunk::Thunk{FTy,tag}) where {FTy,tag}
    return print(io, "Reactant compiled function $(thunk.f) (with tag $(tag))")
end

XLA.cost_analysis(thunk::Thunk) = XLA.cost_analysis(thunk.exec)

XLA.get_output_shardings(thunk::Thunk) = XLA.get_output_shardings(thunk.exec)

XLA.get_parameter_shardings(thunk::Thunk) = XLA.get_parameter_shardings(thunk.exec)

struct MisMatchedThunkTypeError{ThunkTy,FoundTypes} <: Base.Exception end

function Base.showerror(
    io::IO,
    ::MisMatchedThunkTypeError{
        <:Thunk{FTy,tag,IsClosure,ArgTypes,ExecTy,DeviceTy,ClientTy,GD},FoundTypes
    },
) where {FTy,tag,ArgTypes,FoundTypes,IsClosure,ExecTy,DeviceTy,ClientTy,GD}
    print(
        io,
        "\nThe Reactant-compiled function \
         `$(Thunk{FTy, tag, ArgTypes, IsClosure, ExecTy, DeviceTy, ClientTy, GD})` exists, \
         but no method is defined for this combination of argument types.",
    )
    print(
        io,
        "\nYou passed in arguments with types\n\t(" *
        join(FoundTypes.parameters, ", ") *
        ")",
    )
    return print(
        io,
        "\nHowever the method you are calling was compiled for arguments with types\n\t(" *
        join(ArgTypes.parameters, ", ") *
        ")",
    )
end

@generated function (
    thunk::Thunk{FTy,tag,IsClosure,ArgTypes,ExecTy,DeviceTy,ClientTy,GD,DAM}
)(
    args...
) where {FTy,tag,IsClosure,ArgTypes,ExecTy,DeviceTy,ClientTy,GD,DAM}
    FoundTypes = Tuple{args...}
    if ArgTypes != FoundTypes
        return quote
            throw(
                $(MisMatchedThunkTypeError{
                    Thunk{FTy,tag,IsClosure,ArgTypes,ExecTy,DeviceTy,ClientTy,GD,DAM},
                    FoundTypes,
                }()),
            )
        end
    end
    body = __thunk_fwd_body_cache[tag]
    if IsClosure
        return quote
            args = (thunk.f, args...)
            $body
        end
    else
        return body
    end
end

function register_thunk(
    tag::Symbol,
    @nospecialize(argtys::Type),
    @nospecialize(f),
    isclosure::Bool,
    exec,
    device,
    module_string,
    client,
    global_device_ids,
    donated_args_mask,
)
    return Thunk{
        Core.Typeof(f),
        tag,
        isclosure,
        argtys,
        Core.Typeof(exec),
        Core.Typeof(device),
        Core.Typeof(client),
        Core.Typeof(global_device_ids),
        Core.Typeof(donated_args_mask),
    }(
        f, exec, device, module_string, client, global_device_ids, donated_args_mask
    )
end

for cache_type in (:callcache, :sdycache)
    activate_fn = Symbol(:activate_, cache_type, :!)
    deactivate_fn = Symbol(:deactivate_, cache_type, :!)
    has_fn = Symbol(:_has_, cache_type)

    @eval begin
        function $(activate_fn)(cache)
            stack = get!(task_local_storage(), $(Meta.quot(cache_type))) do
                return []
            end
            push!(stack, cache)
            return nothing
        end

        function $(deactivate_fn)(cache)
            cache === last(task_local_storage($(Meta.quot(cache_type)))) ||
                error("Deactivating wrong cache")
            return pop!(task_local_storage($(Meta.quot(cache_type))))
        end

        function $(has_fn)()
            return haskey(task_local_storage(), $(Meta.quot(cache_type))) &&
                   !Base.isempty(task_local_storage($(Meta.quot(cache_type))))
        end

        function $(cache_type)(; throw_error::Bool=true)
            if !$(has_fn)()
                throw_error && error("No cache is active")
                return nothing
            end
            return last(task_local_storage($(Meta.quot(cache_type))))
        end
    end
end

function default_sdycache()
    return Dict{
        Tuple{AbstractVector{Int},NTuple{<:Any,Symbol},Dims{<:Any}},
        @NamedTuple{
            sym_name::MLIR.IR.Attribute,
            mesh_attr::MLIR.IR.Attribute,
            mesh_op::MLIR.IR.Operation,
            mesh::Sharding.Mesh,
        }
    }()
end

function default_callcache()
    return Dict{
        Vector,
        @NamedTuple{
            f_name::String,
            mlir_result_types::Vector{MLIR.IR.Type},
            traced_result::Any,
            mutated_args::Vector{Int},
            linear_results::Vector{Reactant.TracedType},
            fnwrapped::Bool,
            argprefix::Symbol,
            resprefix::Symbol,
            resargprefix::Symbol,
        }
    }()
end

end<|MERGE_RESOLUTION|>--- conflicted
+++ resolved
@@ -1820,12 +1820,11 @@
             ),
             "no_enzyme",
         )
-<<<<<<< HEAD
-    elseif optimize === :probprog_no_lowering
+    elseif compile_options.optimization_passes === :probprog_no_lowering
         run_pass_pipeline!(
             mod,
             join(
-                if raise_first
+                if compile_options.raise_first
                     [
                         "mark-func-memory-effects",
                         opt_passes,
@@ -1839,6 +1838,13 @@
                         "canonicalize",
                         "remove-unnecessary-enzyme-ops",
                         "enzyme-simplify-math",
+                        (
+                            if compile_options.legalize_chlo_to_stablehlo
+                                ["func.func(chlo-legalize-to-stablehlo)"]
+                            else
+                                []
+                            end
+                        )...,
                         opt_passes2,
                     ]
                 else
@@ -1853,6 +1859,13 @@
                         "canonicalize",
                         "remove-unnecessary-enzyme-ops",
                         "enzyme-simplify-math",
+                        (
+                            if compile_options.legalize_chlo_to_stablehlo
+                                ["func.func(chlo-legalize-to-stablehlo)"]
+                            else
+                                []
+                            end
+                        )...,
                         opt_passes2,
                         kern,
                         raise_passes,
@@ -1862,11 +1875,11 @@
             ),
             "probprog_no_lowering",
         )
-    elseif optimize === :probprog
+    elseif compile_options.optimization_passes === :probprog
         run_pass_pipeline!(
             mod,
             join(
-                if raise_first
+                if compile_options.raise_first
                     [
                         "mark-func-memory-effects",
                         opt_passes,
@@ -1880,6 +1893,13 @@
                         "canonicalize",
                         "remove-unnecessary-enzyme-ops",
                         "enzyme-simplify-math",
+                        (
+                            if compile_options.legalize_chlo_to_stablehlo
+                                ["func.func(chlo-legalize-to-stablehlo)"]
+                            else
+                                []
+                            end
+                        )...,
                         opt_passes2,
                         lower_enzymexla_linalg_pass,
                         lower_enzyme_probprog_pass,
@@ -1897,6 +1917,13 @@
                         "canonicalize",
                         "remove-unnecessary-enzyme-ops",
                         "enzyme-simplify-math",
+                        (
+                            if compile_options.legalize_chlo_to_stablehlo
+                                ["func.func(chlo-legalize-to-stablehlo)"]
+                            else
+                                []
+                            end
+                        )...,
                         opt_passes2,
                         kern,
                         raise_passes,
@@ -1909,10 +1936,7 @@
             ),
             "probprog",
         )
-    elseif optimize === :only_enzyme
-=======
     elseif compile_options.optimization_passes === :only_enzyme
->>>>>>> 04a62897
         run_pass_pipeline!(
             mod,
             join(
