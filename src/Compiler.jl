module Compiler

using Reactant_jll

import ..Reactant:
    Reactant,
    MLIR,
    XLA,
    ConcreteRArray,
    ConcreteRNumber,
    TracedRArray,
    TracedRNumber,
    OrderedIdDict,
    make_tracer,
    TracedToConcrete,
    append_path,
    TracedType

@inline traced_getfield(@nospecialize(obj), field) = Base.getfield(obj, field)
@inline traced_getfield(
    @nospecialize(obj::AbstractArray{<:Union{ConcreteRNumber,ConcreteRArray}}), field
) = Base.getindex(obj, field)

function create_result(tocopy::T, path, result_stores) where {T}
    if !isstructtype(typeof(tocopy))
        error("cannot copy $tocopy of type $(Core.Typeof(tocopy))")
    end

    elems = Union{Symbol,Expr}[]

    for i in 1:fieldcount(T)
        ev = create_result(getfield(tocopy, i), append_path(path, i), result_stores)
        push!(elems, ev)
    end

    return Expr(:new, T, elems...)
end

function create_result(tocopy::ConcreteRNumber{T}, path, result_stores) where {T}
    if haskey(result_stores, path)
        restore = result_stores[path]
        delete!(result_stores, path)
        return :(ConcreteRNumber{$T}($restore))
    end
    # We will set the data for this later
    return :(ConcreteRNumber{$T}($(tocopy.data)))
end

function create_result(tocopy::ConcreteRArray{T,N}, path, result_stores) where {T,N}
    if haskey(result_stores, path)
        restore = result_stores[path]
        delete!(result_stores, path)
        return :(ConcreteRArray{$T,$N}($restore, $(tocopy.shape)))
    end
    # We will set the data for this later
    return :(ConcreteRArray{$T,$N}($(tocopy.data), $(tocopy.shape)))
end

function create_result(tocopy::Array{T,N}, path, result_stores) where {T,N}
    elems = Expr[]
    for (i, v) in enumerate(tocopy)
        push!(elems, create_result(v, append_path(path, i), result_stores))
    end
    # TODO is there a way to not call `reshape` here? what expr is used for array literals?
    return :(reshape($T[$(elems...)], $(size(tocopy))...))
end

function create_result(tocopy::Tuple, path, result_stores)
    elems = Union{Symbol,Expr}[]
    for (k, v) in pairs(tocopy)
        push!(elems, create_result(v, append_path(path, k), result_stores))
    end
    return :(($(elems...),))
end

function create_result(tocopy::NamedTuple{K,T}, path, result_stores) where {K,T}
    elems = Union{Symbol,Expr}[]
    for (i, (k, v)) in enumerate(pairs(tocopy))
        push!(elems, create_result(v, append_path(path, i), result_stores))
    end
    return :(NamedTuple{$K}(($(elems...),)))
end

function create_result(tocopy::D, path, result_stores) where {K,V,D<:AbstractDict{K,V}}
    elems = Expr[]
    for (i, p) in enumerate(pairs(tocopy))
        push!(elems, create_result(p, append_path(path, i), result_stores))
    end
    return :($D([$(elems...)]))
end

function create_result(
    tocopy::Union{Integer,AbstractFloat,AbstractString,Nothing,Type,Symbol},
    path,
    result_stores,
)
    return Meta.quot(tocopy)
end

const opt_passes::String = join(
    [
        "inline{default-pipeline=canonicalize max-iterations=4}",
        "canonicalize,cse",
        "canonicalize",
        "enzyme-hlo-generate-td{" *
        join(
            [
                "patterns=compare_op_canon<16>",
                "transpose_transpose<16>",
                "broadcast_in_dim_op_canon<16>",
                "convert_op_canon<16>",
                "dynamic_broadcast_in_dim_op_not_actually_dynamic<16>",
                "chained_dynamic_broadcast_in_dim_canonicalization<16>",
                "dynamic_broadcast_in_dim_all_dims_non_expanding<16>",
                "noop_reduce_op_canon<16>",
                "empty_reduce_op_canon<16>",
                "dynamic_reshape_op_canon<16>",
                "get_tuple_element_op_canon<16>",
                "real_op_canon<16>",
                "imag_op_canon<16>",
                "conj_complex_negate<16>",
                "get_dimension_size_op_canon<16>",
                "gather_op_canon<16>",
                "reshape_op_canon<16>",
                "merge_consecutive_reshapes<16>",
                "transpose_is_reshape<16>",
                "zero_extent_tensor_canon<16>",
                "reorder_elementwise_and_shape_op<16>",
                "cse_broadcast_in_dim<16>",
                "cse_slice<16>",
                "cse_transpose<16>",
                "cse_convert<16>",
                "cse_pad<16>",
                "cse_dot_general<16>",
                "cse_reshape<16>",
                "cse_mul<16>",
                "cse_div<16>",
                "cse_add<16>",
                "cse_subtract<16>",
                "cse_min<16>",
                "cse_max<16>",
                "cse_neg<16>",
                "cse_concatenate<16>",
                "concatenate_op_canon<16>(1024)",
                "select_op_canon<16>(1024)",
                "add_simplify<16>",
                "sub_simplify<16>",
                "and_simplify<16>",
                "max_simplify<16>",
                "min_simplify<16>",
                "or_simplify<16>",
                "negate_simplify<16>",
                "mul_simplify<16>",
                "div_simplify<16>",
                "rem_simplify<16>",
                "pow_simplify<16>",
                "sqrt_simplify<16>",
                "cos_simplify<16>",
                "sin_simplify<16>",
                "noop_slice<16>",
                "noop_reverse<16>",
                "const_prop_through_barrier<16>",
                "slice_slice<16>",
                "shift_right_logical_simplify<16>",
                "pad_simplify<16>",
                "negative_pad_to_slice<16>",
                "tanh_simplify<16>",
                "exp_simplify<16>",
                "slice_simplify<16>",
                "convert_simplify<16>",
                "dynamic_slice_to_static<16>",
                "dynamic_update_slice_elim<16>",
                "concat_to_broadcast<16>",
                "reduce_to_reshape<16>",
                "broadcast_to_reshape<16>",
                "gather_simplify<16>",
                "iota_simplify<16>(1024)",
                "broadcast_in_dim_simplify<16>(1024)",
                "convert_concat<1>",
                "dynamic_update_to_concat<1>",
                "slice_of_dynamic_update<1>",
                "slice_elementwise<1>",
                "slice_pad<1>",
                "dot_reshape_dot<1>",
                "concat_const_prop<1>",
                "concat_fuse<1>",
                "pad_reshape_pad<1>",
                "pad_pad<1>",
                "concat_push_binop_add<1>",
                "concat_push_binop_mul<1>",
                "scatter_to_dynamic_update_slice<1>",
                "reduce_concat<1>",
                "slice_concat<1>",
                "concat_slice<1>",
                "bin_broadcast_splat_add<1>",
                "bin_broadcast_splat_subtract<1>",
                "bin_broadcast_splat_div<1>",
                "bin_broadcast_splat_mul<1>",
                "reshape_iota<16>",
                "slice_reshape_slice<1>",
                "dot_general_simplify<16>",
                "transpose_simplify<16>",
                "reshape_empty_broadcast<1>",
                "add_pad_pad_to_concat<1>",
                "broadcast_reshape<1>",
                "slice_reshape_concat<1>",
                "slice_reshape_elementwise<1>",
                "slice_reshape_transpose<1>",
                "slice_reshape_dot_general<1>",
                "concat_pad<1>",
                "reduce_pad<1>",
                "broadcast_pad<1>",
                "zero_product_reshape_pad<1>",
                "mul_zero_pad<1>",
                "div_zero_pad<1>",
                "binop_const_reshape_pad<1>",
                "binop_const_pad_add<1>",
                "binop_const_pad_subtract<1>",
                "binop_const_pad_mul<1>",
                "binop_const_pad_div<1>",
                "slice_reshape_pad<1>",
                "binop_binop_pad_pad_add<1>",
                "binop_binop_pad_pad_mul<1>",
                "binop_pad_pad_add<1>",
                "binop_pad_pad_subtract<1>",
                "binop_pad_pad_mul<1>",
                "binop_pad_pad_div<1>",
                "binop_pad_pad_min<1>",
                "binop_pad_pad_max<1>",
                "unary_pad_push_convert<1>",
                "unary_pad_push_tanh<1>",
                "unary_pad_push_exp<1>",
                "transpose_pad<1>",
                "transpose_dot_reorder<1>",
                "dot_transpose<1>",
                "transpose_einsum<1>",
                "einsum_transpose<1>",
                "transpose_convolution<1>",
                "convolution_transpose<1>",
                "convert_convert_float<1>",
                "concat_to_pad<1>",
                "concat_appending_reshape<1>",
                "reshape_iota<1>",
                "broadcast_reduce<1>",
                "slice_dot_general<1>",
                "dot_reshape_pad<1>",
                "pad_dot_general<1>(0)",
                "dot_reshape_pad<1>",
                "pad_dot_general<1>(1)",
                "if_inline<1>",
                "if_to_select<1>",
                "dynamic_update_slice_const_prop",
                "dynamic_gather_op_is_not_dynamic<16>",
            ],
            ';',
        ) *
        "}",
        "transform-interpreter",
        "enzyme-hlo-remove-transform",
    ],
    ',',
)

function run_pass_pipeline!(mod, pass_pipeline; enable_verifier=true)
    pm = MLIR.IR.PassManager()
    MLIR.IR.enable_verifier!(pm, enable_verifier)
    opm = MLIR.IR.OpPassManager(pm)
    MLIR.IR.add_pipeline!(opm, pass_pipeline)
    MLIR.IR.run!(pm, mod)
    return mod
end

# helper for debug purposes: String -> Text
function run_pass_pipeline_on_source(source, pass_pipeline; enable_verifier=true)
    ctx = MLIR.IR.Context(Reactant.registry[], false)
    @ccall MLIR.API.mlir_c.RegisterDialects(ctx::MLIR.API.MlirContext)::Cvoid
    MLIR.IR.context!(ctx) do
        mod = parse(MLIR.IR.Module, source)
        run_pass_pipeline!(mod, pass_pipeline; enable_verifier)
        MLIR.IR.verifyall(MLIR.IR.Operation(mod); debug=true)
        Text(repr(mod))
    end
end

function compile_mlir(f, args; kwargs...)
    ctx = MLIR.IR.Context(Reactant.registry[], false)
    @ccall MLIR.API.mlir_c.RegisterDialects(ctx::MLIR.API.MlirContext)::Cvoid
    MLIR.IR.context!(ctx) do
        mod = MLIR.IR.Module(MLIR.IR.Location())
        evalinfo = compile_mlir!(mod, f, args; kwargs...)
        return mod, evalinfo...
    end
end

const cuLaunch = Ref{UInt}(0)
const cuFunc = Ref{UInt}(0)
const cuModule = Ref{UInt}(0)

function compile_mlir!(mod, f, args; optimize::Union{Bool,Symbol}=true)
    fnwrapped,
    func2, traced_result, result, seen_args, ret, linear_args, in_tys,
    linear_results = MLIR.IR.mmodule!(mod) do
        MLIR.IR.block!(MLIR.IR.body(mod)) do
            return Reactant.TracedUtils.make_mlir_fn(f, args, (), "main", true)
        end
    end

    concrete_seen = OrderedIdDict()

    concrete_result = make_tracer(
        concrete_seen, traced_result, ("result",), TracedToConcrete
    )

    optimize isa Bool && (optimize = ifelse(optimize, :all, :none))

    toolkit = ""
    if isdefined(Reactant_jll, :ptxas_path)
<<<<<<< HEAD
	 toolkit = Reactant_jll.ptxas_path[1:end-length("/bin/ptxas")]
    end
    kern = "lower-kernel{run_init=true toolkitPath=$toolkit cuLaunchKernelPtr=$(cuLaunch[]) cuModuleLoadDataPtr=$(cuModule[]) cuModuleGetFunctionPtr=$(cuFunc[])}"
=======
        toolkit = Reactant_jll.ptxas_path[1:(end - length("/bin/ptxas"))]
    end
    kern = "lower-kernel{toolkitPath=$toolkit cuLaunchKernelPtr=$(cuLaunch[]) cuModuleLoadDataPtr=$(cuModule[]) cuModuleGetFunctionPtr=$(cuFunc[])}"
>>>>>>> 228732f3
    if optimize === :all
        run_pass_pipeline!(mod, join([opt_passes, "enzyme-batch", opt_passes], ","))
        run_pass_pipeline!(mod, "enzyme,arith-raise{stablehlo=true}"; enable_verifier=false)
        run_pass_pipeline!(
            mod,
            join(
                [
                    "canonicalize",
                    "remove-unnecessary-enzyme-ops",
                    "enzyme-simplify-math",
                    opt_passes,
<<<<<<< HEAD
		    kern
=======
                    kern,
>>>>>>> 228732f3
                ],
                ',',
            ),
        )
    elseif optimize === :before_kernel
        run_pass_pipeline!(mod, join([opt_passes, "enzyme-batch", opt_passes], ","))
        run_pass_pipeline!(mod, "enzyme,arith-raise{stablehlo=true}"; enable_verifier=false)
        run_pass_pipeline!(
            mod,
            join(
                [
                    "canonicalize",
                    "remove-unnecessary-enzyme-ops",
                    "enzyme-simplify-math",
                    opt_passes,
<<<<<<< HEAD
=======
                ],
                ',',
            ),
        )
    elseif optimize === :no_enzyme
        run_pass_pipeline!(mod, join([opt_passes, "enzyme-batch", opt_passes], ","))
        run_pass_pipeline!(mod, "arith-raise{stablehlo=true}"; enable_verifier=false)
        run_pass_pipeline!(
            mod,
            join(
                [
                    "canonicalize",
                    "remove-unnecessary-enzyme-ops",
                    "enzyme-simplify-math",
                    opt_passes,
>>>>>>> 228732f3
                ],
                ',',
            ),
        )
    elseif optimize === :only_enzyme
        run_pass_pipeline!(mod, "enzyme-batch")
        run_pass_pipeline!(mod, "enzyme,arith-raise{stablehlo=true}"; enable_verifier=false)
        run_pass_pipeline!(
            mod,
            join(
                ["canonicalize", "remove-unnecessary-enzyme-ops", "enzyme-simplify-math"],
                ',',
            ),
        )
    elseif optimize === :after_enzyme
        run_pass_pipeline!(mod, "enzyme-batch")
        run_pass_pipeline!(mod, "enzyme,arith-raise{stablehlo=true}"; enable_verifier=false)
        run_pass_pipeline!(
            mod,
            join(
                [
                    "canonicalize",
                    "remove-unnecessary-enzyme-ops",
                    "enzyme-simplify-math",
                    opt_passes,
<<<<<<< HEAD
		    kern
=======
                    kern,
>>>>>>> 228732f3
                ],
                ',',
            ),
        )
    elseif optimize === :before_enzyme
        run_pass_pipeline!(mod, join([opt_passes, "enzyme-batch", opt_passes], ","))
        run_pass_pipeline!(mod, "enzyme,arith-raise{stablehlo=true}"; enable_verifier=false)
        run_pass_pipeline!(
<<<<<<< HEAD
            mod, "canonicalize,remove-unnecessary-enzyme-ops,enzyme-simplify-math,"*kern
=======
            mod, "canonicalize,remove-unnecessary-enzyme-ops,enzyme-simplify-math," * kern
>>>>>>> 228732f3
        )
    elseif optimize !== :none
        error("Invalid optimize option: $(Meta.quot(optimize))")
    end

    preserved_args = Tuple{TracedType,Int}[]
    results = [MLIR.IR.operand(ret, i) for i in 1:MLIR.IR.noperands(ret)]
    nresults = MLIR.IR.Value[]
    linear_results2 = TracedType[]
    for (i, op) in enumerate(results)
        if !MLIR.IR.is_block_arg(op)
            push!(nresults, op)
            push!(linear_results2, linear_results[i])
            continue
        end
        push!(preserved_args, (linear_results[i], MLIR.IR.block_arg_num(op)))
    end
    fnbody = MLIR.IR.block(ret)
    MLIR.API.mlirOperationDestroy(ret.operation)
    ret.operation = MLIR.API.MlirOperation(C_NULL)
    MLIR.IR.block!(fnbody) do
        return MLIR.Dialects.func.return_(nresults)
    end

    out_tys2 = [MLIR.IR.type(a) for a in nresults]

    func3 = MLIR.Dialects.func.func_(;
        sym_name="main",
        function_type=MLIR.IR.FunctionType(in_tys, out_tys2),
        body=MLIR.IR.Region(),
    )
    MLIR.API.mlirRegionTakeBody(MLIR.IR.region(func3, 1), MLIR.IR.region(func2, 1))

    push!(MLIR.IR.body(mod), func3)

    MLIR.API.mlirOperationDestroy(func2.operation)
    func2.operation = MLIR.API.MlirOperation(C_NULL)

    return linear_args,
    linear_results2, preserved_args, seen_args, concrete_result,
    fnwrapped
end

"""
    @code_hlo [optimize = ...] f(args...)
"""
macro code_hlo(args...)
    default_options = Dict{Symbol,Any}(:optimize => true)
    compile_expr, (; compiled) = compile_call_expr(
        __module__, compile_mlir, default_options, args...
    )
    return esc(:($(compile_expr);
    $(first)($(compiled))))
end

"""
    @compile f(args...)
"""
macro compile(args...)
    default_options = Dict{Symbol,Any}(:optimize => true, :sync => false)
    return esc(first(compile_call_expr(__module__, compile, default_options, args...)))
end

"""
    @jit f(args...)

    Run @compile f(args..) then immediately execute it
"""
macro jit(args...)
    default_options = Dict{Symbol,Any}(:optimize => true, :sync => false)
    compile_expr, (; compiled, args) = compile_call_expr(
        __module__, compile, default_options, args...
    )
    #! format: off
    return esc(
        :(
            $(compile_expr);
            $(compiled)($(args)...)
        )
    )
    #! format: on
end

function compile_call_expr(mod, compiler, options, args...)
    while length(args) > 1
        option, args = args[1], args[2:end]
        if !Meta.isexpr(option, :(=))
            error("Invalid option $(option)")
        else
            option_name = option.args[1]
            @assert haskey(options, option_name) "Invalid option $(option_name)"
            options[option_name] = option.args[2]
        end
    end
    call = only(args)
    f_symbol = gensym(:f)
    args_symbol = gensym(:args)
    compiled_symbol = gensym(:compiled)

    if Meta.isexpr(call, :call)
        bcast, fname, fname_full = correct_maybe_bcast_call(call.args[1])
        fname = if bcast
            quote
                if isdefined(mod, $(Meta.quot(fname_full)))
                    $(fname_full)
                else
                    Base.Broadcast.BroadcastFunction($(fname))
                end
            end
        else
            :($(fname))
        end
        args_rhs = Expr(:tuple, call.args[2:end]...)
    elseif Meta.isexpr(call, :(.), 2) && Meta.isexpr(call.args[2], :tuple)
        fname = :($(Base.Broadcast.BroadcastFunction)($(call.args[1])))
        args_rhs = only(call.args[2:end])
    else
        error("Invalid function call: $(call)")
    end

    return quote
        $(f_symbol) = $(fname)
        $(args_symbol) = $(args_rhs)
        $(compiled_symbol) = $(compiler)(
            $(f_symbol), $(args_symbol); $(Expr.(:kw, keys(options), values(options))...)
        )
    end,
    (; compiled=compiled_symbol, args=args_symbol)
end

function correct_maybe_bcast_call(fname)
    startswith(string(fname), '.') || return false, fname, fname
    return true, Symbol(string(fname)[2:end]), fname
end

"""
    codegen_flatten!

Generate Julia code to extract the XLA buffers from input arguments.
The name is due to its similarity to the `flatten` function in `jax.tree_util.register_pytree_node`.

# Arguments

- `linear_args`: A list of arguments to be flattened.

# Returns

- `flatten_names`: A list of `Symbol`s representing the names of the flattened arguments.
- `flatten_code`: A list of `Expr`s to extract the XLA buffers from the input arguments.

# Note

The _linearized arguments_ do not directly refer to the  are the arguments that have been flattened into a single list.
"""
function codegen_flatten!(linear_args, result_stores)
    flatten_names = Symbol[]
    flatten_code = Expr[]
    # resarg_code = Expr[]

    for (i, arg) in enumerate(linear_args)
        paths = ((p for p in arg.paths if p[1] == :args)...,)
        path = if length(paths) == 1
            paths[1]
        else
            throw("Invalid path duplication $(arg.paths) into $(paths)")
        end

        usbuf = Symbol(:usbuf_, i)
        sbuf = Symbol(:sbuf_, i)
        push!(flatten_names, sbuf)

        flatcode = :(getindex(args, $(path[2])))
        for p in path[3:end]
            flatcode = :(traced_getfield($flatcode, $(Meta.quot(p))))
        end
        push!(flatten_code, :($usbuf = $flatcode.data))
        push!(flatten_code, :($sbuf = XLA.synced_buffer($usbuf)))

        # TODO
        respaths = ((p for p in arg.paths if p[1] != :args)...,)

        # resarg = false
        for respath in respaths
            if respath[1] == :result
                flatcode = :result
                respath = respath[2:end]
                result_stores[respath] = usbuf
                resarg = true
            else
                @assert respath[1] == :resargs
                if respath[2] != path[2]
                    continue
                end
                # flatcode = :(args[$(respath[2])])
                path = path[3:end]
            end
            # for p in path
            #     flatcode = :(traced_getfield($flatcode, $(Meta.quot(p))))
            # end
            # resarg = true
            # flatcode = :($flatcode.data = $usbuf)
            # @show flatcode
            # push!(flatten_code, res)
        end
        # if resarg
        #     push!(resarg_code, :($usbuf = $flatcode.data))
        # end
    end
    return flatten_names, flatten_code
end

"""
    codegen_unflatten!

Generate Julia code to wrap the XLA buffers back into the output result datatypes.
The name is due to its similarity to the `unflatten` function in `jax.tree_util.register_pytree_node`.
"""
function codegen_unflatten!(
    linear_args,
    preserved_args,
    concretized_res_names,
    linear_results,
    concrete_result,
    result_stores,
)
    unflatten_code = Expr[]

    # mutate the result stores to point to the correct concrete results
    for (concrete_res_name, result) in zip(concretized_res_names, linear_results)
        paths = ((p for p in result.paths if p[1] != :args)...,)
        for path in paths
            if path[1] == :result
                unflatcode = :result
                path = path[2:end]
                result_stores[path] = concrete_res_name
                continue
            else
                @assert path[1] == :resargs
                unflatcode = :(args[$(path[2])])
                path = path[3:end]
            end

            # unroll path tree
            for p in path
                unflatcode = :(traced_getfield($unflatcode, $(Meta.quot(p))))
            end
            unflatcode = :($unflatcode.data = $concrete_res_name)

            push!(unflatten_code, unflatcode)
        end
    end

    prevkeys = collect(keys(result_stores))
    result_code = create_result(concrete_result, (), result_stores)
    postkeys = collect(keys(result_stores))
    used = [t for t in prevkeys if !in(t, postkeys)]

    # if some argument is mutated, change them to point to the correct concrete results
    for (result, arg_idx) in preserved_args
        for path in result.paths
            arg = linear_args[arg_idx + 1]
            argpath = only((p for p in arg.paths if p[1] == :args))

            if path[1] == :result
                res = :result
                path = path[2:end]
                if in(path, used) # TODO
                    continue
                end
            else
                @assert path[1] == :resargs || path[1] == :args
                # We can optimize cases where we set the arg to itself
                if path[2:end] == argpath[2:end]
                    continue
                end
                res = :(args[$(path[2])])
                path = path[3:end]
            end
            for p in path
                res = :(traced_getfield($res, $(Meta.quot(p))))
            end

            argres = :(args[$(argpath[2])])
            for p in argpath[3:end]
                argres = :(traced_getfield($argres, $(Meta.quot(p))))
            end

            res = :($res.data = $argres.data)
            push!(unflatten_code, res)
        end
    end

    # generate return object which stores the concrete results in some arbitrary way
    pushfirst!(unflatten_code, :(result = $result_code))
    # push!(unflatten_code, :(return result))

    return unflatten_code
end

"""
    codegen_xla_call

Generate Julia code to call the XLA executable.

# Arguments

- `exec`: The XLA executable to call.
- `flatten_names`: A list of `Symbol`s representing the names of the flattened linear arguments.
- `donated_args_mask`: A list of `UInt8`s representing whether the argument is donated.
- `nresults`: The number of results to expect.
"""
function codegen_xla_call(exec, flatten_names, donated_args_mask, nresults)
    flatten_buffer_refs = map(n -> :($n.buffer), flatten_names)

    concretized_res_names = Symbol[Symbol(:concrete_res_, i) for i in 1:nresults]
    concretized_res_code = map(enumerate(concretized_res_names)) do (i, varname)
        :($varname = linearized_results[$i])
    end

    xla_call_code = if nresults == 0
        :()
    else
        quote
            GC.@preserve $(flatten_names...) begin
                linearized_results = XLA.ExecutableCall(
                    $exec,
                    ($(flatten_buffer_refs...),),
                    $(Tuple(donated_args_mask)),
                    Val($nresults),
                )
            end
            $(concretized_res_code...)
        end
    end

    return concretized_res_names, xla_call_code
end

function compile_xla(f, args; client=nothing, optimize=true)
    # register MLIR dialects
    ctx = MLIR.IR.Context(Reactant.registry[], false)
    @ccall MLIR.API.mlir_c.RegisterDialects(ctx::MLIR.API.MlirContext)::Cvoid

    return MLIR.IR.context!(ctx) do
        # compile function to MLIR module
        mod = MLIR.IR.Module(MLIR.IR.Location())
        linear_args, linear_results, preserved_args, seen_args, concrete_result, isclosure = compile_mlir!(
            mod, f, args; optimize
        )

        if isnothing(client)
            if length(linear_args) > 0
                for (k, _) in Iterators.filter(((_, v),) -> v isa TracedRArray, seen_args)
                    client = XLA.client(k.data)
                end
            end
            if isnothing(client)
                client = XLA.default_backend[]
            end
        end

        # compile MLIR module to XLA executable
        exec = XLA.Compile(client, mod)
        return exec,
        linear_args, linear_results, preserved_args, seen_args, concrete_result,
        isclosure
    end
end

function compile(f, args; client=nothing, optimize=true, sync=false)
    exec, linear_args, linear_results, preserved_args, seen_args, concrete_result, isclosure = compile_xla(
        f, args; client, optimize
    )

    preserved_args_idx = last.(preserved_args)
    donated_args_mask = map(1:length(linear_args)) do i
        UInt8(i ∉ preserved_args_idx)
    end

    fnwrap = isclosure ? f : nothing
    closure_ty = typeof(fnwrap)

    result_stores = Dict{Tuple,Symbol}()

    # generate Julia `Thunk` code
    flatten_arg_names, flatten_code = codegen_flatten!(linear_args, result_stores)

    concretized_res_names, xla_call_code = codegen_xla_call(
        exec, flatten_arg_names, donated_args_mask, length(linear_results)
    )

    unflatten_code = codegen_unflatten!(
        linear_args,
        preserved_args,
        concretized_res_names,
        linear_results,
        concrete_result,
        result_stores,
    )

    sync_call = if sync
        calls = []
        for name in concretized_res_names
            push!(calls, :(XLA.synced_buffer($(name))))
        end
        Expr(:block, calls...)
    else
        :()
    end

    fname = gensym(Symbol(Symbol(f), :_reactant))
    expr = :(function $(fname)(args...)
        $(
            # if `f` is a closure, then prepend the closure into `args`
            # the closure fields will be correctly extracted from it as the tracer has already passed through it
            if !(closure_ty <: Nothing)
                :(args = ($fnwrap, args...))
            end
        )
        $(flatten_code...)
        $(xla_call_code)
        $(sync_call)
        $(unflatten_code...)
        return result
    end)

    body = expr.args[2]
    return register_thunk(fname, body)
end

# inspired by RuntimeGeneratedFunction.jl
const __thunk_body_cache = Dict{Symbol,Expr}()

struct Thunk{tag} end

@generated function (thunk::Thunk{tag})(args...) where {tag}
    return __thunk_body_cache[tag]
end

function register_thunk(tag, body)
    __thunk_body_cache[tag] = body
    return Thunk{tag}()
end

end<|MERGE_RESOLUTION|>--- conflicted
+++ resolved
@@ -315,15 +315,9 @@
 
     toolkit = ""
     if isdefined(Reactant_jll, :ptxas_path)
-<<<<<<< HEAD
-	 toolkit = Reactant_jll.ptxas_path[1:end-length("/bin/ptxas")]
+        toolkit = Reactant_jll.ptxas_path[1:(end - length("/bin/ptxas"))]
     end
     kern = "lower-kernel{run_init=true toolkitPath=$toolkit cuLaunchKernelPtr=$(cuLaunch[]) cuModuleLoadDataPtr=$(cuModule[]) cuModuleGetFunctionPtr=$(cuFunc[])}"
-=======
-        toolkit = Reactant_jll.ptxas_path[1:(end - length("/bin/ptxas"))]
-    end
-    kern = "lower-kernel{toolkitPath=$toolkit cuLaunchKernelPtr=$(cuLaunch[]) cuModuleLoadDataPtr=$(cuModule[]) cuModuleGetFunctionPtr=$(cuFunc[])}"
->>>>>>> 228732f3
     if optimize === :all
         run_pass_pipeline!(mod, join([opt_passes, "enzyme-batch", opt_passes], ","))
         run_pass_pipeline!(mod, "enzyme,arith-raise{stablehlo=true}"; enable_verifier=false)
@@ -335,11 +329,7 @@
                     "remove-unnecessary-enzyme-ops",
                     "enzyme-simplify-math",
                     opt_passes,
-<<<<<<< HEAD
-		    kern
-=======
                     kern,
->>>>>>> 228732f3
                 ],
                 ',',
             ),
@@ -355,8 +345,6 @@
                     "remove-unnecessary-enzyme-ops",
                     "enzyme-simplify-math",
                     opt_passes,
-<<<<<<< HEAD
-=======
                 ],
                 ',',
             ),
@@ -372,7 +360,6 @@
                     "remove-unnecessary-enzyme-ops",
                     "enzyme-simplify-math",
                     opt_passes,
->>>>>>> 228732f3
                 ],
                 ',',
             ),
@@ -398,11 +385,7 @@
                     "remove-unnecessary-enzyme-ops",
                     "enzyme-simplify-math",
                     opt_passes,
-<<<<<<< HEAD
-		    kern
-=======
                     kern,
->>>>>>> 228732f3
                 ],
                 ',',
             ),
@@ -411,11 +394,7 @@
         run_pass_pipeline!(mod, join([opt_passes, "enzyme-batch", opt_passes], ","))
         run_pass_pipeline!(mod, "enzyme,arith-raise{stablehlo=true}"; enable_verifier=false)
         run_pass_pipeline!(
-<<<<<<< HEAD
-            mod, "canonicalize,remove-unnecessary-enzyme-ops,enzyme-simplify-math,"*kern
-=======
             mod, "canonicalize,remove-unnecessary-enzyme-ops,enzyme-simplify-math," * kern
->>>>>>> 228732f3
         )
     elseif optimize !== :none
         error("Invalid optimize option: $(Meta.quot(optimize))")
