module Compiler

using Reactant_jll
using Libdl: dlsym

import ..Reactant:
    Reactant,
    MLIR,
    XLA,
    ConcretePJRTArray,
    ConcretePJRTNumber,
    ConcreteIFRTArray,
    ConcreteIFRTNumber,
    TracedRArray,
    TracedRNumber,
    RArray,
    RNumber,
    OrderedIdDict,
    make_tracer,
    TracedToConcrete,
    append_path,
    ancestor,
    TracedType

import ..ReactantCore: correct_maybe_bcast_call

@inline function traced_getfield(@nospecialize(obj::Dict), field)
    return Base.getindex(obj, field)
end

@inline function traced_getfield(@nospecialize(obj), field)
    return Base.getfield(obj, field)
end

@inline function traced_getfield(@nospecialize(obj::AbstractArray{T}), field) where {T}
    (isbitstype(T) || ancestor(obj) isa RArray) && return Base.getfield(obj, field)
    return Base.getindex(obj, field)
end

@inline traced_setfield!(@nospecialize(obj), field, val) = Base.setfield!(obj, field, val)
@inline function traced_setfield!(
    @nospecialize(obj::AbstractArray{T}), field, val
) where {T}
    ancestor_obj = ancestor(obj)
    (isbitstype(T) || ancestor_obj isa RArray) && return Base.setfield!(obj, field, val)
    return Base.setindex!(obj, val, field)
end

@inline function traced_setfield!(@nospecialize(obj::Dict), field, val)
    return Base.setindex!(obj, field, val)
end

function create_result(
    tocopy::T, path, result_stores, path_to_shard_info, sharding_mesh
) where {T}
    if !isstructtype(typeof(tocopy))
        error("cannot copy $tocopy of type $(Core.Typeof(tocopy))")
    end

    elems = Union{Symbol,Expr}[]

    for i in 1:fieldcount(T)
        # If the field is undefined we don't set it. A common example for this is `du2`
        # for Tridiagonal
        isdefined(tocopy, i) || continue
        ev = create_result(
            getfield(tocopy, i),
            append_path(path, i),
            result_stores,
            path_to_shard_info,
            sharding_mesh,
        )
        push!(elems, ev)
    end

    return Expr(:new, T, elems...)
end

function __reconstruct_shardinfo(path, path_to_shard_info, sharding_mesh, N::Integer)
    device_to_array_slices, hlo_sharding = path_to_shard_info[path]
    delete!(path_to_shard_info, path)
    sharding = Reactant.Sharding.HloSharding(
        hlo_sharding, sharding_mesh, ntuple(Returns(true), N), ntuple(Returns(-1), N)
    )
    return Reactant.Sharding.ShardInfo(sharding, device_to_array_slices)
end

function create_result(
    tocopy::ConcretePJRTNumber{T,D,S},
    path,
    result_stores,
    path_to_shard_info,
    sharding_mesh,
) where {T,D,S}
    if haskey(result_stores, path)
        restore = result_stores[path]
        delete!(result_stores, path)
        if path_to_shard_info !== nothing # restore sharding
            sharding = __reconstruct_shardinfo(
                path, path_to_shard_info, sharding_mesh, ndims(tocopy)
            )
            return :(ConcretePJRTNumber{$T,length($(restore)),$(typeof(sharding))}(
                ($(restore)...,), $sharding
            ))
        else
            return :(ConcretePJRTNumber{$T}($restore))
        end
    end

    # We will set the data for this later
    if path_to_shard_info !== nothing # restore sharding
        sharding = __reconstruct_shardinfo(
            path, path_to_shard_info, sharding_mesh, ndims(tocopy)
        )
        return :(ConcretePJRTNumber{$T,length($(tocopy.data)),$(typeof(sharding))}(
            ($(tocopy.data...,)), $sharding
        ))
    end
    return :(ConcretePJRTNumber{$T}($(tocopy.data)))
end

function create_result(
    tocopy::ConcreteIFRTNumber{T,S}, path, result_stores, path_to_shard_info, sharding_mesh
) where {T,S}
    if haskey(result_stores, path)
        restore = result_stores[path]
        delete!(result_stores, path)
        if path_to_shard_info !== nothing # restore sharding
            sharding = __reconstruct_shardinfo(
                path, path_to_shard_info, sharding_mesh, ndims(tocopy)
            )
            return :(ConcreteIFRTNumber{$T,$(typeof(sharding))}($(restore), $sharding))
        else
            return :(ConcreteIFRTNumber{$T}($restore))
        end
    end

    # We will set the data for this later
    if path_to_shard_info !== nothing # restore sharding
        sharding = __reconstruct_shardinfo(
            path, path_to_shard_info, sharding_mesh, ndims(tocopy)
        )
        return :(ConcreteIFRTNumber{$T,$(typeof(sharding))}($(tocopy.data), $sharding))
    end
    return :(ConcreteIFRTNumber{$T}($(tocopy.data)))
end

function create_result(
    tocopy::ConcretePJRTArray{T,N,D,S},
    path,
    result_stores,
    path_to_shard_info,
    sharding_mesh,
) where {T,N,D,S}
    if haskey(result_stores, path)
        restore = result_stores[path]
        delete!(result_stores, path)
        if path_to_shard_info !== nothing # restore sharding
            sharding = __reconstruct_shardinfo(
                path, path_to_shard_info, sharding_mesh, ndims(tocopy)
            )
            return :(ConcretePJRTArray{$T,$N,length($(restore)),$(typeof(sharding))}(
                ($(restore)...,), $(tocopy.shape), $sharding
            ))
        else
            return :(ConcretePJRTArray{$T,$N}($restore, $(tocopy.shape)))
        end
    end

    if path_to_shard_info !== nothing # restore sharding
        sharding = __reconstruct_shardinfo(
            path, path_to_shard_info, sharding_mesh, ndims(tocopy)
        )
        return :(ConcretePJRTArray{$T,$N,length($(tocopy.data)),$(typeof(sharding))}(
            ($(tocopy.data)...,), $(tocopy.shape), $sharding
        ))
    end
    # We will set the data for this later
    return :(ConcretePJRTArray{$T,$N,$D,$S}(
        $(tocopy.data), $(tocopy.shape), $(tocopy.sharding)
    ))
end

function create_result(
    tocopy::ConcreteIFRTArray{T,N,S}, path, result_stores, path_to_shard_info, sharding_mesh
) where {T,N,S}
    if haskey(result_stores, path)
        restore = result_stores[path]
        delete!(result_stores, path)
        if path_to_shard_info !== nothing # restore sharding
            sharding = __reconstruct_shardinfo(
                path, path_to_shard_info, sharding_mesh, ndims(tocopy)
            )
            return :(ConcreteIFRTArray{$T,$N,$(typeof(sharding))}(
                $(restore), $(tocopy.shape), $sharding
            ))
        else
            return :(ConcreteIFRTArray{$T,$N}($restore, $(tocopy.shape)))
        end
    end

    if path_to_shard_info !== nothing # restore sharding
        sharding = __reconstruct_shardinfo(
            path, path_to_shard_info, sharding_mesh, ndims(tocopy)
        )
        return :(ConcreteIFRTArray{$T,$N,$(typeof(sharding))}(
            $(tocopy.data), $(tocopy.shape), $sharding
        ))
    end
    # We will set the data for this later
    return :(ConcreteIFRTArray{$T,$N,$S}(
        $(tocopy.data), $(tocopy.shape), $(tocopy.sharding)
    ))
end

function create_result(
    tocopy::Array{T,N}, path, result_stores, path_to_shard_info, sharding_mesh
) where {T,N}
    elems = Expr[]
    for (i, v) in enumerate(tocopy)
        push!(
            elems,
            create_result(
                v, append_path(path, i), result_stores, path_to_shard_info, sharding_mesh
            ),
        )
    end
    # TODO is there a way to not call `reshape` here? what expr is used for array literals?
    return :(reshape($T[$(elems...)], $(size(tocopy))...))
end

function create_result(
    tocopy::Tuple, path, result_stores, path_to_shard_info, sharding_mesh
)
    elems = Union{Symbol,Expr}[]
    for (k, v) in pairs(tocopy)
        push!(
            elems,
            create_result(
                v, append_path(path, k), result_stores, path_to_shard_info, sharding_mesh
            ),
        )
    end
    return :(($(elems...),))
end

function create_result(
    tocopy::NamedTuple{K,T}, path, result_stores, path_to_shard_info, sharding_mesh
) where {K,T}
    elems = Union{Symbol,Expr}[]
    for (i, (k, v)) in enumerate(pairs(tocopy))
        push!(
            elems,
            create_result(
                v, append_path(path, i), result_stores, path_to_shard_info, sharding_mesh
            ),
        )
    end
    return :(NamedTuple{$K}(($(elems...),)))
end

function create_result(
    tocopy::D, path, result_stores, path_to_shard_info, sharding_mesh
) where {K,V,D<:AbstractDict{K,V}}
    elems = Expr[]
    for (i, p) in enumerate(pairs(tocopy))
        push!(
            elems,
            create_result(
                p, append_path(path, i), result_stores, path_to_shard_info, sharding_mesh
            ),
        )
    end
    return :($D([$(elems...)]))
end

function create_result(
    tocopy::Union{Integer,AbstractFloat,AbstractString,Nothing,Type,Symbol,Char},
    path,
    result_stores,
    path_to_shard_info,
    sharding_mesh,
)
    return Meta.quot(tocopy)
end

# Optimization passes via transform dialect
function optimization_passes(; no_nan::Bool=false, sroa::Bool=false, inline::Bool=true)
    transform_passes_list = [
        "patterns=compare_op_canon<16>",
        "transpose_transpose<16>",
        "broadcast_in_dim_op_canon<16>",
        "convert_op_canon<16>",
        "dynamic_broadcast_in_dim_op_not_actually_dynamic<16>",
        "chained_dynamic_broadcast_in_dim_canonicalization<16>",
        "dynamic_broadcast_in_dim_all_dims_non_expanding<16>",
        "noop_reduce_op_canon<16>",
        "empty_reduce_op_canon<16>",
        "dynamic_reshape_op_canon<16>",
        "get_tuple_element_op_canon<16>",
        "real_op_canon<16>",
        "imag_op_canon<16>",
        "conj_complex_negate<16>",
        "get_dimension_size_op_canon<16>",
        "gather_op_canon<16>",
        "reshape_op_canon<16>",
        "merge_consecutive_reshapes<16>",
        "transpose_is_reshape<16>",
        "zero_extent_tensor_canon<16>",
        "reorder_elementwise_and_shape_op<16>",
        "chlo_inf_const_prop<16>",
        "gamma_const_prop<16>",
        "cse_broadcast_in_dim<16>",
        "cse_slice<16>",
        "cse_transpose<16>",
        "cse_convert<16>",
        "cse_pad<16>",
        "cse_dot_general<16>",
        "cse_reshape<16>",
        "cse_mul<16>",
        "cse_div<16>",
        "cse_add<16>",
        "cse_subtract<16>",
        "cse_min<16>",
        "cse_max<16>",
        "cse_neg<16>",
        "cse_concatenate<16>",
        "concatenate_op_canon<16>(1024)",
        "select_op_canon<16>(1024)",
        "add_simplify<16>",
        "sub_simplify<16>",
        "and_simplify<16>",
        "max_simplify<16>",
        "min_simplify<16>",
        "or_simplify<16>",
        "negate_simplify<16>",
        "mul_simplify<16>",
        "div_simplify<16>",
        "rem_simplify<16>",
        "pow_simplify<16>",
        "sqrt_simplify<16>",
        "cos_simplify<16>",
        "sin_simplify<16>",
        "noop_slice<16>",
        "noop_reverse<16>",
        "const_prop_through_barrier<16>",
        "slice_slice<16>",
        "shift_right_logical_simplify<16>",
        "pad_simplify<16>",
        "negative_pad_to_slice<16>",
        "tanh_simplify<16>",
        "exp_simplify<16>",
        "slice_simplify<16>",
        "convert_simplify<16>",
        "dynamic_slice_to_static<16>",
        "dynamic_update_slice_elim<16>",
        "concat_to_broadcast<16>",
        "reduce_to_reshape<16>",
        "broadcast_to_reshape<16>",
        "gather_simplify<16>",
        "iota_simplify<16>(1024)",
        "broadcast_in_dim_simplify<16>(1024)",
        "convert_concat<1>",
        "dynamic_update_to_concat<1>",
        "slice_of_dynamic_update<1>",
        "slice_elementwise<1>",
        "slice_pad<1>",
        "dot_reshape_dot<1>",
        "concat_const_prop<1>",
        "concat_fuse<1>",
        "pad_reshape_pad<1>",
        "pad_pad<1>",
        "concat_push_binop_add<1>",
        "concat_push_binop_mul<1>",
        "scatter_to_dynamic_update_slice<1>",
        "reduce_concat<1>",
        "slice_concat<1>",
        "concat_slice<1>",
        "select_op_used_within_if<1>",
        "bin_broadcast_splat_add<1>",
        "bin_broadcast_splat_subtract<1>",
        "bin_broadcast_splat_div<1>",
        "bin_broadcast_splat_mul<1>",
        "reshape_iota<16>",
        "slice_reshape_slice<1>",
        "dot_general_simplify<16>",
        "transpose_simplify<16>",
        "reshape_empty_broadcast<1>",
        "add_pad_pad_to_concat<1>",
        "broadcast_reshape<1>",
        "slice_reshape_concat<1>",
        "slice_reshape_elementwise<1>",
        "slice_reshape_transpose<1>",
        "slice_reshape_dot_general<1>",
        "concat_pad<1>",
        "reduce_pad<1>",
        "broadcast_pad<1>",
        "zero_product_reshape_pad<1>",
        "mul_zero_pad<1>",
        "div_zero_pad<1>",
        "binop_const_reshape_pad<1>",
        "binop_const_pad_add<1>",
        "binop_const_pad_subtract<1>",
        "binop_const_pad_mul<1>",
        "binop_const_pad_div<1>",
        "slice_reshape_pad<1>",
        "binop_binop_pad_pad_add<1>",
        "binop_binop_pad_pad_mul<1>",
        "binop_pad_pad_add<1>",
        "binop_pad_pad_subtract<1>",
        "binop_pad_pad_mul<1>",
        "binop_pad_pad_div<1>",
        "binop_pad_pad_min<1>",
        "binop_pad_pad_max<1>",
        "unary_pad_push_convert<1>",
        "unary_pad_push_tanh<1>",
        "unary_pad_push_exp<1>",
        "transpose_pad<1>",
        "transpose_dot_reorder<1>",
        "dot_transpose<1>",
        "transpose_einsum<1>",
        "einsum_transpose<1>",
        "transpose_convolution<1>",
        "convolution_transpose<1>",
        "convert_convert_float<1>",
        "concat_to_pad<1>",
        "concat_appending_reshape<1>",
        "reshape_iota<1>",
        "broadcast_reduce<1>",
        "slice_dot_general<1>",
        "dot_reshape_pad<1>",
        "pad_dot_general<1>(0)",
        "dot_reshape_pad<1>",
        "pad_dot_general<1>(1)",
        "if_inline<1>",
        "if_to_select<1>",
        "dynamic_update_slice_const_prop",
        "dynamic_gather_op_is_not_dynamic<16>",
        "divide_sqrt_to_multiply_rsqrt<16>",
        "binary_op_transpose_simplify_add",
        "binary_op_transpose_simplify_sub",
        "binary_op_transpose_simplify_mul",
        "binary_op_transpose_simplify_div",
        "binary_op_transpose_simplify_min",
        "binary_op_transpose_simplify_max",
        "binary_op_transpose_simplify_pow",
        "binary_op_transpose_simplify_rem",
        "binary_op_transpose_simplify_or",
        "binary_op_transpose_simplify_and",
        "binary_op_transpose_simplify_xor",
        "associative_binary_op_reordering<1>",
        "transpose_unary_transpose_abs",
        "transpose_unary_transpose_neg",
        "transpose_unary_transpose_sqrt",
        "transpose_unary_transpose_rsqrt",
        "transpose_unary_transpose_ceil",
        "transpose_unary_transpose_convert",
        "transpose_unary_transpose_cosine",
        "transpose_unary_transpose_exp",
        "transpose_unary_transpose_expm1",
        "transpose_unary_transpose_log",
        "transpose_unary_transpose_log1p",
        "transpose_unary_transpose_sign",
        "transpose_unary_transpose_sine",
        "transpose_unary_transpose_tanh",
        "transpose_broadcast_in_dim_to_broadcast_in_dim<16>",
        "scatter_indices_are_unique",
        "transpose_reduce_simplify",
        "replace_neg_add_with_subtract",
        "log_const_prop<1>",
        "log_plus_one_const_prop<1>",
        "binop_const_simplify",
        "transpose_broadcast_in_dim_to_broadcast_in_dim",
        "not_select_simplify",
        "scatter_update_computation_const_prop",
        "common_compare_expression_rewrite",
        "compare_select_simplify",
        "while_simplify<1>",
        "scatter_update_computation_const_prop",
        "if_remove_unused",
    ]
    if no_nan
        append!(
            transform_passes_list,
            ["no_nan", "no_nan_self_sub_simplify", "no_nan_add_sub_simplify(1)"],
        )
    else
        push!(transform_passes_list, "no_nan_add_sub_simplify(0)")
    end
    transform_passes = join(
        [
            "enzyme-hlo-generate-td{" * join(transform_passes_list, ';') * "}",
            "transform-interpreter",
            "enzyme-hlo-remove-transform",
        ],
        ",",
    )
    func_passes = join(["canonicalize", "cse", "canonicalize", transform_passes], ",")
    passes = String[]
    if inline
        push!(passes, "inline{default-pipeline=canonicalize max-iterations=4}")
    end
    if sroa
        push!(passes, "propagate-constant-bounds")
        if DUMP_LLVMIR[]
            push!(
                passes,
                "sroa-wrappers{dump_prellvm=true dump_postllvm=true instcombine=false instsimplify=true}",
            )
        else
            push!(passes, "sroa-wrappers{instcombine=false instsimplify=true}")
        end
        push!(passes, "canonicalize")
        push!(passes, "sroa-wrappers{instcombine=false instsimplify=true}")
        push!(passes, "libdevice-funcs-raise")
        push!(passes, "canonicalize")
        push!(passes, "remove-duplicate-func-def")
    end
    push!(passes, func_passes)
    return join(passes, ',')
end

# TODO we want to be able to run the more advanced passes via transform dialect as an enzyme intermediate
# However, this errs as we cannot attach the transform with to the funcop itself [as we run a functionpass].
const enzyme_pass::String = "enzyme{postpasses=\"arith-raise{stablehlo=true},canonicalize,cse,canonicalize,remove-unnecessary-enzyme-ops,enzyme-simplify-math,canonicalize,cse,canonicalize\"}"

function run_pass_pipeline!(mod, pass_pipeline; enable_verifier=true)
    pm = MLIR.IR.PassManager()
    MLIR.IR.enable_verifier!(pm, enable_verifier)
    opm = MLIR.IR.OpPassManager(pm)
    MLIR.IR.add_pipeline!(opm, pass_pipeline)
    MLIR.IR.run!(pm, mod)
    return mod
end

const context_gc_vector = Dict{MLIR.IR.Context,Vector{TracedRArray}}()

# helper for debug purposes: String -> Text
function run_pass_pipeline_on_source(source, pass_pipeline; enable_verifier=true)
    ctx = MLIR.IR.Context(Reactant.registry[], false)
    context_gc_vector[ctx] = Vector{TracedRArray}(undef, 0)
    @ccall MLIR.API.mlir_c.RegisterDialects(ctx::MLIR.API.MlirContext)::Cvoid
    result = MLIR.IR.context!(ctx) do
        mod = parse(MLIR.IR.Module, source)
        run_pass_pipeline!(mod, pass_pipeline; enable_verifier)
        MLIR.IR.verifyall(MLIR.IR.Operation(mod); debug=true)
        Text(repr(mod))
    end
    Base.delete!(context_gc_vector, ctx)
    return result
end

function compile_mlir(f, args; client=nothing, kwargs...)
    ctx = MLIR.IR.Context(Reactant.registry[], false)
    context_gc_vector[ctx] = Vector{TracedRArray}(undef, 0)
    @ccall MLIR.API.mlir_c.RegisterDialects(ctx::MLIR.API.MlirContext)::Cvoid

    backend = XLA.platform_name(client !== nothing ? client : XLA.default_backend())

    if backend == "CUDA"
        backend = "GPU"
    elseif backend == "CPU"
        backend = "cpu"
    end

    results = MLIR.IR.context!(ctx) do
        mod = MLIR.IR.Module(MLIR.IR.Location())

        mlir_fn_res = compile_mlir!(
            mod, f, args; backend, runtime=XLA.runtime(client), kwargs...
        )

        # Attach a name, and partitioning attributes to the module
        __add_mhlo_attributes_and_name!(
            mod, f; mlir_fn_res.num_partitions, mlir_fn_res.num_replicas
        )

        return mod, mlir_fn_res
    end
    Base.delete!(context_gc_vector, ctx)

    return results
end

const PartitionKA = Ref{Bool}(true)

const cubinChip = Ref{String}("sm_60")
const cubinFormat = Ref{String}("bin")
const cuindexBitWidth = Ref{Int}(32)
const cuOptLevel = Ref{Int}(2)
# Wgatever the relevant highest version from our LLVM is within NVPTX.td
# Or more specifically looking at clang/lib/Driver/ToolChains/Cuda.cpp:684
#  We see relevant ptx version is CUDA 12.6 -> 85
#                                      12.2 -> 82
#                                      11.8 -> 78
function cubinFeatures()
    ver = @ccall MLIR.API.mlir_c.ReactantCudaDriverGetVersion()::UInt32
    # No cuda available
    if ver == 0
        return "+ptx86"
    end
    ver2 = @ccall MLIR.API.mlir_c.ReactantHermeticCudaGetVersion()::UInt32
    ver = min(ver, ver2)
    major, ver = divrem(ver, 1000)
    minor, patch = divrem(ver, 10)
    version = VersionNumber(major, minor, patch)
    # From https://github.com/llvm/llvm-project/blob/106c483a102e1328f11e2b1d9398f4ad2826b59f/clang/lib/Driver/ToolChains/Cuda.cpp#L685
    cuver_map = Dict([
        (126, 85),
        (125, 85),
        (124, 84),
        (123, 83),
        (122, 82),
        (121, 81),
        (120, 80),
        (118, 78),
        (117, 77),
        (116, 76),
        (115, 75),
        (114, 74),
        (113, 73),
        (112, 72),
        (111, 71),
        (110, 70),
        (102, 65),
        (101, 64),
        (100, 63),
        (92, 61),
        (91, 61),
        (90, 60),
    ])
    mver = major * 10 + minor
    if mver > 126
        return 86
    end
    ptx = cuver_map[mver]
    return "+ptx$ptx"
end

const DEBUG_KERNEL = Ref{Bool}(false)
const DUMP_LLVMIR = Ref{Bool}(false)

function activate_raising!(is_raising::Bool)
    stack = get!(task_local_storage(), :reactant_is_raising) do
        Bool[]
    end
    push!(stack, is_raising)
    return nothing
end

function deactivate_raising!(is_raising::Bool)
    key = :reactant_is_raising
    is_raising === last(task_local_storage(key)) ||
        error("Deactivating wrong Reactant raising context")
    return pop!(task_local_storage(key))
end

function raising(; throw_error::Bool=true)
    key = :reactant_is_raising
    if !(haskey(task_local_storage(), key) && !Base.isempty(task_local_storage(key)))
        throw_error && error("No Reactant raising context")
    end
    return last(task_local_storage(key)::Vector{Bool})
end

function raising!(f, is_raising::Bool)
    activate_raising!(is_raising)
    try
        return f()
    finally
        deactivate_raising!(is_raising)
    end
end

function run_reactant_pipeline!(
    mod; optimize, no_nan, raise::Union{Bool,String}=false, backend
)
<<<<<<< HEAD
=======
    # Explicitly don't use block! to avoid creating a closure, which creates
    # both compile-time and relocatability issues

    MLIR.IR.activate!(mod)
    MLIR.IR.activate!(MLIR.IR.body(mod))
    activate_callcache!(callcache)
    activate_sdycache!(sdycache)

    # Save in the TLS whether we are raising.  We identify that condition by
    # checking whether the user set an explicit list of passes, or chose
    # `raise=true` to use the default passes.
    if backend == "tpu" && raise isa Bool
        raise = true
    end
    is_raising = raise isa String || raise
    activate_raising!(is_raising)

    mlir_fn_res = try
        Reactant.TracedUtils.make_mlir_fn(
            f, args, fn_kwargs, "main", true; input_shardings, runtime
        )
    finally
        deactivate_raising!(is_raising)
        deactivate_sdycache!(sdycache)
        deactivate_callcache!(callcache)
        MLIR.IR.deactivate!(MLIR.IR.body(mod))
        MLIR.IR.deactivate!(mod)
    end
    (; fnwrapped, traced_result, seen_args, ret, linear_args, in_tys, linear_results) =
        mlir_fn_res
    compiled_f = mlir_fn_res.f

    concrete_seen = OrderedIdDict()

    concrete_result = make_tracer(
        concrete_seen, traced_result, ("result",), TracedToConcrete; runtime
    )

>>>>>>> 926f3516
    optimize isa Bool && (optimize = ifelse(optimize, :all, :none))

    toolkit = ""
    if isdefined(Reactant_jll, :ptxas_path)
        toolkit = Reactant_jll.ptxas_path[1:(end - length("/bin/ptxas"))]
    end

    if backend == "cpu" || backend == "tpu"
        kern = "lower-kernel{backend=cpu},canonicalize"
        if backend == "tpu"
            jit = "lower-jit{openmp=true backend=cpu},symbol-dce,strip-debuginfo"
        else
            jit = "lower-jit{openmp=true backend=cpu},symbol-dce"
        end
    elseif DEBUG_KERNEL[]
        curesulthandler = dlsym(
            Reactant_jll.libReactantExtra_handle, "ReactantHandleCuResult"
        )
        @assert curesulthandler !== nothing
        curesulthandler = Base.reinterpret(UInt, curesulthandler)
        kern = if is_raising
            "lower-kernel{backend=cpu},symbol-dce,canonicalize"
        else
            "lower-kernel,canonicalize"
        end
        jit = "lower-jit{debug=true cuResultHandlerPtr=$curesulthandler cuOptLevel=$(cuOptLevel[]) cubinFormat=$(cubinFormat[]) indexBitWidth=$(cuindexBitWidth[])  cubinChip=$(cubinChip[]) cubinFeatures=$(cubinFeatures()) run_init=true toolkitPath=$toolkit},symbol-dce"
    else
        kern = if is_raising
            "lower-kernel{backend=cpu},symbol-dce,canonicalize"
        else
            "lower-kernel,canonicalize"
        end
        jit = "lower-jit{cuOptLevel=$(cuOptLevel[]) indexBitWidth=$(cuindexBitWidth[]) cubinFormat=$(cubinFormat[]) cubinChip=$(cubinChip[]) cubinFeatures=$(cubinFeatures()) run_init=true toolkitPath=$toolkit},symbol-dce"
    end

    opt_passes = optimization_passes(; no_nan, sroa=true)
    opt_passes2 = optimization_passes(; no_nan, sroa=false)

    raise_passes = if raise isa String
        # Raising passes were specified
        raise
    elseif raise
        # Raise enabled but use default passes
        "canonicalize,llvm-to-memref-access,canonicalize,convert-llvm-to-cf,canonicalize,enzyme-lift-cf-to-scf,canonicalize,func.func(canonicalize-loops),canonicalize-scf-for,canonicalize,affine-cfg,canonicalize,func.func(canonicalize-loops),canonicalize,llvm-to-affine-access,canonicalize,delinearize-indexing,canonicalize,simplify-affine-exprs,affine-cfg,canonicalize,func.func(affine-loop-invariant-code-motion,affine-loop-unroll{unroll-full}),canonicalize,raise-affine-to-stablehlo,arith-raise{stablehlo=true}," *
        opt_passes2
    else
        "canonicalize"
    end

    if optimize === :all
        run_pass_pipeline!(mod, join([opt_passes, "enzyme-batch", opt_passes2], ","))
        run_pass_pipeline!(
            mod, "$enzyme_pass,arith-raise{stablehlo=true}"; enable_verifier=false
        )
        run_pass_pipeline!(
            mod,
            join(
                [
                    "canonicalize",
                    "remove-unnecessary-enzyme-ops",
                    "enzyme-simplify-math",
                    opt_passes2,
                    kern,
                    raise_passes,
                    jit,
                ],
                ',',
            ),
        )
    elseif optimize === :before_kernel
        run_pass_pipeline!(mod, join([opt_passes, "enzyme-batch", opt_passes2], ","))
        run_pass_pipeline!(
            mod, "$enzyme_pass,arith-raise{stablehlo=true}"; enable_verifier=false
        )
        run_pass_pipeline!(
            mod,
            join(
                [
                    "canonicalize",
                    "remove-unnecessary-enzyme-ops",
                    "enzyme-simplify-math",
                    opt_passes2,
                ],
                ',',
            ),
        )
    elseif optimize === :before_jit
        run_pass_pipeline!(mod, join([opt_passes, "enzyme-batch", opt_passes2], ","))
        run_pass_pipeline!(
            mod, "$enzyme_pass,arith-raise{stablehlo=true}"; enable_verifier=false
        )
        run_pass_pipeline!(
            mod,
            join(
                [
                    "canonicalize",
                    "remove-unnecessary-enzyme-ops",
                    "enzyme-simplify-math",
                    opt_passes2,
                    kern,
                    raise_passes,
                ],
                ',',
            ),
        )
    elseif optimize === :before_raise
        run_pass_pipeline!(mod, join([opt_passes, "enzyme-batch", opt_passes2], ","))
        run_pass_pipeline!(
            mod, "$enzyme_pass,arith-raise{stablehlo=true}"; enable_verifier=false
        )
        run_pass_pipeline!(
            mod,
            join(
                [
                    "canonicalize",
                    "remove-unnecessary-enzyme-ops",
                    "enzyme-simplify-math",
                    opt_passes2,
                    kern,
                ],
                ',',
            ),
        )
    elseif optimize === :no_enzyme
        run_pass_pipeline!(mod, join([opt_passes, "enzyme-batch", opt_passes2], ","))
        run_pass_pipeline!(mod, "arith-raise{stablehlo=true}"; enable_verifier=false)
        run_pass_pipeline!(
            mod,
            join(
                [
                    "canonicalize",
                    "remove-unnecessary-enzyme-ops",
                    "enzyme-simplify-math",
                    opt_passes2,
                ],
                ',',
            ),
        )
    elseif optimize === :only_enzyme
        run_pass_pipeline!(mod, "enzyme-batch")
        run_pass_pipeline!(
            mod, "$enzyme_pass,arith-raise{stablehlo=true}"; enable_verifier=false
        )
        run_pass_pipeline!(
            mod,
            join(
                ["canonicalize", "remove-unnecessary-enzyme-ops", "enzyme-simplify-math"],
                ',',
            ),
        )
    elseif optimize === :after_enzyme
        run_pass_pipeline!(mod, "enzyme-batch")
        run_pass_pipeline!(
            mod, "$enzyme_pass,arith-raise{stablehlo=true}"; enable_verifier=false
        )
        run_pass_pipeline!(
            mod,
            join(
                [
                    "canonicalize",
                    "remove-unnecessary-enzyme-ops",
                    "enzyme-simplify-math",
                    opt_passes2,
                    kern,
                    raise_passes,
                    jit,
                ],
                ',',
            ),
        )
    elseif optimize === :before_enzyme
        run_pass_pipeline!(mod, join([opt_passes, "enzyme-batch", opt_passes2], ","))
        run_pass_pipeline!(
            mod, "$enzyme_pass,arith-raise{stablehlo=true}"; enable_verifier=false
        )
        run_pass_pipeline!(
            mod,
            join(
                [
                    "canonicalize,remove-unnecessary-enzyme-ops,enzyme-simplify-math",
                    kern,
                    raise_passes,
                    jit,
                ],
                ',',
            ),
        )
    elseif optimize === :canonicalize
        run_pass_pipeline!(mod, "canonicalize")
    elseif optimize === :just_batch
        run_pass_pipeline!(mod, "enzyme-batch")
    elseif optimize !== :none
        error("Invalid optimize option: $(Meta.quot(optimize))")
    end

    return mod
end

function compile_mlir!(
    mod,
    f,
    args,
    callcache=Dict{
        Vector,
        @NamedTuple{
            f_name::String,
            mlir_result_types::Vector{MLIR.IR.Type},
            traced_result::Any,
            mutated_args::Vector{Int},
        }
    }(),
    sdycache=IdDict{
        Reactant.Sharding.Mesh,
        @NamedTuple{
            sym_name::MLIR.IR.Attribute,
            mesh_attr::MLIR.IR.Attribute,
            mesh_op::MLIR.IR.Operation,
        }
    }();
    optimize::Union{Bool,Symbol}=true,
    no_nan::Bool=false,
    backend="gpu",
    fn_kwargs=(),
    raise::Union{Bool,String}=false,
    input_shardings=nothing,
    runtime::Union{Val{:PJRT},Val{:IFRT}},
)
    # Explicitly don't use block! to avoid creating a closure, which creates
    # both compile-time and relocatability issues

    MLIR.IR.activate!(mod)
    MLIR.IR.activate!(MLIR.IR.body(mod))
    activate_callcache!(callcache)
    activate_sdycache!(sdycache)

    # Save in the TLS whether we are raising.  We identify that condition by
    # checking whether the user set an explicit list of passes, or chose
    # `raise=true` to use the default passes.
    is_raising = raise isa String || raise
    activate_raising!(is_raising)

    mlir_fn_res = try
        Reactant.TracedUtils.make_mlir_fn(
            f, args, fn_kwargs, "main", true; input_shardings, runtime
        )
    finally
        deactivate_raising!(is_raising)
        deactivate_sdycache!(sdycache)
        deactivate_callcache!(callcache)
        MLIR.IR.deactivate!(MLIR.IR.body(mod))
        MLIR.IR.deactivate!(mod)
    end
    (; fnwrapped, traced_result, seen_args, ret, linear_args, in_tys, linear_results) =
        mlir_fn_res
    compiled_f = mlir_fn_res.f

    concrete_seen = OrderedIdDict()

    concrete_result = make_tracer(
        concrete_seen, traced_result, ("result",), TracedToConcrete; runtime
    )

    run_reactant_pipeline!(mod; optimize, no_nan, raise, backend)

    preserved_args = Tuple{TracedType,Int}[]
    results = [MLIR.IR.operand(ret, i) for i in 1:MLIR.IR.noperands(ret)]
    nresults = MLIR.IR.Value[]
    linear_results2 = TracedType[]
    results_mask = falses(length(results))
    for (i, op) in enumerate(results)
        if !MLIR.IR.is_block_arg(op)
            push!(nresults, op)
            push!(linear_results2, linear_results[i])
            results_mask[i] = true
            continue
        end
        push!(preserved_args, (linear_results[i], MLIR.IR.block_arg_num(op)))
    end

    fnbody = MLIR.IR.block(ret)
    MLIR.API.mlirOperationDestroy(ret.operation)
    ret.operation = MLIR.API.MlirOperation(C_NULL)
    MLIR.IR.block!(fnbody) do
        return MLIR.Dialects.func.return_(nresults)
    end

    out_tys2 = [MLIR.IR.type(a) for a in nresults]

    res_attrs = MLIR.IR.attr(compiled_f, "res_attrs")
    if res_attrs isa MLIR.IR.Attribute
        res_attrs = MLIR.IR.Attribute[
            res_attrs[i - 1] for (i, present) in enumerate(results_mask) if present
        ]
    end

    func3 = MLIR.Dialects.func.func_(;
        sym_name="main",
        function_type=MLIR.IR.FunctionType(in_tys, out_tys2),
        arg_attrs=MLIR.IR.attr(compiled_f, "arg_attrs"),
        res_attrs,
        no_inline=MLIR.IR.attr(compiled_f, "no_inline"),
        body=MLIR.IR.Region(),
    )
    MLIR.API.mlirRegionTakeBody(MLIR.IR.region(func3, 1), MLIR.IR.region(compiled_f, 1))

    push!(MLIR.IR.body(mod), func3)

    MLIR.API.mlirOperationDestroy(compiled_f.operation)
    compiled_f.operation = MLIR.API.MlirOperation(C_NULL)

    return Reactant.TracedUtils.CompiledMlirFnResult(
        fnwrapped,
        func3,
        traced_result,
        mlir_fn_res.result,
        seen_args,
        ret,
        linear_args,
        in_tys,
        linear_results2,
        mlir_fn_res.num_partitions,
        mlir_fn_res.num_replicas,
        mlir_fn_res.is_sharded,
        preserved_args,
        concrete_result,
        mlir_fn_res.sharding_mesh,
        mlir_fn_res.mutated_args,
    )
end

"""
    @code_hlo [optimize = ...] [no_nan = <true/false>] f(args...)

See also [`@code_xla`](@ref), [`@code_mhlo`](@ref).
"""
macro code_hlo(args...)
    default_options = Dict{Symbol,Any}(
        :optimize => true, :no_nan => false, :client => nothing, :raise => false
    )
    compile_expr, (; compiled) = compile_call_expr(
        __module__, compile_mlir, default_options, args...
    )
    #! format: off
    return esc(
        :(
            $(compile_expr);
            $(first)($(compiled))
        )
    )
    #! format: on
end

"""
    @code_mhlo [optimize = ...] [no_nan = <true/false>] f(args...)

Similar to `@code_hlo`, but prints the module after running the XLA compiler.

See also [`@code_xla`](@ref), [`@code_hlo`](@ref).
"""
macro code_mhlo(args...)
    default_options = Dict{Symbol,Any}(
        :optimize => true, :no_nan => false, :client => nothing, :raise => false
    )
    compile_expr, (; compiled) = compile_call_expr(
        __module__, compile_xla, default_options, args...
    )
    #! format: off
    return esc(
        :(
            $(compile_expr);
            $(first)($(compiled))
        )
    )
    #! format: on
end

"""
    @code_xla [optimize = ...] [no_nan = <true/false>] f(args...)

Similar to `@code_hlo`, but prints the HLO module.

See also [`@code_mhlo`](@ref), [`@code_hlo`](@ref).
"""
macro code_xla(args...)
    default_options = Dict{Symbol,Any}(
        :optimize => true, :no_nan => false, :client => nothing, :raise => false
    )
    compile_expr, (; compiled) = compile_call_expr(
        __module__, compile_xla, default_options, args...
    )
    #! format: off
    return esc(
        :(
            $(compile_expr);
            exec = $(compiled)[2];
            hlo_modules = $(XLA.get_hlo_modules)(exec);
            length(hlo_modules) == 1 ? only(hlo_modules) : hlo_modules
        )
    )
    #! format: on
end

"""
    @compile [optimize = ...] [no_nan = <true/false>] [sync = <true/false>] f(args...)
"""
macro compile(args...)
    default_options = Dict{Symbol,Any}(
        :optimize => true,
        :sync => false,
        :no_nan => false,
        :client => nothing,
        :raise => false,
    )
    return esc(first(compile_call_expr(__module__, compile, default_options, args...)))
end

"""
    @jit [optimize = ...] [no_nan = <true/false>] [sync = <true/false>] f(args...)

Run @compile f(args..) then immediately execute it
"""
macro jit(args...)
    default_options = Dict{Symbol,Any}(
        :optimize => true,
        :sync => false,
        :no_nan => false,
        :client => nothing,
        :raise => false,
    )
    compile_expr, (; compiled, args) = compile_call_expr(
        __module__, compile, default_options, args...
    )
    #! format: off
    return esc(
        :(
            $(compile_expr);
            $(compiled)($(args)...)
        )
    )
    #! format: on
end

function compile_call_expr(mod, compiler, options::Dict, args...)
    while length(args) > 1
        option, args = args[1], args[2:end]
        if !Meta.isexpr(option, :(=))
            error("Invalid option $(option)")
        else
            option_name = option.args[1]
            @assert haskey(options, option_name) "Invalid option name '$(option_name)'. Valid options are $(join(keys(options), ", "))"
            options[option_name] = option.args[2]
        end
    end
    call = only(args)
    f_symbol = gensym(:f)
    args_symbol = gensym(:args)
    kwargs_symbol = gensym(:kwargs)
    compiled_symbol = gensym(:compiled)

    if Meta.isexpr(call, :call)
        bcast, fname, fname_full = correct_maybe_bcast_call(call.args[1])
        fname = if bcast
            quote
                if isdefined(mod, $(Meta.quot(fname_full)))
                    $(fname_full)
                else
                    Base.Broadcast.BroadcastFunction($(fname))
                end
            end
        else
            :($(fname))
        end
        args_rhs = call.args[2:end]

        # if (;) is used, we need to extract the kwargs
        if length(args_rhs) ≥ 1 && Meta.isexpr(args_rhs[1], :parameters)
            kwargs_rhs = args_rhs[1].args
            args_rhs = args_rhs[2:end]
        else
            kwargs_rhs = ()
        end
        kw_idxs = findall(Base.Fix2(Meta.isexpr, :kw), args_rhs)
        arg_idxs = setdiff(1:length(args_rhs), kw_idxs)

        kwargs_rhs = (kwargs_rhs..., args_rhs[kw_idxs]...)
        args_rhs = Expr(:tuple, args_rhs[arg_idxs]...)
    elseif Meta.isexpr(call, :(.), 2) && Meta.isexpr(call.args[2], :tuple)
        fname = :($(Base.Broadcast.BroadcastFunction)($(call.args[1])))
        args_rhs = only(call.args[2:end])
        kwargs_rhs = ()
    else
        error("Invalid function call: $(call)")
    end

    return quote
        $(f_symbol) = $(fname)
        $(args_symbol) = $(args_rhs)
        $(kwargs_symbol) = (; $(kwargs_rhs...))
        $(compiled_symbol) = $(compiler)(
            $(f_symbol),
            $(args_symbol);
            fn_kwargs=$(kwargs_symbol),
            $(Expr.(:kw, keys(options), values(options))...),
        )
    end,
    (; compiled=compiled_symbol, args=args_symbol)
end

"""
    codegen_flatten!

Generate Julia code to extract the XLA buffers from input arguments.
The name is due to its similarity to the `flatten` function in `jax.tree_util.register_pytree_node`.

# Arguments

- `linear_args`: A list of arguments to be flattened.

# Returns

- `flatten_names`: A list of `Symbol`s representing the names of the flattened arguments.
- `flatten_code`: A list of `Expr`s to extract the XLA buffers from the input arguments.

# Note

The _linearized arguments_ do not directly refer to the  are the arguments that have been flattened into a single list.
"""
function codegen_flatten!(
    linear_args,
    seen_args,
    result_stores,
    is_sharded::Bool,
    mesh,
    linear_parameter_shardings,
    client,
)
    flatten_names = Symbol[]
    flatten_code = Expr[]
    runtime = XLA.runtime(client)

    if is_sharded
        inv_seen_args = Reactant.OrderedIdDict()
        for (k, v) in seen_args
            inv_seen_args[v] = k
        end
    end

    for (i, arg) in enumerate(linear_args)
        paths = (
            (
                p for
                p in Reactant.TracedUtils.get_paths(arg) if length(p) > 0 && p[1] == :args
            )...,
        )
        path = if length(paths) == 1
            paths[1]
        else
            throw(
                "Invalid path duplication $(Reactant.TracedUtils.get_paths(arg)) into $(paths)",
            )
        end

        usbuf = Symbol(:usbuf_, i)

        flatcode = :(getindex(args, $(path[2])))
        for p in path[3:end]
            flatcode = :(traced_getfield($flatcode, $(Meta.quot(p))))
        end

        if runtime isa Val{:PJRT}
            if is_sharded
                carg = inv_seen_args[arg]

                condensed_op_sharding = convert(
                    XLA.CondensedOpSharding, linear_parameter_shardings[i]
                )
                if Reactant.Sharding.is_sharded(carg)
                    arg_condensed_op_sharding = convert(
                        XLA.CondensedOpSharding, carg.sharding.sharding.hlo_sharding
                    )
                    # Check if the sharding provided is same as the one we have
                    @assert arg_condensed_op_sharding == condensed_op_sharding "Sharding provided by the user ($arg_condensed_op_sharding) does not match the sharding computed by XLA ($condensed_op_sharding). This generally means that Reactant.jl made an error in generating the executable. Please open an issue with the error message and an MWE."

                    push!(flatten_code, :($usbuf = $flatcode.data))
                    for j in 1:length(mesh)
                        sbuf = Symbol(:sbuf_, i, "_", mesh.logical_device_ids[j])
                        push!(flatten_names, sbuf)
                        push!(
                            flatten_code, :($sbuf = XLA.synced_buffer(getindex($usbuf, $j)))
                        )
                    end
                else
                    push!(flatten_code, :($usbuf = $flatcode))
                    device_to_array_slices, _ = XLA.sharding_to_concrete_array_indices(
                        condensed_op_sharding, size(carg), mesh.logical_device_ids
                    )
                    for j in 1:length(mesh)
                        device_id = mesh.logical_device_ids[j]
                        buf = Symbol(:buf_, i, :_, device_id)
                        slice = device_to_array_slices[j]
                        push!(
                            flatten_code,
                            :($buf = XLA.synced_buffer(only($usbuf[$(slice)...].data))),
                        )
                        sbuf = Symbol(:s, buf)
                        device = XLA.get_device(client, device_id)
                        push!(flatten_names, sbuf)
                        push!(
                            flatten_code,
                            :($sbuf = XLA.copy_buffer_to_device($buf, $device)),
                        )
                    end
                end
            else
                push!(flatten_code, :($usbuf = $flatcode.data))
                sbuf = Symbol(:sbuf_, i)
                push!(flatten_names, sbuf)
                if arg isa TracedRArray || arg isa TracedRNumber
                    push!(flatten_code, :($sbuf = only(XLA.synced_buffer($usbuf))))
                else
                    error("Unsupported type $(typeof(arg))")
                end
            end
        elseif runtime isa Val{:IFRT}
            push!(flatten_code, :($usbuf = $flatcode.data))
            sbuf = Symbol(:sbuf_, i)
            push!(flatten_names, sbuf)
            if is_sharded
                carg = inv_seen_args[arg]

                condensed_op_sharding = convert(
                    XLA.CondensedOpSharding, linear_parameter_shardings[i]
                )
                if Reactant.Sharding.is_sharded(carg)
                    arg_condensed_op_sharding = convert(
                        XLA.CondensedOpSharding, carg.sharding.sharding.hlo_sharding
                    )
                    # Check if the sharding provided is same as the one we have
                    @assert arg_condensed_op_sharding == condensed_op_sharding "Sharding provided by the user ($arg_condensed_op_sharding) does not match the sharding computed by XLA ($condensed_op_sharding). This generally means that Reactant.jl made an error in generating the executable. Please open an issue with the error message and an MWE."
                    push!(flatten_code, :($sbuf = XLA.synced_buffer($usbuf)))
                else
                    # XXX: Currently we copy to host and then make the transfer to the
                    #      sharded devices. This is not ideal, we might be able to do a
                    #      device-to-device transfer, maybe using reshard?
                    hlo_sharding = convert(XLA.HloSharding, condensed_op_sharding)
                    ifrt_sharding = XLA.IFRT.Sharding(
                        vec(Reactant.XLA.get_device.((client,), mesh.device_ids)),
                        hlo_sharding,
                    )
                    data_sym = gensym(:data)
                    push!(
                        flatten_code,
                        quote
                            $(data_sym) = similar(
                                $(Array{eltype(carg),ndims(carg)}), $(size(carg))
                            )
                            $(XLA.to_host)(
                                XLA.synced_buffer($usbuf), $(data_sym), $(carg.sharding)
                            )
                            $(sbuf) = XLA.IFRT.Array(
                                $(client), $(data_sym), $(ifrt_sharding)
                            )
                        end,
                    )
                end
            else
                push!(flatten_code, :($sbuf = XLA.synced_buffer($usbuf)))
            end
        else
            error("Unsupported runtime $runtime")
        end
    end

    # We reorder how the buffers are passed to the XLA call
    is_sharded &&
        runtime isa Val{:PJRT} &&
        (flatten_names = vcat(eachrow(reshape(flatten_names, length(mesh), :))...))

    return flatten_names, flatten_code
end

"""
    codegen_unflatten!

Generate Julia code to wrap the XLA buffers back into the output result datatypes.
The name is due to its similarity to the `unflatten` function in `jax.tree_util.register_pytree_node`.
"""
function codegen_unflatten!(
    linear_args,
    preserved_args,
    concretized_res_names,
    linear_results,
    concrete_result,
    result_stores,
    path_to_shard_info,
    linear_result_shard_info,
    sharding_mesh,
    client,
)
    cache_dict = gensym("cache_dict")
    has_cache_dict = false
    unflatten_code = Expr[]

    runtime = XLA.runtime(client)
    if runtime isa Val{:PJRT}
        numtype = ConcretePJRTNumber
        arrtype = ConcretePJRTArray
    elseif runtime isa Val{:IFRT}
        numtype = ConcreteIFRTNumber
        arrtype = ConcreteIFRTArray
    else
        error("Unsupported runtime $runtime")
    end
    ctypes = Union{arrtype,numtype}

    # mutate the result stores to point to the correct concrete results
    for (concrete_res_name, result, shard_info) in
        zip(concretized_res_names, linear_results, linear_result_shard_info)
        paths = (
            (
                p for p in Reactant.TracedUtils.get_paths(result) if
                length(p) > 0 && (p[1] == :result || p[1] == :resargs)
            )...,
        )
        for path in paths
            if path[1] == :result
                unflatcode = :result
                path = path[2:end]
                result_stores[path] = concrete_res_name
                if path_to_shard_info !== nothing
                    path_to_shard_info[path] = shard_info
                end
                continue
            else
                @assert path[1] == :resargs
                unflatcode = :(args[$(path[2])])
                path = path[3:end]

                for p in path[1:(end - 1)]
                    unflatcode = :(traced_getfield($unflatcode, $(Meta.quot(p))))
                end

                if length(path) > 0
                    final_val = gensym("final_val")
                    clocal = gensym("clocal")
                    if !has_cache_dict
                        has_cache_dict = true
                        push!(
                            unflatten_code,
                            :(
                                $cache_dict =
                                    $(IdDict{Union{TracedRArray,TracedRNumber},ctypes}())
                            ),
                        )
                    end
                    unflatcode = quote
                        # XXX: we might need to handle sharding here
                        $final_val = traced_getfield($unflatcode, $(Meta.quot(path[end])))
                        if $final_val isa TracedRArray
                            $clocal = if haskey($cache_dict, $final_val)
                                $cache_dict[$final_val]
                            else
                                $cache_dict[$final_val] = $(arrtype){
                                    $(Reactant.unwrapped_eltype)($final_val),
                                    ndims($final_val),
                                }(
                                    $concrete_res_name, size($final_val)
                                )
                                $cache_dict[$final_val]
                            end
                            traced_setfield!($unflatcode, $(Meta.quot(path[end])), $clocal)
                        elseif $final_val isa TracedRNumber
                            $clocal = if haskey($cache_dict, $final_val)
                                $cache_dict[$final_val]
                            else
                                $cache_dict[$final_val] = $(numtype){
                                    $(Reactant.unwrapped_eltype)($final_val)
                                }(
                                    $concrete_res_name
                                )
                                $cache_dict[$final_val]
                            end
                            traced_setfield!($unflatcode, $(Meta.quot(path[end])), $clocal)
                        else
                            traced_setfield!($final_val, :data, $concrete_res_name)
                        end
                    end
                else
                    unflatcode = :(traced_setfield!($unflatcode, :data, $concrete_res_name))
                end
                push!(unflatten_code, unflatcode)
            end
        end
    end

    prevkeys = collect(keys(result_stores))
    result_code = create_result(
        concrete_result, (), result_stores, path_to_shard_info, sharding_mesh
    )
    postkeys = collect(keys(result_stores))
    used = [t for t in prevkeys if !in(t, postkeys)]

    # if some argument is mutated, change them to point to the correct concrete results
    for (result, arg_idx) in preserved_args
        paths = (
            (
                p for p in Reactant.TracedUtils.get_paths(result) if
                length(p) > 0 && (p[1] == :result || p[1] == :resargs || p[1] == :args)
            )...,
        )

        for path in paths
            arg = linear_args[arg_idx + 1]
            argpath = only((
                p for
                p in Reactant.TracedUtils.get_paths(arg) if length(p) > 0 && p[1] == :args
            ))

            if path[1] == :result
                res = :result
                path = path[2:end]
                if in(path, used) # TODO
                    continue
                end
            else
                @assert path[1] == :resargs || path[1] == :args "Expected :resargs or :args, got $(path[1])"
                # We can optimize cases where we set the arg to itself
                if path[2:end] == argpath[2:end]
                    continue
                end
                res = :(args[$(path[2])])
                path = path[3:end]
            end
            for p in path
                res = :(traced_getfield($res, $(Meta.quot(p))))
            end

            argres = :(args[$(argpath[2])])
            for p in argpath[3:end]
                argres = :(traced_getfield($argres, $(Meta.quot(p))))
            end

            res = :($res.data = $argres.data)
            push!(unflatten_code, res)
        end
    end

    # generate return object which stores the concrete results in some arbitrary way
    pushfirst!(unflatten_code, :(result = $result_code))
    # push!(unflatten_code, :(return result))

    return unflatten_code
end

"""
    codegen_xla_call

Generate Julia code to call the XLA executable.

# Arguments

- `flatten_names`: A list of `Symbol`s representing the names of the flattened linear arguments.
- `donated_args_mask`: A list of `UInt8`s representing whether the argument is donated.
- `nresults`: The number of results to expect.
"""
function codegen_xla_call(
    flatten_names, donated_args_mask, nresults, is_sharded::Bool, ndevices::Int
)
    flatten_buffer_refs = map(n -> :($n.buffer), flatten_names)

    base_symbol_name = is_sharded ? Symbol(:result_buffer_m, ndevices, :_) : :result_buffer_
    concretized_res_names = Symbol[Symbol(base_symbol_name, i) for i in 1:nresults]
    concretized_res_code = map(enumerate(concretized_res_names)) do (i, varname)
        :($varname = linearized_results[$i])
    end

    xla_call_code = if nresults == 0
        :()
    else
        if is_sharded
            quote
                GC.@preserve $(flatten_names...) begin
                    linearized_results = XLA.execute(
                        thunk.exec,
                        ($(flatten_buffer_refs...),),
                        $(Tuple(donated_args_mask)),
                        Val($nresults),
                        Val($ndevices),
                    )
                end
                $(concretized_res_code...)
            end
        else
            quote
                GC.@preserve $(flatten_names...) begin
                    linearized_results = XLA.execute_sharded(
                        thunk.exec,
                        thunk.device,
                        ($(flatten_buffer_refs...),),
                        $(Tuple(donated_args_mask)),
                        Val($nresults),
                    )
                end
                $(concretized_res_code...)
            end
        end
    end

    return concretized_res_names, xla_call_code
end

function __add_mhlo_attributes_and_name!(mod::MLIR.IR.Module, f; kwargs...)
    fname = string(f)
    length(fname) > 10 && (fname = fname[1:7] * "...")
    __add_mhlo_attributes_and_name!(mod, fname; kwargs...)
    return nothing
end

function __add_mhlo_attributes_and_name!(
    mod::MLIR.IR.Module, fname::String; num_partitions=1, num_replicas=1
)
    moduleop = MLIR.IR.Operation(mod)
    module_name = Reactant.TracedUtils.__lookup_unique_name_in_module(
        mod, "reactant_" * fname
    )
    module_name = MLIR.IR.Attribute(module_name)
    MLIR.IR.attr!(moduleop, "mhlo.num_partitions", MLIR.IR.Attribute(num_partitions))
    MLIR.IR.attr!(moduleop, "mhlo.num_replicas", MLIR.IR.Attribute(num_replicas))
    MLIR.IR.attr!(
        moduleop, String(MLIR.API.mlirSymbolTableGetSymbolAttributeName()), module_name
    )
    return nothing
end

function __resolve_device_and_client(client, seen_args, linear_args, is_sharded)
    if is_sharded
        client === nothing && (client = XLA.default_backend())
        return client, nothing
    end

    device = nothing
    if length(linear_args) > 0
        devices_list = []
        for (k, v) in seen_args
            !(v isa TracedRArray || v isa TracedRNumber) && continue
            buffer = k.data isa Tuple ? only(k.data) : k.data
            push!(devices_list, XLA.device(buffer))
        end
        if !isempty(devices_list)
            if !allequal(devices_list)
                msg = "Expected all arguments to be on the same device, got:\n"
                for (i, device) in enumerate(devices_list)
                    msg *= "    Device $(i): $(string(device))\n"
                end
                throw(ArgumentError(msg))
            end
            @assert allequal(devices_list) "All arguments must be on the same device: $(devices_list)"
            device = first(devices_list)
        end
    end

    if client === nothing
        if device !== nothing
            client = XLA.client(device)
        else
            client = XLA.default_backend()
            device = XLA.default_device(client)
        end
    else
        if device !== nothing
            @assert client == XLA.client(device) "client ($(client)) and XLA.client(device) ($(XLA.client(device))) must be the same"
        else
            device = XLA.default_device(client)
        end
    end

    return (client, device)
end

function compile_xla(f, args; client=nothing, kwargs...)
    # register MLIR dialects
    ctx = MLIR.IR.Context(Reactant.registry[], false)
    context_gc_vector[ctx] = Vector{TracedRArray}(undef, 0)
    @ccall MLIR.API.mlir_c.RegisterDialects(ctx::MLIR.API.MlirContext)::Cvoid

    backend = XLA.platform_name(client !== nothing ? client : XLA.default_backend())

    if backend == "CUDA"
        backend = "GPU"
    elseif backend == "CPU"
        backend = "cpu"
    end

    MLIR.IR.activate!(ctx)
    results = try
        # compile function to MLIR module
        mod = MLIR.IR.Module(MLIR.IR.Location())
        mlir_fn_res = compile_mlir!(
            mod, f, args; backend, runtime=XLA.runtime(client), kwargs...
        )

        # Resolve client and device
        client, device = __resolve_device_and_client(
            client,
            mlir_fn_res.seen_args,
            mlir_fn_res.linear_args,
            mlir_fn_res.is_sharded,
        )

        # Attach a name, and partitioning attributes to the module
        __add_mhlo_attributes_and_name!(
            mod, f; mlir_fn_res.num_partitions, mlir_fn_res.num_replicas
        )

        # compile MLIR module to XLA executable
        global_device_ids = if mlir_fn_res.is_sharded
            vec(mlir_fn_res.sharding_mesh.device_ids)
        else
            Int64[]
        end
        mlir_fn_res.is_sharded && (device = nothing)

        exec = XLA.compile(
            client,
            device,
            mod;
            num_outputs=length(mlir_fn_res.linear_results),
            num_parameters=length(mlir_fn_res.linear_args),
            mlir_fn_res.is_sharded,
            global_device_ids,
            mlir_fn_res.num_replicas,
            mlir_fn_res.num_partitions,
        )

        return mod, exec, mlir_fn_res, device, client
    finally
        MLIR.IR.deactivate!(ctx)
    end

    Base.delete!(context_gc_vector, ctx)
    return results
end

function compile(f, args; sync=false, kwargs...)
    _, exec, mlir_fn_res, device, client = compile_xla(f, args; kwargs...)
    (; linear_args, seen_args, linear_results, preserved_args, concrete_result) =
        mlir_fn_res

    preserved_args_idx = last.(preserved_args)
    donated_args_mask = map(1:length(linear_args)) do i
        UInt8(i ∉ preserved_args_idx)
    end

    result_stores = Dict{Tuple,Symbol}()
    path_to_shard_info = mlir_fn_res.is_sharded ? Dict{Tuple,Tuple}() : nothing

    # generate Julia `Thunk` code
    flatten_arg_names, flatten_code = codegen_flatten!(
        linear_args,
        seen_args,
        result_stores,
        mlir_fn_res.is_sharded,
        mlir_fn_res.sharding_mesh,
        XLA.get_parameter_shardings(exec),
        client,
    )

    concretized_res_names, xla_call_code = codegen_xla_call(
        flatten_arg_names,
        donated_args_mask,
        length(linear_results),
        mlir_fn_res.is_sharded,
        mlir_fn_res.is_sharded ? length(mlir_fn_res.sharding_mesh) : 1,
    )

    linear_result_shard_info = if mlir_fn_res.is_sharded
        output_shardings = XLA.get_output_shardings(exec)
        XLA.compute_array_indices_and_hlo_sharding.(
            output_shardings,
            size.(mlir_fn_res.linear_results),
            (mlir_fn_res.sharding_mesh.logical_device_ids,),
        )
    else
        ntuple(Returns(nothing), length(linear_results))
    end

    unflatten_code = codegen_unflatten!(
        linear_args,
        preserved_args,
        concretized_res_names,
        linear_results,
        concrete_result,
        result_stores,
        path_to_shard_info,
        linear_result_shard_info,
        mlir_fn_res.sharding_mesh,
        client,
    )

    sync_call = if sync
        calls = []
        for name in concretized_res_names
            push!(calls, :(XLA.synced_buffer($(name))))
        end
        Expr(:block, calls...)
    else
        :()
    end

    fname = gensym(Symbol(Symbol(f), :_reactant))

    body = quote
        $(flatten_code...)
        $(xla_call_code)
        $(sync_call)
        $(unflatten_code...)
        return result
    end

    return register_thunk(
        fname,
        Tuple{map(Core.Typeof, args)...},
        body,
        f,
        mlir_fn_res.fnwrapped,
        exec,
        mlir_fn_res.is_sharded ? nothing : device,
    )
end

# inspired by RuntimeGeneratedFunction.jl
const __thunk_body_cache = Dict{Symbol,Expr}()

struct Thunk{FTy,tag,IsClosure,ArgTypes,ExecTy,DeviceTy}
    f::FTy
    exec::ExecTy
    device::DeviceTy
end

struct MisMatchedThunkTypeError{ThunkTy,FoundTypes} <: Base.Exception end

function Base.showerror(
    io::IO, ece::MisMatchedThunkTypeError{Thunk{FTy,tag,ArgTypes,IsClosure},FoundTypes}
) where {FTy,tag,ArgTypes,FoundTypes,IsClosure}
    print(
        io,
        "\nThe Reactant-compiled function `$(Thunk{FTy, tag, ArgTypes, IsClosure})` exists, but no method is defined for this combination of argument types.",
    )
    print(
        io,
        "\nYou passed in arguments with types\n\t(" *
        join(FoundTypes.parameters, ", ") *
        ")",
    )
    return print(
        io,
        "\nHowever the method you are calling was compiled for arguments with types\n\t(" *
        join(ArgTypes.parameters, ", ") *
        ")",
    )
end

@generated function (thunk::Thunk{FTy,tag,ArgTypes,IsClosure,ExecTy,DeviceTy})(
    args...
) where {FTy,tag,ArgTypes,IsClosure,ExecTy,DeviceTy}
    FoundTypes = Tuple{args...}
    if ArgTypes != FoundTypes
        return quote
            throw(
                $(MisMatchedThunkTypeError{
                    Thunk{FTy,tag,ArgTypes,IsClosure,ExecTy,DeviceTy},FoundTypes
                }()),
            )
        end
    end
    body = __thunk_body_cache[tag]
    if IsClosure
        return quote
            args = (thunk.f, args...)
            $body
        end
    else
        return body
    end
end

function register_thunk(
    tag::Symbol,
    @nospecialize(argtys::Type),
    body::Expr,
    @nospecialize(f),
    isclosure::Bool,
    exec,
    device,
)
    __thunk_body_cache[tag] = body
    return Thunk{Core.Typeof(f),tag,argtys,isclosure,Core.Typeof(exec),Core.Typeof(device)}(
        f, exec, device
    )
end

for cache_type in (:callcache, :sdycache)
    activate_fn = Symbol(:activate_, cache_type, :!)
    deactivate_fn = Symbol(:deactivate_, cache_type, :!)
    has_fn = Symbol(:_has_, cache_type)

    @eval begin
        function $(activate_fn)(cache)
            stack = get!(task_local_storage(), $(Meta.quot(cache_type))) do
                return []
            end
            push!(stack, cache)
            return nothing
        end

        function $(deactivate_fn)(cache)
            cache === last(task_local_storage($(Meta.quot(cache_type)))) ||
                error("Deactivating wrong cache")
            return pop!(task_local_storage($(Meta.quot(cache_type))))
        end

        function $(has_fn)()
            return haskey(task_local_storage(), $(Meta.quot(cache_type))) &&
                   !Base.isempty(task_local_storage($(Meta.quot(cache_type))))
        end

        function $(cache_type)(; throw_error::Bool=true)
            if !$(has_fn)()
                throw_error && error("No cache is active")
                return nothing
            end
            return last(task_local_storage($(Meta.quot(cache_type))))
        end
    end
end

end<|MERGE_RESOLUTION|>--- conflicted
+++ resolved
@@ -675,47 +675,6 @@
 function run_reactant_pipeline!(
     mod; optimize, no_nan, raise::Union{Bool,String}=false, backend
 )
-<<<<<<< HEAD
-=======
-    # Explicitly don't use block! to avoid creating a closure, which creates
-    # both compile-time and relocatability issues
-
-    MLIR.IR.activate!(mod)
-    MLIR.IR.activate!(MLIR.IR.body(mod))
-    activate_callcache!(callcache)
-    activate_sdycache!(sdycache)
-
-    # Save in the TLS whether we are raising.  We identify that condition by
-    # checking whether the user set an explicit list of passes, or chose
-    # `raise=true` to use the default passes.
-    if backend == "tpu" && raise isa Bool
-        raise = true
-    end
-    is_raising = raise isa String || raise
-    activate_raising!(is_raising)
-
-    mlir_fn_res = try
-        Reactant.TracedUtils.make_mlir_fn(
-            f, args, fn_kwargs, "main", true; input_shardings, runtime
-        )
-    finally
-        deactivate_raising!(is_raising)
-        deactivate_sdycache!(sdycache)
-        deactivate_callcache!(callcache)
-        MLIR.IR.deactivate!(MLIR.IR.body(mod))
-        MLIR.IR.deactivate!(mod)
-    end
-    (; fnwrapped, traced_result, seen_args, ret, linear_args, in_tys, linear_results) =
-        mlir_fn_res
-    compiled_f = mlir_fn_res.f
-
-    concrete_seen = OrderedIdDict()
-
-    concrete_result = make_tracer(
-        concrete_seen, traced_result, ("result",), TracedToConcrete; runtime
-    )
-
->>>>>>> 926f3516
     optimize isa Bool && (optimize = ifelse(optimize, :all, :none))
 
     toolkit = ""
@@ -954,6 +913,9 @@
     # Save in the TLS whether we are raising.  We identify that condition by
     # checking whether the user set an explicit list of passes, or chose
     # `raise=true` to use the default passes.
+    if backend == "tpu" && raise isa Bool
+         raise = true
+    end
     is_raising = raise isa String || raise
     activate_raising!(is_raising)
 
