--- conflicted
+++ resolved
@@ -1036,7 +1036,6 @@
     end
 end
 
-<<<<<<< HEAD
 function get_optimize_comms_passes(options::Bool)
     options || return String[]
     return get_optimize_comms_passes(Reactant.OptimizeCommunicationOptions())
@@ -1055,23 +1054,6 @@
         options_str,
     ]
 end
-=======
-# TODO investigate which options need enable/disable
-# const comm_pass = "optimize-communication{periodic_concat=1 rotate_comm=1 wrap_comm=1 dus_to_pad_manual_comp_comm=1 dus_to_pad_comm=0 concat_two_operands_comm=0 concat_to_pad_comm=0 extend_to_pad_comm=0 wrap_to_pad_comm=0 concat_two_dus_like=1 extend_dus_like=1}"
-const comm_pass = "optimize-communication"
-
-const optimize_comms_passes = (
-    # rotate handler presently broken (and handled okay presently), disabling for now
-    "enzyme-hlo-generate-td{patterns=lower_rotate;concat_to_onedim_dus;concat_to_onedim_dusslice}",
-    "transform-interpreter",
-    "enzyme-hlo-remove-transform",
-    comm_pass,
-    "enzyme-hlo-generate-td{patterns=lower_rotate;lower_wrap;lower_extend}",
-    "transform-interpreter",
-    "enzyme-hlo-remove-transform",
-    comm_pass,
-)
->>>>>>> fa78f446
 
 function compile_mlir!(
     mod,
