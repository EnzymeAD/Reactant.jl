module Compiler

using Reactant_jll
using Libdl: dlsym

import ..Reactant:
    Reactant,
    MLIR,
    XLA,
    ConcreteRArray,
    ConcreteRNumber,
    TracedRArray,
    TracedRNumber,
    RArray,
    RNumber,
    OrderedIdDict,
    make_tracer,
    TracedToConcrete,
    append_path,
    ancestor,
    TracedType

import ..ReactantCore: correct_maybe_bcast_call

@inline function traced_getfield(@nospecialize(obj), field)
    return Base.getfield(obj, field)
end

@inline function traced_getfield(@nospecialize(obj::AbstractArray{T}), field) where {T}
    (isbitstype(T) || ancestor(obj) isa RArray) && return Base.getfield(obj, field)
    return Base.getindex(obj, field)
end

@inline traced_setfield!(@nospecialize(obj), field, val) = Base.setfield!(obj, field, val)
@inline function traced_setfield!(
    @nospecialize(obj::AbstractArray{T}), field, val
) where {T}
    (isbitstype(T) || ancestor(obj) isa RArray) && return Base.setfield!(obj, field, val)
    return Base.setindex!(obj, val, field)
end

function create_result(tocopy::T, path, result_stores) where {T}
    if !isstructtype(typeof(tocopy))
        error("cannot copy $tocopy of type $(Core.Typeof(tocopy))")
    end

    elems = Union{Symbol,Expr}[]

    for i in 1:fieldcount(T)
        # If the field is undefined we don't set it. A common example for this is `du2`
        # for Tridiagonal
        isdefined(tocopy, i) || continue
        ev = create_result(getfield(tocopy, i), append_path(path, i), result_stores)
        push!(elems, ev)
    end

    return Expr(:new, T, elems...)
end

function create_result(tocopy::ConcreteRNumber{T}, path, result_stores) where {T}
    if haskey(result_stores, path)
        restore = result_stores[path]
        delete!(result_stores, path)
        return :(ConcreteRNumber{$T}($restore))
    end
    # We will set the data for this later
    return :(ConcreteRNumber{$T}($(tocopy.data)))
end

function create_result(tocopy::ConcreteRArray{T,N}, path, result_stores) where {T,N}
    if haskey(result_stores, path)
        restore = result_stores[path]
        delete!(result_stores, path)
        return :(ConcreteRArray{$T,$N}($restore, $(tocopy.shape)))
    end
    # We will set the data for this later
    return :(ConcreteRArray{$T,$N}($(tocopy.data), $(tocopy.shape)))
end

function create_result(tocopy::Array{T,N}, path, result_stores) where {T,N}
    elems = Expr[]
    for (i, v) in enumerate(tocopy)
        push!(elems, create_result(v, append_path(path, i), result_stores))
    end
    # TODO is there a way to not call `reshape` here? what expr is used for array literals?
    return :(reshape($T[$(elems...)], $(size(tocopy))...))
end

function create_result(tocopy::Tuple, path, result_stores)
    elems = Union{Symbol,Expr}[]
    for (k, v) in pairs(tocopy)
        push!(elems, create_result(v, append_path(path, k), result_stores))
    end
    return :(($(elems...),))
end

function create_result(tocopy::NamedTuple{K,T}, path, result_stores) where {K,T}
    elems = Union{Symbol,Expr}[]
    for (i, (k, v)) in enumerate(pairs(tocopy))
        push!(elems, create_result(v, append_path(path, i), result_stores))
    end
    return :(NamedTuple{$K}(($(elems...),)))
end

function create_result(tocopy::D, path, result_stores) where {K,V,D<:AbstractDict{K,V}}
    elems = Expr[]
    for (i, p) in enumerate(pairs(tocopy))
        push!(elems, create_result(p, append_path(path, i), result_stores))
    end
    return :($D([$(elems...)]))
end

function create_result(
    tocopy::Union{Integer,AbstractFloat,AbstractString,Nothing,Type,Symbol,Char},
    path,
    result_stores,
)
    return Meta.quot(tocopy)
end

# Optimization passes via transform dialect
function optimization_passes(; no_nan::Bool=false, sroa::Bool=false)
    transform_passes_list = [
        "patterns=compare_op_canon<16>",
        "transpose_transpose<16>",
        "broadcast_in_dim_op_canon<16>",
        "convert_op_canon<16>",
        "dynamic_broadcast_in_dim_op_not_actually_dynamic<16>",
        "chained_dynamic_broadcast_in_dim_canonicalization<16>",
        "dynamic_broadcast_in_dim_all_dims_non_expanding<16>",
        "noop_reduce_op_canon<16>",
        "empty_reduce_op_canon<16>",
        "dynamic_reshape_op_canon<16>",
        "get_tuple_element_op_canon<16>",
        "real_op_canon<16>",
        "imag_op_canon<16>",
        "conj_complex_negate<16>",
        "get_dimension_size_op_canon<16>",
        "gather_op_canon<16>",
        "reshape_op_canon<16>",
        "merge_consecutive_reshapes<16>",
        "transpose_is_reshape<16>",
        "zero_extent_tensor_canon<16>",
        "reorder_elementwise_and_shape_op<16>",
        "chlo_inf_const_prop<16>",
        "gamma_const_prop<16>",
        "cse_broadcast_in_dim<16>",
        "cse_slice<16>",
        "cse_transpose<16>",
        "cse_convert<16>",
        "cse_pad<16>",
        "cse_dot_general<16>",
        "cse_reshape<16>",
        "cse_mul<16>",
        "cse_div<16>",
        "cse_add<16>",
        "cse_subtract<16>",
        "cse_min<16>",
        "cse_max<16>",
        "cse_neg<16>",
        "cse_concatenate<16>",
        "concatenate_op_canon<16>(1024)",
        "select_op_canon<16>(1024)",
        "add_simplify<16>",
        "sub_simplify<16>",
        "and_simplify<16>",
        "max_simplify<16>",
        "min_simplify<16>",
        "or_simplify<16>",
        "negate_simplify<16>",
        "mul_simplify<16>",
        "div_simplify<16>",
        "rem_simplify<16>",
        "pow_simplify<16>",
        "sqrt_simplify<16>",
        "cos_simplify<16>",
        "sin_simplify<16>",
        "noop_slice<16>",
        "noop_reverse<16>",
        "const_prop_through_barrier<16>",
        "slice_slice<16>",
        "shift_right_logical_simplify<16>",
        "pad_simplify<16>",
        "negative_pad_to_slice<16>",
        "tanh_simplify<16>",
        "exp_simplify<16>",
        "slice_simplify<16>",
        "convert_simplify<16>",
        "dynamic_slice_to_static<16>",
        "dynamic_update_slice_elim<16>",
        "concat_to_broadcast<16>",
        "reduce_to_reshape<16>",
        "broadcast_to_reshape<16>",
        "gather_simplify<16>",
        "iota_simplify<16>(1024)",
        "broadcast_in_dim_simplify<16>(1024)",
        "convert_concat<1>",
        "dynamic_update_to_concat<1>",
        "slice_of_dynamic_update<1>",
        "slice_elementwise<1>",
        "slice_pad<1>",
        "dot_reshape_dot<1>",
        "concat_const_prop<1>",
        "concat_fuse<1>",
        "pad_reshape_pad<1>",
        "pad_pad<1>",
        "concat_push_binop_add<1>",
        "concat_push_binop_mul<1>",
        "scatter_to_dynamic_update_slice<1>",
        "reduce_concat<1>",
        "slice_concat<1>",
        "concat_slice<1>",
        "select_op_used_within_if<1>",
        "bin_broadcast_splat_add<1>",
        "bin_broadcast_splat_subtract<1>",
        "bin_broadcast_splat_div<1>",
        "bin_broadcast_splat_mul<1>",
        "reshape_iota<16>",
        "slice_reshape_slice<1>",
        "dot_general_simplify<16>",
        "transpose_simplify<16>",
        "reshape_empty_broadcast<1>",
        "add_pad_pad_to_concat<1>",
        "broadcast_reshape<1>",
        "slice_reshape_concat<1>",
        "slice_reshape_elementwise<1>",
        "slice_reshape_transpose<1>",
        "slice_reshape_dot_general<1>",
        "concat_pad<1>",
        "reduce_pad<1>",
        "broadcast_pad<1>",
        "zero_product_reshape_pad<1>",
        "mul_zero_pad<1>",
        "div_zero_pad<1>",
        "binop_const_reshape_pad<1>",
        "binop_const_pad_add<1>",
        "binop_const_pad_subtract<1>",
        "binop_const_pad_mul<1>",
        "binop_const_pad_div<1>",
        "slice_reshape_pad<1>",
        "binop_binop_pad_pad_add<1>",
        "binop_binop_pad_pad_mul<1>",
        "binop_pad_pad_add<1>",
        "binop_pad_pad_subtract<1>",
        "binop_pad_pad_mul<1>",
        "binop_pad_pad_div<1>",
        "binop_pad_pad_min<1>",
        "binop_pad_pad_max<1>",
        "unary_pad_push_convert<1>",
        "unary_pad_push_tanh<1>",
        "unary_pad_push_exp<1>",
        "transpose_pad<1>",
        "transpose_dot_reorder<1>",
        "dot_transpose<1>",
        "transpose_einsum<1>",
        "einsum_transpose<1>",
        "transpose_convolution<1>",
        "convolution_transpose<1>",
        "convert_convert_float<1>",
        "concat_to_pad<1>",
        "concat_appending_reshape<1>",
        "reshape_iota<1>",
        "broadcast_reduce<1>",
        "slice_dot_general<1>",
        "dot_reshape_pad<1>",
        "pad_dot_general<1>(0)",
        "dot_reshape_pad<1>",
        "pad_dot_general<1>(1)",
        "if_inline<1>",
        "if_to_select<1>",
        "dynamic_update_slice_const_prop",
        "dynamic_gather_op_is_not_dynamic<16>",
        "divide_sqrt_to_multiply_rsqrt<16>",
        "binary_op_transpose_simplify_add",
        "binary_op_transpose_simplify_sub",
        "binary_op_transpose_simplify_mul",
        "binary_op_transpose_simplify_div",
        "binary_op_transpose_simplify_min",
        "binary_op_transpose_simplify_max",
        "binary_op_transpose_simplify_pow",
        "binary_op_transpose_simplify_rem",
        "binary_op_transpose_simplify_or",
        "binary_op_transpose_simplify_and",
        "binary_op_transpose_simplify_xor",
        "transpose_unary_transpose_abs",
        "transpose_unary_transpose_neg",
        "transpose_unary_transpose_sqrt",
        "transpose_unary_transpose_rsqrt",
        "transpose_unary_transpose_ceil",
        "transpose_unary_transpose_convert",
        "transpose_unary_transpose_cosine",
        "transpose_unary_transpose_exp",
        "transpose_unary_transpose_expm1",
        "transpose_unary_transpose_log",
        "transpose_unary_transpose_log1p",
        "transpose_unary_transpose_sign",
        "transpose_unary_transpose_sine",
        "transpose_unary_transpose_tanh",
        "transpose_broadcast_in_dim_to_broadcast_in_dim<16>",
        "replace_neg_add_with_subtract",
        "log_const_prop<1>",
        "log_plus_one_const_prop<1>",
        "binop_const_simplify",
        "transpose_broadcast_in_dim_to_broadcast_in_dim",
        "not_select_simplify",
        "common_compare_expression_rewrite",
        "compare_select_simplify",
        "while_simplify<1>",
    ]
    if no_nan
        append!(
            transform_passes_list,
            ["no_nan", "no_nan_self_sub_simplify", "no_nan_add_sub_simplify(1)"],
        )
    else
        push!(transform_passes_list, "no_nan_add_sub_simplify(0)")
    end
    transform_passes = join(
        [
            "enzyme-hlo-generate-td{" * join(transform_passes_list, ';') * "}",
            "transform-interpreter",
            "enzyme-hlo-remove-transform",
        ],
        ",",
    )
    func_passes = join(["canonicalize", "cse", "canonicalize", transform_passes], ",")
    passes = ["inline{default-pipeline=canonicalize max-iterations=4}"]
    if sroa
        push!(passes, "propagate-constant-bounds")
        if DUMP_LLVMIR[]
            push!(passes, "sroa-wrappers{dump_prellvm=true dump_postllvm=true}")
        else
            push!(passes, "sroa-wrappers")
        end
        push!(passes, "libdevice-funcs-raise")
        push!(passes, "canonicalize")
        push!(passes, "remove-duplicate-func-def")
    end
    push!(passes, func_passes)
    return join(passes, ',')
end

# TODO we want to be able to run the more advanced passes via transform dialect as an enzyme intermediate
# However, this errs as we cannot attach the transform with to the funcop itself [as we run a functionpass].
const enzyme_pass::String = "enzyme{postpasses=\"arith-raise{stablehlo=true},canonicalize,cse,canonicalize,remove-unnecessary-enzyme-ops,enzyme-simplify-math,canonicalize,cse,canonicalize\"}"

function run_pass_pipeline!(mod, pass_pipeline; enable_verifier=true)
    pm = MLIR.IR.PassManager()
    MLIR.IR.enable_verifier!(pm, enable_verifier)
    opm = MLIR.IR.OpPassManager(pm)
    MLIR.IR.add_pipeline!(opm, pass_pipeline)
    MLIR.IR.run!(pm, mod)
    return mod
end

const context_gc_vector = Dict{MLIR.IR.Context,Vector{TracedRArray}}()

# helper for debug purposes: String -> Text
function run_pass_pipeline_on_source(source, pass_pipeline; enable_verifier=true)
    ctx = MLIR.IR.Context(Reactant.registry[], false)
    context_gc_vector[ctx] = Vector{TracedRArray}(undef, 0)
    @ccall MLIR.API.mlir_c.RegisterDialects(ctx::MLIR.API.MlirContext)::Cvoid
    result = MLIR.IR.context!(ctx) do
        mod = parse(MLIR.IR.Module, source)
        run_pass_pipeline!(mod, pass_pipeline; enable_verifier)
        MLIR.IR.verifyall(MLIR.IR.Operation(mod); debug=true)
        Text(repr(mod))
    end
    Base.delete!(context_gc_vector, ctx)
    return result
end

function compile_mlir(f, args; kwargs...)
    ctx = MLIR.IR.Context(Reactant.registry[], false)
    context_gc_vector[ctx] = Vector{TracedRArray}(undef, 0)
    @ccall MLIR.API.mlir_c.RegisterDialects(ctx::MLIR.API.MlirContext)::Cvoid
    results = MLIR.IR.context!(ctx) do
        mod = MLIR.IR.Module(MLIR.IR.Location())
        evalinfo = compile_mlir!(mod, f, args; kwargs...)
        return (mod, evalinfo...)
    end
    Base.delete!(context_gc_vector, ctx)
    return results
end

const PartitionKA = Ref{Bool}(true)

const cubinChip = Ref{String}("sm_60")
const cubinFormat = Ref{String}("bin")
const cuindexBitWidth = Ref{Int}(32)
const cuOptLevel = Ref{Int}(2)
# Wgatever the relevant highest version from our LLVM is within NVPTX.td
# Or more specifically looking at clang/lib/Driver/ToolChains/Cuda.cpp:684
#  We see relevant ptx version is CUDA 12.6 -> 85
#                                      12.2 -> 82
#                                      11.8 -> 78
function cubinFeatures()
    ver = @ccall MLIR.API.mlir_c.ReactantCudaDriverGetVersion()::UInt32
    # No cuda available
    if ver == 0
        return "+ptx86"
    end
    ver2 = @ccall MLIR.API.mlir_c.ReactantHermeticCudaGetVersion()::UInt32
    ver = min(ver, ver2)
    major, ver = divrem(ver, 1000)
    minor, patch = divrem(ver, 10)
    version = VersionNumber(major, minor, patch)
    # From https://github.com/llvm/llvm-project/blob/106c483a102e1328f11e2b1d9398f4ad2826b59f/clang/lib/Driver/ToolChains/Cuda.cpp#L685
    cuver_map = Dict([
        (126, 85),
        (125, 85),
        (124, 84),
        (123, 83),
        (122, 82),
        (121, 81),
        (120, 80),
        (118, 78),
        (117, 77),
        (116, 76),
        (115, 75),
        (114, 74),
        (113, 73),
        (112, 72),
        (111, 71),
        (110, 70),
        (102, 65),
        (101, 64),
        (100, 63),
        (92, 61),
        (91, 61),
        (90, 60),
    ])
    mver = major * 10 + minor
    if mver > 126
        return 86
    end
    ptx = cuver_map[mver]
    return "+ptx$ptx"
end

<<<<<<< HEAD
function compile_mlir!(mod, f, args, callcache=Dict{Vector, @NamedTuple{f_name::String, mlir_result_types::Vector{MLIR.IR.Type}, traced_result::Any}}(); optimize::Union{Bool,Symbol}=true, no_nan::Bool=false)
=======
const DEBUG_KERNEL = Ref{Bool}(false)
const DUMP_LLVMIR = Ref{Bool}(false)

function compile_mlir!(
    mod,
    f,
    args,
    callcache=Dict{
        Vector,
        @NamedTuple{
            f_name::String,
            mlir_result_types::Vector{MLIR.IR.Type},
            traced_result::Any,
            mutated::Vector{Int},
        }
    }();
    optimize::Union{Bool,Symbol}=true,
    no_nan::Bool=false,
    backend="gpu",
)
>>>>>>> d842b337
    # Explicitly don't use block! to avoid creating a closure, which creates
    # both compile-time and relocatability issues

    MLIR.IR.activate!(mod)
    MLIR.IR.activate!(MLIR.IR.body(mod))
    activate_callcache!(callcache)
    fnwrapped,
    func2, traced_result, result, seen_args, ret, linear_args, in_tys,
    linear_results = try
        callcache!(callcache) do # TODO: don't create a closure here either.
          Reactant.TracedUtils.make_mlir_fn(f, args, (), "main", true)
        end
    finally
        deactivate_callcache!(callcache)
        MLIR.IR.deactivate!(MLIR.IR.body(mod))
        MLIR.IR.deactivate!(mod)
    end

    concrete_seen = OrderedIdDict()

    concrete_result = make_tracer(
        concrete_seen, traced_result, ("result",), TracedToConcrete
    )

    optimize isa Bool && (optimize = ifelse(optimize, :all, :none))

    toolkit = ""
    if isdefined(Reactant_jll, :ptxas_path)
        toolkit = Reactant_jll.ptxas_path[1:(end - length("/bin/ptxas"))]
    end

    if backend == "cpu"
        kern = "lower-kernel{backend=cpu},canonicalize,lower-jit{openmp=true backend=cpu},symbol-dce"
    elseif DEBUG_KERNEL[]
        curesulthandler = dlsym(
            Reactant_jll.libReactantExtra_handle, "ReactantHandleCuResult"
        )
        @assert curesulthandler !== nothing
        curesulthandler = Base.reinterpret(UInt, curesulthandler)
        kern = "lower-kernel,canonicalize,lower-jit{debug=true cuResultHandlerPtr=$curesulthandler cuOptLevel=$(cuOptLevel[]) cubinFormat=$(cubinFormat[]) indexBitWidth=$(cuindexBitWidth[])  cubinChip=$(cubinChip[]) cubinFeatures=$(cubinFeatures()) run_init=true toolkitPath=$toolkit},symbol-dce"
    else
        kern = "lower-kernel,canonicalize,lower-jit{cuOptLevel=$(cuOptLevel[]) indexBitWidth=$(cuindexBitWidth[]) cubinFormat=$(cubinFormat[]) cubinChip=$(cubinChip[]) cubinFeatures=$(cubinFeatures()) run_init=true toolkitPath=$toolkit},symbol-dce"
    end

    opt_passes = optimization_passes(; no_nan, sroa=true)
    opt_passes2 = optimization_passes(; no_nan, sroa=false)

    if optimize === :all
        run_pass_pipeline!(mod, join([opt_passes, "enzyme-batch", opt_passes2], ","))
        run_pass_pipeline!(
            mod, "$enzyme_pass,arith-raise{stablehlo=true}"; enable_verifier=false
        )
        run_pass_pipeline!(
            mod,
            join(
                [
                    "canonicalize",
                    "remove-unnecessary-enzyme-ops",
                    "enzyme-simplify-math",
                    opt_passes2,
                    kern,
                ],
                ',',
            ),
        )
    elseif optimize === :before_kernel
        run_pass_pipeline!(mod, join([opt_passes, "enzyme-batch", opt_passes2], ","))
        run_pass_pipeline!(
            mod, "$enzyme_pass,arith-raise{stablehlo=true}"; enable_verifier=false
        )
        run_pass_pipeline!(
            mod,
            join(
                [
                    "canonicalize",
                    "remove-unnecessary-enzyme-ops",
                    "enzyme-simplify-math",
                    opt_passes2,
                ],
                ',',
            ),
        )
    elseif optimize === :no_enzyme
        run_pass_pipeline!(mod, join([opt_passes, "enzyme-batch", opt_passes2], ","))
        run_pass_pipeline!(mod, "arith-raise{stablehlo=true}"; enable_verifier=false)
        run_pass_pipeline!(
            mod,
            join(
                [
                    "canonicalize",
                    "remove-unnecessary-enzyme-ops",
                    "enzyme-simplify-math",
                    opt_passes2,
                ],
                ',',
            ),
        )
    elseif optimize === :only_enzyme
        run_pass_pipeline!(mod, "enzyme-batch")
        run_pass_pipeline!(
            mod, "$enzyme_pass,arith-raise{stablehlo=true}"; enable_verifier=false
        )
        run_pass_pipeline!(
            mod,
            join(
                ["canonicalize", "remove-unnecessary-enzyme-ops", "enzyme-simplify-math"],
                ',',
            ),
        )
    elseif optimize === :after_enzyme
        run_pass_pipeline!(mod, "enzyme-batch")
        run_pass_pipeline!(
            mod, "$enzyme_pass,arith-raise{stablehlo=true}"; enable_verifier=false
        )
        run_pass_pipeline!(
            mod,
            join(
                [
                    "canonicalize",
                    "remove-unnecessary-enzyme-ops",
                    "enzyme-simplify-math",
                    opt_passes2,
                    kern,
                ],
                ',',
            ),
        )
    elseif optimize === :before_enzyme
        run_pass_pipeline!(mod, join([opt_passes, "enzyme-batch", opt_passes2], ","))
        run_pass_pipeline!(
            mod, "$enzyme_pass,arith-raise{stablehlo=true}"; enable_verifier=false
        )
        run_pass_pipeline!(
            mod, "canonicalize,remove-unnecessary-enzyme-ops,enzyme-simplify-math," * kern
        )
    elseif optimize !== :none
        error("Invalid optimize option: $(Meta.quot(optimize))")
    end

    preserved_args = Tuple{TracedType,Int}[]
    results = [MLIR.IR.operand(ret, i) for i in 1:MLIR.IR.noperands(ret)]
    nresults = MLIR.IR.Value[]
    linear_results2 = TracedType[]
    for (i, op) in enumerate(results)
        if !MLIR.IR.is_block_arg(op)
            push!(nresults, op)
            push!(linear_results2, linear_results[i])
            continue
        end
        push!(preserved_args, (linear_results[i], MLIR.IR.block_arg_num(op)))
    end
    fnbody = MLIR.IR.block(ret)
    MLIR.API.mlirOperationDestroy(ret.operation)
    ret.operation = MLIR.API.MlirOperation(C_NULL)
    MLIR.IR.block!(fnbody) do
        return MLIR.Dialects.func.return_(nresults)
    end

    out_tys2 = [MLIR.IR.type(a) for a in nresults]

    func3 = MLIR.Dialects.func.func_(;
        sym_name="main",
        function_type=MLIR.IR.FunctionType(in_tys, out_tys2),
        body=MLIR.IR.Region(),
    )
    MLIR.API.mlirRegionTakeBody(MLIR.IR.region(func3, 1), MLIR.IR.region(func2, 1))

    push!(MLIR.IR.body(mod), func3)

    MLIR.API.mlirOperationDestroy(func2.operation)
    func2.operation = MLIR.API.MlirOperation(C_NULL)

    return linear_args,
    linear_results2, preserved_args, seen_args, concrete_result,
    fnwrapped
end

"""
    @code_hlo [optimize = ...] [no_nan = <true/false>] f(args...)
"""
macro code_hlo(args...)
    default_options = Dict{Symbol,Any}(
        :optimize => true, :no_nan => false, :backend => "gpu"
    )
    compile_expr, (; compiled) = compile_call_expr(
        __module__, compile_mlir, default_options, args...
    )
    return esc(:($(compile_expr);
    $(first)($(compiled))))
end

"""
    @compile [optimize = ...] [no_nan = <true/false>] [sync = <true/false>] f(args...)
"""
macro compile(args...)
    default_options = Dict{Symbol,Any}(
        :optimize => true,
        :sync => false,
        :no_nan => false,
        :client => nothing,
        :device => nothing,
    )
    return esc(first(compile_call_expr(__module__, compile, default_options, args...)))
end

"""
    @jit [optimize = ...] [no_nan = <true/false>] [sync = <true/false>] f(args...)

Run @compile f(args..) then immediately execute it
"""
macro jit(args...)
    default_options = Dict{Symbol,Any}(
        :optimize => true,
        :sync => false,
        :no_nan => false,
        :client => nothing,
        :device => nothing,
    )
    compile_expr, (; compiled, args) = compile_call_expr(
        __module__, compile, default_options, args...
    )
    #! format: off
    return esc(
        :(
            $(compile_expr);
            $(compiled)($(args)...)
        )
    )
    #! format: on
end

function compile_call_expr(mod, compiler, options, args...)
    while length(args) > 1
        option, args = args[1], args[2:end]
        if !Meta.isexpr(option, :(=))
            error("Invalid option $(option)")
        else
            option_name = option.args[1]
            @assert haskey(options, option_name) "Invalid option $(option_name)"
            options[option_name] = option.args[2]
        end
    end
    call = only(args)
    f_symbol = gensym(:f)
    args_symbol = gensym(:args)
    compiled_symbol = gensym(:compiled)

    if Meta.isexpr(call, :call)
        bcast, fname, fname_full = correct_maybe_bcast_call(call.args[1])
        fname = if bcast
            quote
                if isdefined(mod, $(Meta.quot(fname_full)))
                    $(fname_full)
                else
                    Base.Broadcast.BroadcastFunction($(fname))
                end
            end
        else
            :($(fname))
        end
        args_rhs = Expr(:tuple, call.args[2:end]...)
    elseif Meta.isexpr(call, :(.), 2) && Meta.isexpr(call.args[2], :tuple)
        fname = :($(Base.Broadcast.BroadcastFunction)($(call.args[1])))
        args_rhs = only(call.args[2:end])
    else
        error("Invalid function call: $(call)")
    end

    return quote
        $(f_symbol) = $(fname)
        $(args_symbol) = $(args_rhs)
        $(compiled_symbol) = $(compiler)(
            $(f_symbol), $(args_symbol); $(Expr.(:kw, keys(options), values(options))...)
        )
    end,
    (; compiled=compiled_symbol, args=args_symbol)
end

<<<<<<< HEAD

=======
>>>>>>> d842b337
"""
    codegen_flatten!

Generate Julia code to extract the XLA buffers from input arguments.
The name is due to its similarity to the `flatten` function in `jax.tree_util.register_pytree_node`.

# Arguments

- `linear_args`: A list of arguments to be flattened.

# Returns

- `flatten_names`: A list of `Symbol`s representing the names of the flattened arguments.
- `flatten_code`: A list of `Expr`s to extract the XLA buffers from the input arguments.

# Note

The _linearized arguments_ do not directly refer to the  are the arguments that have been flattened into a single list.
"""
function codegen_flatten!(linear_args, result_stores)
    flatten_names = Symbol[]
    flatten_code = Expr[]
    # resarg_code = Expr[]

    for (i, arg) in enumerate(linear_args)
        paths = (
            (
                p for
                p in Reactant.TracedUtils.get_paths(arg) if length(p) > 0 && p[1] == :args
            )...,
        )
        path = if length(paths) == 1
            paths[1]
        else
            throw(
                "Invalid path duplication $(Reactant.TracedUtils.get_paths(arg)) into $(paths)",
            )
        end

        usbuf = Symbol(:usbuf_, i)
        sbuf = Symbol(:sbuf_, i)
        push!(flatten_names, sbuf)

        flatcode = :(getindex(args, $(path[2])))
        for p in path[3:end]
            flatcode = :(traced_getfield($flatcode, $(Meta.quot(p))))
        end
        push!(flatten_code, :($usbuf = $flatcode.data))
        push!(flatten_code, :($sbuf = XLA.synced_buffer($usbuf)))

        # TODO: unused for the time being
        # respaths = ((p for p in Reactant.TracedUtils.get_paths(arg) if p[1] == :result || p[1] == :resargs)...,)

        # resarg = false
        # for respath in respaths
        #     if respath[1] == :result
        #         flatcode = :result
        #         respath = respath[2:end]
        #         result_stores[respath] = usbuf
        #         resarg = true
        #     else
        #         @assert respath[1] == :resargs
        #         if respath[2] != path[2]
        #             continue
        #         end
        #         # flatcode = :(args[$(respath[2])])
        #         path = path[3:end]
        #     end
        #     # for p in path
        #     #     flatcode = :(traced_getfield($flatcode, $(Meta.quot(p))))
        #     # end
        #     # resarg = true
        #     # flatcode = :($flatcode.data = $usbuf)
        #     # @show flatcode
        #     # push!(flatten_code, res)
        # end
        # if resarg
        #     push!(resarg_code, :($usbuf = $flatcode.data))
        # end
    end
    return flatten_names, flatten_code
end

"""
    codegen_unflatten!

Generate Julia code to wrap the XLA buffers back into the output result datatypes.
The name is due to its similarity to the `unflatten` function in `jax.tree_util.register_pytree_node`.
"""
function codegen_unflatten!(
    linear_args,
    preserved_args,
    concretized_res_names,
    linear_results,
    concrete_result,
    result_stores,
)
    cache_dict = gensym("cache_dict")
    unflatten_code = Expr[:(
        $cache_dict = $(IdDict{
            Union{TracedRArray,TracedRNumber},Union{ConcreteRArray,ConcreteRNumber}
        }())
    ),]

    # mutate the result stores to point to the correct concrete results
    for (concrete_res_name, result) in zip(concretized_res_names, linear_results)
        paths = (
            (
                p for p in Reactant.TracedUtils.get_paths(result) if
                length(p) > 0 && (p[1] == :result || p[1] == :resargs)
            )...,
        )
        for path in paths
            if path[1] == :result
                unflatcode = :result
                path = path[2:end]
                result_stores[path] = concrete_res_name
                continue
            else
                @assert path[1] == :resargs
                unflatcode = :(args[$(path[2])])
                path = path[3:end]

                for p in path[1:(end - 1)]
                    unflatcode = :(traced_getfield($unflatcode, $(Meta.quot(p))))
                end

                if length(path) > 0
                    final_val = gensym("final_val")
                    clocal = gensym("clocal")
                    unflatcode = quote
                        $final_val = traced_getfield($unflatcode, $(Meta.quot(path[end])))
                        if $final_val isa TracedRArray
                            $clocal = if haskey($cache_dict, $final_val)
                                $cache_dict[$final_val]
                            else
                                $cache_dict[$final_val] = ConcreteRArray{
                                    $(Reactant.unwrapped_eltype)($final_val),
                                    ndims($final_val),
                                }(
                                    $concrete_res_name, size($final_val)
                                )
                                $cache_dict[$final_val]
                            end
                            traced_setfield!($unflatcode, $(Meta.quot(path[end])), $clocal)
                        elseif $final_val isa TracedRNumber
                            $clocal = if haskey($cache_dict, $final_val)
                                $cache_dict[$final_val]
                            else
                                $cache_dict[$final_val] = ConcreteRNumber{
                                    $(Reactant.unwrapped_eltype)($final_val)
                                }(
                                    $concrete_res_name
                                )
                                $cache_dict[$final_val]
                            end
                            traced_setfield!($unflatcode, $(Meta.quot(path[end])), $clocal)
                        else
                            traced_setfield!($final_val, :data, $concrete_res_name)
                        end
                    end
                else
                    unflatcode = :(traced_setfield!($unflatcode, :data, $concrete_res_name))
                end
                push!(unflatten_code, unflatcode)
            end
        end
    end

    prevkeys = collect(keys(result_stores))
    result_code = create_result(concrete_result, (), result_stores)
    postkeys = collect(keys(result_stores))
    used = [t for t in prevkeys if !in(t, postkeys)]

    # if some argument is mutated, change them to point to the correct concrete results
    for (result, arg_idx) in preserved_args
        paths = (
            (
                p for p in Reactant.TracedUtils.get_paths(result) if
                length(p) > 0 && (p[1] == :result || p[1] == :resargs || p[1] == :args)
            )...,
        )

        for path in paths
            arg = linear_args[arg_idx + 1]
            argpath = only((
                p for
                p in Reactant.TracedUtils.get_paths(arg) if length(p) > 0 && p[1] == :args
            ))

            if path[1] == :result
                res = :result
                path = path[2:end]
                if in(path, used) # TODO
                    continue
                end
            else
                @assert path[1] == :resargs || path[1] == :args "Expected :resargs or :args, got $(path[1])"
                # We can optimize cases where we set the arg to itself
                if path[2:end] == argpath[2:end]
                    continue
                end
                res = :(args[$(path[2])])
                path = path[3:end]
            end
            for p in path
                res = :(traced_getfield($res, $(Meta.quot(p))))
            end

            argres = :(args[$(argpath[2])])
            for p in argpath[3:end]
                argres = :(traced_getfield($argres, $(Meta.quot(p))))
            end

            res = :($res.data = $argres.data)
            push!(unflatten_code, res)
        end
    end

    # generate return object which stores the concrete results in some arbitrary way
    pushfirst!(unflatten_code, :(result = $result_code))
    # push!(unflatten_code, :(return result))

    return unflatten_code
end

"""
    codegen_xla_call

Generate Julia code to call the XLA executable.

# Arguments

- `exec`: The XLA executable to call.
- `flatten_names`: A list of `Symbol`s representing the names of the flattened linear arguments.
- `donated_args_mask`: A list of `UInt8`s representing whether the argument is donated.
- `nresults`: The number of results to expect.
"""
function codegen_xla_call(exec, flatten_names, donated_args_mask, nresults)
    flatten_buffer_refs = map(n -> :($n.buffer), flatten_names)

    concretized_res_names = Symbol[Symbol(:concrete_res_, i) for i in 1:nresults]
    concretized_res_code = map(enumerate(concretized_res_names)) do (i, varname)
        :($varname = linearized_results[$i])
    end

    xla_call_code = if nresults == 0
        :()
    else
        quote
            GC.@preserve $(flatten_names...) begin
                linearized_results = XLA.ExecutableCall(
                    $exec,
                    ($(flatten_buffer_refs...),),
                    $(Tuple(donated_args_mask)),
                    Val($nresults),
                )
            end
            $(concretized_res_code...)
        end
    end

    return concretized_res_names, xla_call_code
end

function compile_xla(f, args; client=nothing, optimize=true, no_nan=false, device=nothing)
    # register MLIR dialects
    ctx = MLIR.IR.Context(Reactant.registry[], false)
    context_gc_vector[ctx] = Vector{TracedRArray}(undef, 0)
    @ccall MLIR.API.mlir_c.RegisterDialects(ctx::MLIR.API.MlirContext)::Cvoid

    if client !== nothing
        backend = XLA.ClientGetPlatformName(client)
    else
        backend = XLA.ClientGetPlatformName(XLA.default_backend[])
    end
    if backend == "CUDA"
        backend = "GPU"
    elseif backend == "CPU"
        backend = "cpu"
    end

    MLIR.IR.activate!(ctx)
    results = try
        # compile function to MLIR module
        mod = MLIR.IR.Module(MLIR.IR.Location())
        linear_args, linear_results, preserved_args, seen_args, concrete_result, isclosure = compile_mlir!(
            mod, f, args; optimize, no_nan, backend
        )

        # Resolve client and device
        if device === nothing
            if length(linear_args) > 0
                devices_list = [
                    XLA.device(k.data) for (k, v) in seen_args if v isa TracedRArray
                ]
                if !isempty(devices_list)
                    @assert allequal(devices_list) "All arguments must be on the same device: $(devices_list)"
                    device = first(devices_list)
                end
            end
        end

        if client === nothing
            if device !== nothing
                client = XLA.client(device)
            else
                client = XLA.default_backend[]
            end
        else
            if device !== nothing
                @assert client == XLA.client(device) "client ($(client)) and XLA.client(device) ($(XLA.client(device))) must be the same"
            end
        end

        num_devices = XLA.ClientNumAddressableDevices(client)
        if num_devices != 1
            error(
                "Unsupported client with multiple addressible devices (we need to pass right shard data)",
            )
        end

        # compile MLIR module to XLA executable
        exec = XLA.Compile(client, mod)
        (
            exec,
            linear_args,
            linear_results,
            preserved_args,
            seen_args,
            concrete_result,
            isclosure,
        )
    finally
        MLIR.IR.deactivate!(ctx)
    end
    Base.delete!(context_gc_vector, ctx)
    return results
end

function compile(f, args; sync=false, kwargs...)
    exec, linear_args, linear_results, preserved_args, seen_args, concrete_result, isclosure = compile_xla(
        f, args; kwargs...
    )

    preserved_args_idx = last.(preserved_args)
    donated_args_mask = map(1:length(linear_args)) do i
        UInt8(i ∉ preserved_args_idx)
    end

    fnwrap = isclosure ? f : nothing
    closure_ty = typeof(fnwrap)

    result_stores = Dict{Tuple,Symbol}()

    # generate Julia `Thunk` code
    flatten_arg_names, flatten_code = codegen_flatten!(linear_args, result_stores)

    concretized_res_names, xla_call_code = codegen_xla_call(
        exec, flatten_arg_names, donated_args_mask, length(linear_results)
    )

    unflatten_code = codegen_unflatten!(
        linear_args,
        preserved_args,
        concretized_res_names,
        linear_results,
        concrete_result,
        result_stores,
    )

    sync_call = if sync
        calls = []
        for name in concretized_res_names
            push!(calls, :(XLA.synced_buffer($(name))))
        end
        Expr(:block, calls...)
    else
        :()
    end

    fname = gensym(Symbol(Symbol(f), :_reactant))

    body = quote
        $(flatten_code...)
        $(xla_call_code)
        $(sync_call)
        $(unflatten_code...)
        return result
    end

    return register_thunk(fname, Tuple{map(Core.Typeof, args)...}, body, f, isclosure)
end

# inspired by RuntimeGeneratedFunction.jl
const __thunk_body_cache = Dict{Symbol,Expr}()

struct Thunk{FTy,tag,IsClosure,ArgTypes}
    f::FTy
end

struct MisMatchedThunkTypeError{ThunkTy,FoundTypes} <: Base.Exception end

function Base.showerror(
    io::IO, ece::MisMatchedThunkTypeError{Thunk{FTy,tag,ArgTypes,IsClosure},FoundTypes}
) where {FTy,tag,ArgTypes,FoundTypes,IsClosure}
    print(
        io,
        "\nThe Reactant-compiled function `$(Thunk{FTy, tag, ArgTypes, IsClosure})` exists, but no method is defined for this combination of argument types.",
    )
    print(
        io,
        "\nYou passed in arguments with types\n\t(" *
        join(FoundTypes.parameters, ", ") *
        ")",
    )
    return print(
        io,
        "\nHowever the method you are calling was compiled for arguments with types\n\t(" *
        join(ArgTypes.parameters, ", ") *
        ")",
    )
end

@generated function (thunk::Thunk{FTy,tag,ArgTypes,IsClosure})(
    args...
) where {FTy,tag,ArgTypes,IsClosure}
    FoundTypes = Tuple{args...}
    if ArgTypes != FoundTypes
        return quote
            throw(
                $(MisMatchedThunkTypeError{Thunk{FTy,tag,ArgTypes,IsClosure},FoundTypes}())
            )
        end
    end
    body = __thunk_body_cache[tag]
    if IsClosure
        return quote
            args = (thunk.f, args...)
            $body
        end
    else
        return body
    end
end

function register_thunk(
    tag::Symbol, @nospecialize(argtys::Type), body::Expr, @nospecialize(f), isclosure::Bool
)
    __thunk_body_cache[tag] = body
    return Thunk{Core.Typeof(f),tag,argtys,isclosure}(f)
end

function activate_callcache!(callcache)
    stack = get!(task_local_storage(), :callcache) do
        return []
    end
    push!(stack, callcache)
    return nothing
end

function deactivate_callcache!(callcache)
    callcache === last(task_local_storage(:callcache)) ||
        error("Deactivating wrong callcache")
    return pop!(task_local_storage(:callcache))
end

function _has_callcache()
    return haskey(task_local_storage(), :callcache) &&
           !Base.isempty(task_local_storage(:callcache))
end

function callcache(; throw_error::Bool=true)
    if !_has_callcache()
        throw_error && error("No callcache is active")
        return nothing
    end
    return last(task_local_storage(:callcache))
end

function callcache!(f, callcache)
    activate_callcache!(callcache)
    try
        return f()
    finally
        deactivate_callcache!(callcache)
    end
end

<<<<<<< HEAD

=======
>>>>>>> d842b337
end<|MERGE_RESOLUTION|>--- conflicted
+++ resolved
@@ -438,9 +438,6 @@
     return "+ptx$ptx"
 end
 
-<<<<<<< HEAD
-function compile_mlir!(mod, f, args, callcache=Dict{Vector, @NamedTuple{f_name::String, mlir_result_types::Vector{MLIR.IR.Type}, traced_result::Any}}(); optimize::Union{Bool,Symbol}=true, no_nan::Bool=false)
-=======
 const DEBUG_KERNEL = Ref{Bool}(false)
 const DUMP_LLVMIR = Ref{Bool}(false)
 
@@ -461,7 +458,6 @@
     no_nan::Bool=false,
     backend="gpu",
 )
->>>>>>> d842b337
     # Explicitly don't use block! to avoid creating a closure, which creates
     # both compile-time and relocatability issues
 
@@ -740,10 +736,6 @@
     (; compiled=compiled_symbol, args=args_symbol)
 end
 
-<<<<<<< HEAD
-
-=======
->>>>>>> d842b337
 """
     codegen_flatten!
 
@@ -1233,8 +1225,4 @@
     end
 end
 
-<<<<<<< HEAD
-
-=======
->>>>>>> d842b337
 end