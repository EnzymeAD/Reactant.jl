module Distributed

<<<<<<< HEAD
using ..Reactant: Reactant, Hostlists
using Sockets
=======
using ..Reactant: Reactant, Accelerators
using Sockets: Sockets, IPv4, getaddrinfo
>>>>>>> 0eb78fcd

const initialized = Ref(false)

"""
    local_rank()

Returns the local rank of the current process.
"""
local_rank() = Reactant.XLA.global_state.process_id

"""
    num_processes()

Returns the number of processes.
"""
num_processes() = Reactant.XLA.global_state.num_processes

"""
    is_initialized()

Returns `true` if the distributed environment has been initialized.
"""
is_initialized() = initialized[]

function initialize(;
    coordinator_address::Union{Nothing,String}=nothing,
    num_processes::Union{Nothing,Integer}=nothing,
    process_id::Union{Nothing,Integer}=nothing,
    single_gpu_per_process::Bool=true,
    local_gpu_device_ids::Union{Nothing,Vector{Int}}=nothing,
    initialization_timeout_in_seconds::Integer=300,
    kwargs...,
)
    if Reactant.XLA.runtime() isa Val{:PJRT}
        @warn "Attempting to using Reactant Distributed functionality with PJRT runtime. \
               This will never be properly supported. Switch to using IFRT runtime by \
               adding a `xla_runtime` preference with value \"IFRT\""
    end

    if isinteractive()
        @warn "Reactant.Distributed.initialize() should not be called in interactive mode. \
               Use Reactant.Distributed.initialize() in a script instead."
    end

    @assert !initialized[] "`Distributed.initialize` has already been called"

    (coordinator_address, num_processes, process_id, local_gpu_device_ids) = auto_detect_unset_distributed_params(;
        coordinator_address,
        num_processes,
        process_id,
        local_gpu_device_ids,
        initialization_timeout_in_seconds,
        single_gpu_per_process,
    )

    @debug "Detected Reactant distributed params" coordinator_address num_processes process_id local_gpu_device_ids

    Reactant.XLA.update_global_state!(;
        coordinator_address, num_processes, process_id, local_gpu_device_ids, kwargs...
    )

    @debug "New Global State" Reactant.XLA.global_state

    initialized[] = true
    return nothing
end

abstract type AbstractClusterEnvDetector end

abstract type AbstractOMPIClusterEnvDetector <: AbstractClusterEnvDetector end

struct OpenMPIORTEEnvDetector <: AbstractOMPIClusterEnvDetector end
struct OpenMPIPMIXEnvDetector <: AbstractOMPIClusterEnvDetector end

struct MPIEnvDetector <: AbstractClusterEnvDetector end

struct SlurmEnvDetector <: AbstractClusterEnvDetector end

abstract type AbstractCloudTPUEnvDetector <: AbstractClusterEnvDetector end

struct GceTPUCluster <: AbstractCloudTPUEnvDetector end
struct GkeTPUCluster <: AbstractCloudTPUEnvDetector end

# Based on https://github.com/jax-ml/jax/blob/b0117366686ab084d38ad2657d9a2ae3a581ca7e/jax/_src/clusters/cluster.py

is_env_present(::AbstractClusterEnvDetector) = false

function get_coordinator_address end
function get_process_count end
function get_process_id end

get_local_process_id(::AbstractClusterEnvDetector) = nothing

function auto_detect_unset_distributed_params(;
    detector_list=[
        SlurmEnvDetector(),
        OpenMPIORTEEnvDetector(),
        MPIEnvDetector(),
        # Keep this at the end since parsing for this is a bit flaky
        OpenMPIPMIXEnvDetector(),
        # Cloud TPU environments
        GkeTPUCluster(),
        GceTPUCluster(),
    ],
    coordinator_address::Union{Nothing,String}=nothing,
    num_processes::Union{Nothing,Integer}=nothing,
    process_id::Union{Nothing,Integer}=nothing,
    local_gpu_device_ids::Union{Nothing,Vector{Int}}=nothing,
    initialization_timeout_in_seconds::Integer=300,
    single_gpu_per_process::Bool=true,
)
    if all(
        Base.Fix2(!==, nothing),
        (coordinator_address, num_processes, process_id, local_gpu_device_ids),
    )
        return coordinator_address, num_processes, process_id, local_gpu_device_ids
    end

    idx = findfirst(is_env_present, detector_list)
    if idx === nothing
        error("Couldn't find a functional cluster environment detector. Attempted to use: \
               $(detector_list)")
    end

    detector = detector_list[idx]

    @debug "Detected cluster environment" detector

    if coordinator_address === nothing
        coordinator_address = get_coordinator_address(
            detector, initialization_timeout_in_seconds
        )
    end

    if num_processes === nothing
        num_processes = get_process_count(detector)
    end

    if process_id === nothing
        process_id = get_process_id(detector)
    end

    if local_gpu_device_ids === nothing && single_gpu_per_process
        detected_local_process_id = get_local_process_id(detector)
        if detected_local_process_id !== nothing
            local_gpu_device_ids = [detected_local_process_id]
        end
    end

    return coordinator_address, num_processes, process_id, local_gpu_device_ids
end

# OpenMPIORTEEnvDetector & OpenMPIPMIXEnvDetector
# Based on https://github.com/jax-ml/jax/blob/b0117366686ab084d38ad2657d9a2ae3a581ca7e/jax/_src/clusters/ompi_cluster.py and adapted for latest OpenMPI versions
const _ORTE_URI = "OMPI_MCA_orte_hnp_uri"
const _PMIX_SERVER_URI = (
    "PMIX_SERVER_URI2",
    "PMIX_SERVER_URI3",
    "PMIX_SERVER_URI4",
    "PMIX_SERVER_URI41",
    "PMIX_SERVER_URI21",
)
const _PMIX_NAMESPACE = "PMIX_NAMESPACE"
const _PRTERUN = "PRTE_LAUNCHED"
const _PMIX_VERSION = "PMIX_VERSION"
const _OMPI_PROCESS_COUNT = "OMPI_COMM_WORLD_SIZE"
const _OMPI_PROCESS_ID = "OMPI_COMM_WORLD_RANK"
const _OMPI_LOCAL_PROCESS_ID = "OMPI_COMM_WORLD_LOCAL_RANK"

is_env_present(::OpenMPIORTEEnvDetector) = haskey(ENV, _ORTE_URI)
is_env_present(::OpenMPIPMIXEnvDetector) = haskey(ENV, _PMIX_NAMESPACE)

function get_coordinator_address(::OpenMPIORTEEnvDetector, ::Integer)
    orte_uri = ENV[_ORTE_URI]
    job_id = parse(Int, split(orte_uri, '.'; limit=2)[1])
    port = job_id % 2^12 + (65535 - 2^12 + 1)

    launcher_ip_match = match(r"tcp://(.+?)[,:]|tcp6://\[(.+?)[,\]]", orte_uri)

    @assert launcher_ip_match !== nothing "Could not parse coordinator IP address from \
                                           Open MPI environment."

    launcher_ip = launcher_ip_match.captures[findfirst(
        !isnothing, launcher_ip_match.captures
    )]
    return "$(launcher_ip):$(port)"
end

function _throw_pmix_env_error(msg)
    msg = msg * " Open an issue on Reactant with the relevant PMIX Enviroment Variables \
                 (you might want to obfuscate identifiable variables from this log \
                 before opening an issue)\n\n"
    for (var, val) in [var => val for (var, val) in ENV if startswith(var, "PMIX")]
        msg *= "    * $var => $val.\n"
    end
    return error(msg)
end

function get_coordinator_address(::OpenMPIPMIXEnvDetector, ::Integer)
    pmix_version = parse(VersionNumber, ENV[_PMIX_VERSION])
    pmix_uri = ENV[_PMIX_SERVER_URI[findfirst(Base.Fix1(haskey, ENV), _PMIX_SERVER_URI)]]
    @debug "PMIX VERSION: $(pmix_version)"
    if v"5" ≤ pmix_version < v"6"
        return get_coordinator_address_pmixv5(pmix_uri)
    elseif v"2" ≤ pmix_version < v"4"
        return get_coordinator_address_pmixv2_or_3(pmix_uri)
    else
        _throw_pmix_env_error("Unsupported PMIX version: $(pmix_version).")
    end
end

function get_coordinator_address_pmixv2_or_3(pmix_uri)
    pre_semicolon = first(split(pmix_uri, ";"))
    if startswith(pre_semicolon, "pmix-server.")
        job_id = parse(Int, first(split(last(split(pre_semicolon, '.'; limit=2)))))
    elseif contains(pre_semicolon, ".")
        job_id = parse(Int, first(split(pre_semicolon, '.')))
    else
        _throw_pmix_env_error("Could not parse coordinator address from Open MPI \
                               environment.")
    end
    return get_coordinator_address_from_pmix_uri(pmix_uri, job_id)
end

function get_coordinator_address_pmixv5(pmix_uri)
    job_id = parse(Int, first(split(last(split(pmix_uri, '-'; limit=3)), "@"; limit=2)))
    return get_coordinator_address_from_pmix_uri(pmix_uri, job_id)
end

function get_coordinator_address_from_pmix_uri(pmix_uri, job_id)
    port = job_id % 2^12 + (65535 - 2^12 + 1)

    launcher_ip_match = match(r"tcp4://(.+?):|tcp6://\[(.+?)\]", pmix_uri)

    @assert launcher_ip_match !== nothing "Could not parse coordinator IP address from \
                                           Open MPI environment."

    launcher_ip = launcher_ip_match.captures[findfirst(
        !isnothing, launcher_ip_match.captures
    )]

    return "$(launcher_ip):$(port)"
end

get_process_count(::AbstractOMPIClusterEnvDetector) = parse(Int, ENV[_OMPI_PROCESS_COUNT])

get_process_id(::AbstractOMPIClusterEnvDetector) = parse(Int, ENV[_OMPI_PROCESS_ID])

function get_local_process_id(::AbstractOMPIClusterEnvDetector)
    return parse(Int, ENV[_OMPI_LOCAL_PROCESS_ID])
end

# SlurmEnvDetector
# Based on https://github.com/jax-ml/jax/blob/d89835acbacec938971400d6fa54ea6dd5efe76c/jax/_src/clusters/slurm_cluster.py#L3
const _SLURM_JOB_ID = "SLURM_JOB_ID"
const _SLURM_NODELIST = "SLURM_STEP_NODELIST"
const _SLURM_PROCESS_COUNT = "SLURM_NTASKS"
const _SLURM_PROCESS_ID = "SLURM_PROCID"
const _SLURM_LOCAL_PROCESS_ID = "SLURM_LOCALID"
const _SLURM_NUM_NODES = "SLURM_STEP_NUM_NODES"

is_env_present(::SlurmEnvDetector) = haskey(ENV, _SLURM_JOB_ID)

function get_coordinator_address(::SlurmEnvDetector, ::Integer)
    # port = parse(Int, ENV[_SLURM_JOB_ID]) % 2^12 + (65535 - 2^12 + 1)
    #
    # # Parse the first hostname of the job
    # # If we are looking for 'node001',
    # # node_list potential formats are 'node001', 'node001,host2',
    # # 'node[001-0015],host2', and 'node[001,007-015],host2'.
    # node_list = ENV[_SLURM_NODELIST]
    # ind = findfirst(Base.Fix2(in, (',', '[')), node_list)
    # ind = isnothing(ind) ? length(node_list) + 1 : ind

    # if ind == length(node_list) + 1 || node_list[ind] == ','
    #     # 'node001' or 'node001,host2'
    #     return "$(node_list[1:ind-1]):$(port)"
    # else
    #     # 'node[001-0015],host2' or 'node[001,007-015],host2'
    #     prefix = node_list[1:(ind - 1)]
    #     suffix = node_list[(ind + 1):end]
    #     ind2 = findfirst(Base.Fix2(in, (',', '-')), suffix)
    #     ind2 = isnothing(ind2) ? length(suffix) : ind2
    #     return "$(prefix)$(suffix[1:ind2-1]):$(port)"
    # end
    if haskey(ENV, "REACTANT_COORDINATOR_BIND_ADDRESS")
        port = ENV["REACTANT_COORDINATOR_BIND_ADDRESS"] |>
            Base.Fix2(split, ":") |> last |> Base.Fix1(parse, Int)
        @debug "Port: $(port) inferred from REACTANT_COORDINATOR_BIND_ADDRESS"
    else
        port = parse(Int, ENV[_SLURM_JOB_ID]) % 2^12 + (65535 - 2^12 + 1)
        @debug "Port: $(port) inferred from _SLURM_JOB_ID"
    end
    node_list = ENV[_SLURM_NODELIST]
    @debug "Setup coordinator: node_list=$(node_list)"
    broker_addr = Hostlists.Hostlist(node_list) |> first
    @debug "Setup coordinator: broker_addr=$(node_list)"
    return "$(broker_addr):$(port)"
end

get_process_count(::SlurmEnvDetector) = parse(Int, ENV[_SLURM_PROCESS_COUNT])

get_process_id(::SlurmEnvDetector) = parse(Int, ENV[_SLURM_PROCESS_ID])

get_local_process_id(::SlurmEnvDetector) = parse(Int, ENV[_SLURM_LOCAL_PROCESS_ID])

# TPU Environment Detectors
# Based on https://github.com/jax-ml/jax/blob/d89835acbacec938971400d6fa54ea6dd5efe76c/jax/_src/clusters/cloud_tpu_cluster.py

const _TPU_COORDINATOR_PORT = "8476"

function get_coordinator_address(
    env::AbstractCloudTPUEnvDetector, timeout_in_seconds::Integer
)
    coordinator_address = if Accelerators.TPU.has_megascale_address()
        Accelerators.TPU.get_tpu_env_value("MEGASCALE_COORDINATOR_ADDRESS")
    else
        first(_get_worker_list_in_slice(env))
    end
    coordinator_address = split(coordinator_address, ':')[1]
    @debug "TPU Cluster using coordinator address: $(coordinator_address)"
    _wait_for_coordinator(env, coordinator_address, timeout_in_seconds)
    return "$(coordinator_address):$(_TPU_COORDINATOR_PORT)"
end

function _wait_for_coordinator(
    env::AbstractCloudTPUEnvDetector,
    coordinator_address::AbstractString,
    timeout_in_seconds::Integer,
)
    coordinator_found = false
    max_time = time() + timeout_in_seconds
    coordinator_retry_secs = 5
    pid = get_process_id(env)
    while !coordinator_found && time() < max_time
        try
            ip_address = getaddrinfo(coordinator_address, IPv4)
            @debug "[PID $(pid)] Found coordinator with address $(coordinator_address)"
            return nothing
        catch err
            @debug "[PID $(pid)] Error while trying to connect to coordinator_address \
                    $(coordinator_address). Retrying in $(coordinator_retry_secs) \
                    seconds." err
            sleep(coordinator_retry_secs)
        end
    end
    return error(
        "Failed to recognize coordinator_address $(coordinator_address) \
        after $(timeout_in_seconds) seconds. Please check if the address is correct."
    )
end

function get_process_count(env::AbstractCloudTPUEnvDetector)
    processes_per_slice = length(_get_worker_list_in_slice(env))
    num_slices = _get_num_slices(env)
    total_process_count = processes_per_slice * num_slices
    @debug "Total process count of $(total_process_count) = $(processes_per_slice) \
            processes per slice and $(num_slices) slices"
    return total_process_count
end

function get_process_id(env::AbstractCloudTPUEnvDetector)
    process_id_in_slice = _get_process_id_in_slice(env)
    slice_id = _get_slice_id(env)
    processes_per_slice = length(_get_worker_list_in_slice(env))
    process_id = process_id_in_slice + slice_id * processes_per_slice
    @debug "Process ID of $(process_id) generated by within-slice \
            id $(process_id_in_slice) and slice id $(slice_id)"
    return process_id
end

function _get_num_slices(::AbstractCloudTPUEnvDetector)
    Accelerators.TPU.has_megascale_address() || return 1
    return parse(Int, Accelerators.TPU.get_tpu_env_value("MEGASCALE_NUM_SLICES"))
end

function _get_slice_id(::AbstractCloudTPUEnvDetector)
    Accelerators.TPU.has_megascale_address() || return 0
    return parse(Int, Accelerators.TPU.get_tpu_env_value("MEGASCALE_SLICE_ID"))
end

function _get_process_id_in_slice end
function _get_worker_list_in_slice end

## GceTPUCluster

function is_env_present(::GceTPUCluster)
    if !Accelerators.TPU.RUNNING_IN_CLOUD_TPU_VM[]
        @debug "Did not detect cloud TPU VM"
        return false
    end

    if haskey(ENV, "TPU_SKIP_MDS_QUERY")
        @debug "TPU_SKIP_MDS_QUERY is set to True, so it's probably not a GCE TPU cluster."
        return false
    end

    metadata_response, metadata_code = Accelerators.TPU.get_metadata("agent-worker-number")
    if metadata_code == Accelerators.TPU._TPU_METADATA_RESPONSE_CODE_SUCCESS
        @debug "Gce Tpu Cluster detected for Reactant Distributed System"
        return true
    else
        @debug "Did not detect Gce Tpu Cluster since agent-worker-number is not set in \
                metadata"
        @debug "Metadata code: $metadata_code"
        @debug "Metadata response: $metadata_response"
        return false
    end
end

function _get_process_id_in_slice(::GceTPUCluster)
    return parse(Int, first(Accelerators.TPU.get_metadata("agent-worker-number")))
end

function _get_worker_list_in_slice(::GceTPUCluster)
    workers = split(first(Accelerators.TPU.get_metadata("worker-network-endpoints")), ',')
    return [split(w, ':')[3] for w in workers]
end

## GkeTPUCluster

function is_env_present(::GkeTPUCluster)
    if Accelerators.TPU.RUNNING_IN_CLOUD_TPU_VM[] && haskey(ENV, "TPU_WORKER_HOSTNAMES")
        @debug "Detected GKE TPU cluster for Reactant Distributed System"
        return true
    end

    if !Accelerators.TPU.RUNNING_IN_CLOUD_TPU_VM[]
        @debug "Did not detect cloud TPU VM"
        return false
    end

    @debug "TPU_WORKER_HOSTNAMES is not set, so it's not a GKE TPU cluster."
    return false
end

function _get_process_id_in_slice(::GkeTPUCluster)
    @assert haskey(ENV, "TPU_WORKER_ID") "TPU_WORKER_ID is not set in the environment."
    return parse(Int, ENV["TPU_WORKER_ID"])
end

_get_worker_list_in_slice(::GkeTPUCluster) = split(ENV["TPU_WORKER_HOSTNAMES"], ',')

end<|MERGE_RESOLUTION|>--- conflicted
+++ resolved
@@ -1,12 +1,7 @@
 module Distributed
 
-<<<<<<< HEAD
-using ..Reactant: Reactant, Hostlists
-using Sockets
-=======
-using ..Reactant: Reactant, Accelerators
+using ..Reactant: Reactant, Accelerators, Hostlists
 using Sockets: Sockets, IPv4, getaddrinfo
->>>>>>> 0eb78fcd
 
 const initialized = Ref(false)
 
