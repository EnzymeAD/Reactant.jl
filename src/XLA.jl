--- conflicted
+++ resolved
@@ -144,9 +144,6 @@
         end
     end
 
-<<<<<<< HEAD
-    @ccall MLIR.API.mlir_c.RegisterCustomCallTarget("enzymexla_gpu"::Cstring, cglobal((:EnzymeGPUCustomCall, MLIR.API.mlir_c))::Ptr{Cvoid}, "CUDA"::Cstring)::Cvoid
-=======
     @ccall MLIR.API.mlir_c.RegisterCustomCallTarget(
         "enzymexla_gpu"::Cstring,
         cglobal((:EnzymeGPUCustomCall, MLIR.API.mlir_c))::Ptr{Cvoid},
@@ -157,7 +154,6 @@
     # has the fix.
     errptr = cglobal((:ReactantThrowError, MLIR.API.mlir_c), Ptr{Ptr{Cvoid}})
     unsafe_store!(errptr, @cfunction(reactant_err, Cvoid, (Cstring,)))
->>>>>>> 228732f3
     return nothing
 end
 
