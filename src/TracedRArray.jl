using Base.Broadcast
using Base.Broadcast: BroadcastStyle, Broadcasted, AbstractArrayStyle, instantiate

mutable struct TracedRArray{T,N} <: RArray{T,N}
    paths::Tuple
    mlir_data::Union{Nothing,MLIR.IR.Value}
    shape::NTuple{N,Int}

    function TracedRArray{T,N}(
        paths::Tuple, mlir_data::Union{Nothing,MLIR.IR.Value}, shape
    ) where {T,N}
        shape = Tuple(shape)
        if !isnothing(mlir_data)
            @assert size(MLIR.IR.type(mlir_data)) == shape
        end
        return new{T,N}(paths, mlir_data, shape)
    end
end

const WrappedTracedRArray{T,N} = WrappedArray{T,N,TracedRArray,TracedRArray{T,N}}
const AnyTracedRArray{T,N} = Union{TracedRArray{T,N},WrappedTracedRArray{T,N}}
const AnyTracedRVector{T} = AnyTracedRArray{T,1}
const AnyTracedRMatrix{T} = Union{
    AnyTracedRArray{T,2},LinearAlgebra.Diagonal{T,TracedRArray{T,1}}
}
const AnyTracedRVecOrMat{T} = Union{AnyTracedRVector{T},AnyTracedRMatrix{T}}

function TracedRArray(data::MLIR.IR.Value)
    data_type = MLIR.IR.type(data)
    return TracedRArray{eltype(MLIR.IR.julia_type(data_type)),ndims(data_type)}(
        (), data, size(data_type)
    )
end

ReactantCore.is_traced(::TracedRArray) = true

new_traced_value(A::TracedRArray{T,N}) where {T,N} = TracedRArray{T,N}((), nothing, size(A))

function Base.convert(::Type{TracedRArray{T,N}}, x::AbstractArray) where {T,N}
    @assert ndims(x) == N
    if x isa TracedRArray
        eltype(x) == T && return x
        return Ops.convert(TracedRArray{T,N}, x)
    end
    x isa WrappedTracedRArray &&
        return convert(TracedRArray{T,N}, materialize_traced_array(x))
    return convert(TracedRArray{T,N}, Ops.constant(collect(x)))
end

TracedRArray{T,N}(x::AbstractArray) where {T,N} = convert(TracedRArray{T,N}, x)

materialize_traced_array(x::TracedRArray) = x
materialize_traced_array(x::WrappedTracedRArray) = x[axes(x)...]
function materialize_traced_array(
    x::Adapt.WrappedReshapedArray{T,N,<:TracedRArray}
) where {T,N}
    return Ops.reshape(materialize_traced_array(parent(x)), size(x)...)
end
function materialize_traced_array(
    x::LinearAlgebra.Transpose{T,TracedRArray{T,N}}
) where {T,N}
    px = parent(x)
    A = ndims(px) == 1 ? reshape(px, :, 1) : px
    return permutedims(A, (2, 1))
end
function materialize_traced_array(x::LinearAlgebra.Adjoint{T,TracedRArray{T,N}}) where {T,N}
    return conj(materialize_traced_array(transpose(parent(x))))
end
function materialize_traced_array(
    x::PermutedDimsArray{T,N,perm,iperm,<:TracedRArray{T,N}}
) where {T,N,perm,iperm}
    return permutedims(parent(x), perm)
end
function materialize_traced_array(x::LinearAlgebra.Diagonal{T,TracedRArray{T,1}}) where {T}
    return LinearAlgebra.diagm(parent(x))
end

get_mlir_data(x::TracedRArray) = x.mlir_data
get_mlir_data(x::AnyTracedRArray) = get_mlir_data(materialize_traced_array(x))

function set_mlir_data!(x::TracedRArray, data)
    x.mlir_data = data
    return x
end
function set_mlir_data!(x::Adapt.WrappedReshapedArray{T,N,<:TracedRArray}, data) where {T,N}
    res_mlir_data = Ops.reshape(TracedRArray(data), size(parent(x))...).mlir_data
    set_mlir_data!(parent(x), res_mlir_data)
    return x
end
function set_mlir_data!(x::LinearAlgebra.Transpose{T,TracedRArray{T,N}}, data) where {T,N}
    tdata = TracedRArray(data)
    px = parent(x)
    px.mlir_data = (
        if ndims(px) == 1
            Ops.reshape(tdata, length(tdata))
        else
            Ops.transpose(tdata, [2, 1])
        end
    ).mlir_data
    return x
end
function set_mlir_data!(x::LinearAlgebra.Adjoint{T,TracedRArray{T,N}}, data) where {T,N}
    tdata = TracedRArray(data)
    px = parent(x)
    transposed_data =
        ndims(px) == 1 ? Ops.reshape(tdata, length(tdata)) : Ops.transpose(tdata, [2, 1])
    px.mlir_data = (T <: Real ? transposed_data : Ops.conj(transposed_data)).mlir_data
    return x
end
function set_mlir_data!(
    x::PermutedDimsArray{T,N,perm,iperm,TracedRArray{T,N}}, data
) where {T,N,perm,iperm}
    parent(x).mlir_data = permutedims(TracedRArray(data), iperm).mlir_data
    return x
end
function set_mlir_data!(x::LinearAlgebra.Diagonal{T,TracedRArray{T,1}}, data) where {T}
    parent(x).mlir_data = LinearAlgebra.diag(TracedRArray(data)).mlir_data
    return x
end
function set_mlir_data!(x::AnyTracedRArray, data)
    setindex!(x, TracedRArray(data), axes(x)...)
    return x
end

ancestor(x::TracedRArray) = x
ancestor(x::WrappedTracedRArray) = ancestor(parent(x))

get_ancestor_indices(::TracedRArray, indices...) = indices
function get_ancestor_indices(x::WrappedTracedRArray, indices...)
    return get_ancestor_indices(parent(x), Base.reindex(parentindices(x), indices)...)
end

function Base.getindex(
    a::TracedRArray{T,N}, index::Vararg{Union{Int,TracedRNumber{Int}},N}
) where {T,N}
    GPUArraysCore.assertscalar("getindex(::TracedRArray, ::Vararg{Int, N})")

    start_indices = [promote_to(TracedRNumber{Int}, i - 1).mlir_data for i in index]
    slice_sizes = [Int64(1) for _ in index]

    res1 = MLIR.IR.result(
        MLIR.Dialects.stablehlo.dynamic_slice(a.mlir_data, start_indices; slice_sizes), 1
    )
    res2 = MLIR.IR.result(
        MLIR.Dialects.stablehlo.reshape(
            res1; result_0=MLIR.IR.TensorType(Int64[], eltype(MLIR.IR.type(res1)))
        ),
        1,
    )
    return TracedRNumber{T}((), res2)
end

function Base.getindex(a::TracedRArray{T,0}) where {T}
    return TracedRNumber{T}((), a.mlir_data)
end

# XXX: We want to support https://github.com/EnzymeAD/Reactant.jl/issues/242 eventually
function Base.getindex(a::TracedRArray{T,N}, indices::Vararg{Any,N}) where {T,N}
    indices = map(enumerate(indices)) do (idx, i)
        i isa Colon && return 1:size(a, idx)
        i isa CartesianIndex && return Tuple(i)
        return i
    end

    foreach(indices) do idxs
        idxs isa Number && return nothing
        contiguous = all(isone, diff(idxs))
        # XXX: We want to throw error even for dynamic indexing
        if typeof(a) <: Bool
            contiguous || error("non-contiguous indexing is not supported")
        end
    end

    start_indices = map(indices) do i
        return promote_to(TracedRNumber{Int}, first(i) - 1).mlir_data
    end
    slice_sizes = [Int64(length(i)) for i in indices]
    res = MLIR.IR.result(
        MLIR.Dialects.stablehlo.dynamic_slice(a.mlir_data, start_indices; slice_sizes), 1
    )

    x = TracedRArray{T,N}((), res, Tuple(length.(indices)))
    ddims = findall(Base.Fix2(isa, Integer), indices)
    isempty(ddims) || return dropdims(x; dims=Tuple(ddims))
    return x
end

# Prevent ambiguity
function Base.getindex(a::WrappedTracedRArray, index::Union{Int,TracedRNumber{Int}}...)
    return getindex(ancestor(a), get_ancestor_indices(a, index...)...)
end

function Base.getindex(a::WrappedTracedRArray, indices...)
    return getindex(ancestor(a), get_ancestor_indices(a, indices...)...)
end

function Base.setindex!(
    a::TracedRArray{T,N},
    v,
    indices::Vararg{Union{Base.AbstractUnitRange,Colon,Int,TracedRNumber{Int}},N},
) where {T,N}
    indices = map(enumerate(indices)) do (idx, i)
        i isa Int ? (i:i) : (i isa Colon ? (1:size(a, idx)) : i)
    end
    v = broadcast_to_size(v, length.(indices))
    v = promote_to(TracedRArray{T,N}, v)
    indices = [
        (promote_to(TracedRNumber{Int}, i isa Colon ? 1 : first(i)) - 1).mlir_data for
        i in indices
    ]
    res = MLIR.IR.result(
        MLIR.Dialects.stablehlo.dynamic_update_slice(
            a.mlir_data, get_mlir_data(v), indices
        ),
        1,
    )
    a.mlir_data = res
    return v
end

function Base.setindex!(
    a::AnyTracedRArray{T,N},
    v,
    indices::Vararg{Union{Base.AbstractUnitRange,Colon,Int,TracedRNumber{Int}},N},
) where {T,N}
    ancestor_indices = get_ancestor_indices(a, indices...)
    setindex!(ancestor(a), v, ancestor_indices...)
    return a
end

Base.Tuple(x::TracedRArray) = ntuple(Base.Fix1(Base.getindex, x), length(x))

Base.size(x::TracedRArray) = x.shape

Base.copy(A::TracedRArray{T,N}) where {T,N} = TracedRArray{T,N}((), A.mlir_data, size(A))

# TODO is there a way to create an unitialized `tensor`? does it show an advantage? maybe `fill`?
function Base.similar(::TracedRArray, ::Type{T}, dims::Dims{N}) where {T,N}
    return Ops.constant(zeros(T, dims))
end

function Base.show(io::IOty, X::TracedRArray{T,N}) where {T,N,IOty<:Union{IO,IOContext}}
    return print(io, "TracedRArray{", T, ",", N, "N}(", X.paths, ", size=", size(X), ")")
    # TODO this line segfaults if MLIR IR has not correctly been generated
    # return print(io, X.mlir_data, ")")
end

function Base.permutedims(A::AnyTracedRArray{T,N}, perm) where {T,N}
    return Ops.transpose(materialize_traced_array(A), Int64[perm...])
end

Base.conj(A::AnyTracedRArray) = A
Base.conj(A::AnyTracedRArray{<:Complex}) = Ops.conj(materialize_traced_array(A))

Base.conj!(A::AnyTracedRArray) = A
function Base.conj!(A::AnyTracedRArray{<:Complex})
    set_mlir_data!(A, Ops.conj(materialize_traced_array(A)).mlir_data)
    return A
end

Base.real(A::AnyTracedRArray) = A
Base.real(A::AnyTracedRArray{<:Complex}) = Ops.real(materialize_traced_array(A))

Base.imag(A::AnyTracedRArray) = zero(A)
Base.imag(A::AnyTracedRArray{<:Complex}) = Ops.imag(materialize_traced_array(A))

promote_to(::Type{TracedRArray{T,N}}, rhs) where {T,N} = TracedRArray{T,N}(rhs)

promote_to(::TracedRArray{T,N}, rhs) where {T,N} = promote_to(TracedRArray{T,N}, rhs)

elem_apply(::Type{T}, x::TracedRArray{T}) where {T<:ReactantPrimitive} = x
function elem_apply(
    ::Type{T}, x::TracedRArray{T2}
) where {T<:ReactantPrimitive,T2<:ReactantPrimitive}
    # Special Path to prevent going down a despecialized path
    return elem_apply(TypeCast{T}(), x)
end

function elem_apply(f, args::Vararg{Any,Nargs}) where {Nargs}
    if all(iszero ∘ ndims, args)
        scalar_args = map(args) do arg
            return promote_to(TracedRNumber{eltype(arg)}, arg)
        end
        return f(scalar_args...)
    end

    fnwrap, func2, traced_result, result, seen_args, ret, linear_args, in_tys, linear_results = make_mlir_fn(
        f, args, (), string(f) * "_broadcast_scalar", false; toscalar=true
    )

    invmap = IdDict()
    for (k, v) in seen_args
        invmap[v] = k
    end

    keys_seen = [k for k in keys(seen_args) if k isa TracedType]
    input_shapes = size.(keys_seen)
    # by the time we reach here all args must have same size
    @assert allequal(input_shapes) "input shapes are $(input_shapes)"
    OutShape = isempty(seen_args) ? nothing : first(input_shapes)
    @assert !isnothing(OutShape)

    in_tys2 = [mlir_type(invmap[arg]) for arg in linear_args]

    out_tys2 = [
        MLIR.IR.TensorType(OutShape, MLIR.IR.Type(eltype(arg))) for arg in linear_results
    ]

    fname = get_attribute_by_name(func2, "sym_name")
    fname = MLIR.IR.FlatSymbolRefAttribute(Base.String(fname))

    batch_inputs = MLIR.IR.Value[]

    for a in linear_args
        idx, path = get_argidx(a)
        if idx == 1 && fnwrap
            push_val!(batch_inputs, f, path[3:end])
        else
            if fnwrap
                idx -= 1
            end
            push_val!(batch_inputs, args[idx], path[3:end])
        end
    end

    res = MLIR.Dialects.enzyme.batch(
        batch_inputs;
        outputs=out_tys2,
        fn=fname,
        batch_shape=MLIR.IR.DenseArrayAttribute([Int64(i) for i in OutShape]),
    )

    residx = 1

    for a in linear_results
        if has_residx(a)
            path = get_residx(a)
            set!(result, path[2:end], MLIR.IR.result(res, residx))
            residx += 1
        else
            idx, path = get_argidx(a)
            if idx == 1 && fnwrap
                set!(f, path[3:end], MLIR.IR.result(res, residx))
                residx += 1
            else
                if fnwrap
                    idx -= 1
                end
                set!(args[idx], path[3:end], MLIR.IR.result(res, residx))
                residx += 1
            end
        end
    end

    seen_results = OrderedIdDict()
    traced2_result = make_tracer(seen_results, result, (), TracedSetPath; tobatch=OutShape)

    func2.operation = MLIR.API.MlirOperation(C_NULL)

    return traced2_result
end

for (jlop, hloop, hlocomp, merge) in
    ((:(Base.:(==)), :compare, "EQ", :all), (:(Base.:(!=)), :compare, "NE", :any))
    @eval function $jlop(
        @nospecialize(lhs::TracedRArray{T,N}), @nospecialize(rhs::TracedRArray{T,N})
    ) where {T,N}
        elems = $(jlop).(lhs, rhs)
        return N == 0 ? elems : $(merge)(elems)
    end
end

function Enzyme.Compiler.active_reg_inner(
    ::Type{TracedRArray{T,N}},
    seen::ST,
    world::Union{Nothing,UInt},
    ::Val{justActive}=Val(false),
    ::Val{UnionSret}=Val(false),
)::Enzyme.Compiler.ActivityState where {ST,T,N,justActive,UnionSret}
    if Enzyme.Compiler.active_reg_inner(T, seen, world, Val(justActive), Val(UnionSret)) ==
        Enzyme.Compiler.AnyState
        return Enzyme.Compiler.AnyState
    else
        return Enzyme.Compiler.DupState
    end
end

function Base.mapreduce(
    @nospecialize(f),
    @nospecialize(op),
    @nospecialize(A::TracedRArray{T,N});
    dims=:,
    init=nothing,
) where {T,N}
    if dims isa Int
        dims = [dims]
    end

    op_in_T = Core.Compiler.return_type(f, Tuple{T})

    if init === nothing
        if op === min
            init = typemax(op_in_T)
        elseif op === max
            init = typemin(op_in_T)
        else
            init = Base.reduce_empty(Base.BottomRF(op), op_in_T)
        end
    else
        init = init::T
    end

    init = [broadcast_to_size(init, ()).mlir_data]

    inp = [broadcast(f, A).mlir_data]

    rdims = if dims == (:)
        Int64[i for i in 0:(N - 1)]
    else
        Int64[i - 1 for i in dims]
    end

    in_tys = [
        MLIR.IR.TensorType(Int64[], eltype(MLIR.IR.type(arg))) for arg in (inp[1], init[1])
    ]

    fnbody = MLIR.IR.Block(in_tys, [MLIR.IR.Location() for arg in in_tys])

    args = (
        TracedRNumber{op_in_T}((), MLIR.IR.argument(fnbody, i)) for
        (i, ty) in enumerate(in_tys)
    )

    res = MLIR.IR.block!(fnbody) do
        tmp = broadcast_to_size(op(args...), ()).mlir_data
        MLIR.Dialects.stablehlo.return_(MLIR.IR.Value[tmp])
        return tmp
    end

    toonedims = [(in(i - 1, rdims) ? 1 : size(A, i)) for i in 1:N]
    outdims = [size(A, i) for i in 1:N if (i - 1) ∉ rdims]

    TT = [
        MLIR.IR.TensorType(outdims, eltype(MLIR.IR.type(inp0))) for
        (inp0, res0) in zip(inp, (res,))
    ]

    body = MLIR.IR.Region()
    push!(body, fnbody)
    red = MLIR.Dialects.stablehlo.reduce(
        inp, init; result_0=TT, dimensions=MLIR.IR.DenseArrayAttribute(rdims), body
    )

    red = MLIR.IR.result(red, 1)
    redT = eltype(MLIR.IR.julia_type(MLIR.IR.type(red)))

    if dims != (:)
        red = Ops.reshape(TracedRArray(red), toonedims...)
    else
        if length(outdims) == 0
            red = TracedRNumber{redT}((), red)
        else
            red = TracedRArray{redT,length(outdims)}((), red, (outdims...,))
        end
    end
    return red
end

function Base.mapreducedim!(
    @nospecialize(f),
    @nospecialize(op),
    @nospecialize(R::TracedRArray),
    A::Base.AbstractArrayOrBroadcasted,
)
    tmp = broadcast_to_size(Base.mapreduce(f, op, A; dims=1), (1, size(R)[2:end]...))
    R.mlir_data = broadcast(op, R, tmp).mlir_data
    return R
end

function Base.fill!(A::TracedRArray{T,N}, x) where {T,N}
    bcast = broadcast_to_size(T(x), size(A))
    A.mlir_data = bcast.mlir_data
    return A
end

function Base.fill!(A::TracedRArray{T,N}, x::TracedRNumber{T2}) where {T,N,T2}
    bcast = broadcast_to_size(promote_to(TracedRNumber{T}, x), size(A))
    A.mlir_data = bcast.mlir_data
    return A
end

struct AbstractReactantArrayStyle{N} <: Base.Broadcast.AbstractArrayStyle{N} end

AbstractReactantArrayStyle(::Val{N}) where {N} = AbstractReactantArrayStyle{N}()
AbstractReactantArrayStyle{M}(::Val{N}) where {N,M} = AbstractReactantArrayStyle{N}()

function BroadcastStyle(::Type{<:AnyTracedRArray{T,N}}) where {T,N}
    return AbstractReactantArrayStyle{N}()
end

function Base.similar(
    ::Broadcasted{AbstractReactantArrayStyle{N}}, ::Type{T}, dims
) where {T<:ReactantPrimitive,N}
    @assert N isa Int
    return TracedRArray{T,length(dims)}((), nothing, map(length, dims))
end

function Base.similar(
    bc::Broadcasted{AbstractReactantArrayStyle{N}}, ::Type{<:TracedRNumber{T}}, dims
) where {T<:ReactantPrimitive,N}
    @assert N isa Int
    return TracedRArray{T,N}((), nothing, map(length, dims))
end

function Broadcast.copy(bc::Broadcasted{<:AbstractReactantArrayStyle{0}})
    ElType = Broadcast.combine_eltypes(bc.f, bc.args)
    dest = copyto!(similar(bc, ElType), bc)
    return dest[CartesianIndex()]  # 0D broadcast needs to unwrap results
end

Base.eltype(::Broadcast.Extruded{T}) where {T} = eltype(T)

# we need to override the outer copy method to make sure we never fall back to scalar
# iteration (see, e.g., CUDA.jl#145)
function Broadcast.copy(bc::Broadcasted{<:AbstractReactantArrayStyle})
    ElType = Broadcast.combine_eltypes(bc.f, bc.args)
    if ElType == Any
        a1 = bc.args[1]
        @show a1
        b1 = a1.args[1]
        @show b1
        @show typeof(b1)
        @show eltype(b1)
        @show Broadcast._broadcast_getindex_eltype(a1.args[1])
        @show Broadcast.eltypes(a1.args)
        @show Broadcast._broadcast_getindex_eltype(a1)
        @show typeof(bc.args)
        argT = Broadcast.eltypes(bc.args)
        @show argT
        RT = Base._return_type(bc.f, argT)
        @show RT
        T = Base.promote_typejoin_union(RT)
        @show T
        @show bc.f, bc.args
    end
    @assert ElType != Any
    sim = similar(bc, ElType)
    return copyto!(sim, bc)
end

function Base.materialize!(
    ::Style, dest, bc::Broadcasted
) where {Style<:AbstractReactantArrayStyle}
    return _copyto!(dest, instantiate(Broadcasted{Style}(bc.f, bc.args, axes(dest))))
end

Base.copyto!(dest::TracedRArray, bc::Broadcasted{Nothing}) = _copyto!(dest, bc) # Keep it for ArrayConflict

function Base.copyto!(dest::TracedRArray{T,N}, src::TracedRArray{T,N}) where {T,N}
    dest.mlir_data = src.mlir_data
    return dest
end

broadcast_to_size(arg::AbstractArray, rsize) = broadcast_to_size(Ops.constant(arg), rsize)

function broadcast_to_size(arg::Base.RefValue, rsize)
    # XXX: don't we want to expand here to rsize?
    return arg
end

broadcast_to_size(arg::Number, rsize) = Ops.constant(Base.fill(arg, Tuple(rsize)))

function broadcast_to_size(arg::TracedRNumber, rsize)
    length(rsize) == 0 && return arg
    return broadcast_to_size_internal(
        TracedRArray{eltype(arg),0}((), arg.mlir_data, ()), rsize
    )
end

function broadcast_to_size(arg::AnyTracedRArray{T,0}, rsize) where {T}
    arg = materialize_traced_array(arg)
    return broadcast_to_size(TracedRNumber{T}((), arg.mlir_data), rsize)
end

function broadcast_to_size(arg::AnyTracedRArray, rsize)
    arg = materialize_traced_array(arg)
    size(arg) == Tuple(rsize) && return arg
    return broadcast_to_size_internal(arg, rsize)
end

function broadcast_to_size(arg::Broadcast.Extruded, rsize)
    rsize2 = (keep ? rsizev : 1 for (keep, rsizev) in zip(arg.keeps, rsize))
    x = broadcast_to_size(arg.x, rsize2)
    size(x) == rsize && return x
    return broadcast_to_size_internal(x, rsize)
end

function broadcast_to_size_internal(x::TracedRArray, rsize)
    dims = collect(Int64, 0:(length(size(x)) - 1))

    if length(size(MLIR.IR.type(x.mlir_data))) != length(dims)
        @show x
        @show arg
        @show rsize
        @show rsize2
        @show dims
    end
    @assert length(size(MLIR.IR.type(x.mlir_data))) == length(dims)
    mlirty = MLIR.IR.type(x.mlir_data)

    return TracedRArray{eltype(x),Int(length(rsize))}(
        (),
        MLIR.IR.result(
            MLIR.Dialects.stablehlo.broadcast_in_dim(
                x.mlir_data;
                result_0=MLIR.IR.TensorType([t for t in rsize], eltype(mlirty)),
                broadcast_dimensions=MLIR.IR.DenseArrayAttribute(dims),
            ),
            1,
        ),
        collect(rsize),
    )
end

function _copyto!(dest::AnyTracedRArray, bc::Broadcasted)
    axes(dest) == axes(bc) || Broadcast.throwdm(axes(dest), axes(bc))
    isempty(dest) && return dest

    bc = Broadcast.preprocess(dest, bc)

    args = (broadcast_to_size(Base.materialize(a), size(bc)) for a in bc.args)

    res = elem_apply(bc.f, args...)
    set_mlir_data!(dest, res.mlir_data)
    return dest
end

dispatch_val(x) = x
dispatch_val(::Val{D}) where {D} = D

@inline function Base._typed_vcat(
    ::Type{T}, X::Base.AbstractVecOrTuple{<:TracedRArray}
) where {T}
    return Base._cat_t(Val(1), T, X...)
end
@inline function Base._typed_hcat(
    ::Type{T}, X::Base.AbstractVecOrTuple{<:TracedRArray}
) where {T}
    return Base._cat_t(Val(2), T, X...)
end

# `Base.typed_hvcat` is overloaded for `AbstractVecOrMat` using `setindex!` that breaks Reactant
# generic implementation uses `typed_hcat` and `typed_vcat` which is alright
@inline function Base.typed_hvcat(
    ::Type{T}, rows::Tuple{Vararg{Int}}, as::TracedRArray...
) where {T}
    return invoke(
        Base.typed_hvcat, Tuple{Type{T},Tuple{Vararg{Int}},Vararg{Any}}, T, rows, as...
    )
end

function Base._typed_hvncat(
    T::Type, dims::NTuple{N,Int}, row_first::Bool, as::TracedRArray...
) where {N}
    As = if row_first
        perm = [2, 1, 3:N...]
        dims = [dims[2], dims[1], dims[3:end]...]
        permutedims(reshape(collect(as), dims...), perm)
    else
        reshape(collect(as), dims)
    end

    for d in 1:N
        Bs = Array{Any,N - d}(undef, size(As)[2:end]...)

        for (i, col) in
            zip(eachindex(Bs), eachslice(As; dims=Tuple(2:ndims(As)), drop=true))
            # TODO row_first affects the flattening?
            Bs[i] = Base._cat_t(d, T, col...)
        end

        As = Bs
    end

    return only(As)
end

function Base._cat_t(dims, ::Type{T}, X::TracedRArray...) where {T}
    dims = dispatch_val(dims)
    @assert dims isa Integer "Support for non-integer dimensions is not implemented yet."

    # MLIR expects the dimension `dims` to be ≤ the rank of the input tensors
    X = maybe_expand_dims.(X, (dims,))

    catdims = Base.dims2cat(dims)
    shape = Base.cat_size_shape(catdims, X...)
    RT = Base.promote_eltype(T, X...)

    # convert to the target eltype
    X = map(Base.Fix1(promote_to, TracedRArray{RT,length(shape)}), X)

    return TracedRArray{RT,length(shape)}(
        (),
        MLIR.IR.result(
            # TODO maybe we should do some conversion?
            MLIR.Dialects.stablehlo.concatenate(
                collect(get_mlir_data.(X));
                result_0=MLIR.IR.TensorType(shape, MLIR.IR.Type(RT)),
                dimension=dims - 1, # stablehlo expects this to be zero-indexed
            ),
            1,
        ),
        shape,
    )
end

function maybe_expand_dims(x::AbstractArray{T,N}, dims) where {T,N}
    dims = dispatch_val(dims)
    dims ≤ N && return x
    return reshape(x, ntuple(i -> i ≤ N ? size(x, i) : 1, dims))
end

for (minT, maxT) in Iterators.product((Number, TracedRNumber), (Number, TracedRNumber))
    @eval function Base.clamp!(x::AnyTracedRArray, min::$(minT), max::$(maxT))
        y = Ops.clamp(min, materialize_traced_array(x), max)
        set_mlir_data!(x, y.mlir_data)
        return x
    end
end

<<<<<<< HEAD
Base.all(f::Function, x::TracedRArray) = mapreduce(f, &, x)
Base.any(f::Function, x::TracedRArray) = mapreduce(f, |, x)

# LinearAlgebra defines norm with some conditionals which cannot be traced directly
function LinearAlgebra.norm(x::TracedRArray{T,N}, p::Real=2) where {T,N}
    isinf(p) && return maximum(abs, x)
    return mapreduce(Base.Fix2(^, p), +, x)^(1 / p)
end

# outer repeat
function Base.repeat(x::AnyTracedRArray{T,N}, counts::Vararg{Int,M}) where {T,N,M}
    P = max(N, M) # potentially padded

    # (d1, d2, ..., dP) -> (d1, 1, d2, 1, ..., dP, 1)
    interleaved_size = ones(Int, 2P)
    interleaved_size[1:2:2N] .= size(x)

    x_interleaved = reshape(x, interleaved_size...)

    # (d1, 1, d2, 1, ..., dP, 1) -> (d1, r1, d2, r2, ..., dP, rP)
    broadcast_target_size = interleaved_size
    broadcast_target_size[2:2:2M] .= counts

    x_broadcasted = broadcast_to_size(x_interleaved, broadcast_target_size)

    # (d1, r1, d2, r2, ..., dP, rP) -> (d1*r1, d2*r2, ..., dP*rP)
    final_size = vec(prod(reshape(broadcast_target_size, 2, :), dims=1))

    x_final = reshape(x_broadcasted, final_size...)

    return x_final
end
=======
Base.all(f::Function, x::AnyTracedRArray) = mapreduce(f, &, x)
Base.any(f::Function, x::AnyTracedRArray) = mapreduce(f, |, x)
>>>>>>> bcb60345
<|MERGE_RESOLUTION|>--- conflicted
+++ resolved
@@ -728,16 +728,6 @@
     end
 end
 
-<<<<<<< HEAD
-Base.all(f::Function, x::TracedRArray) = mapreduce(f, &, x)
-Base.any(f::Function, x::TracedRArray) = mapreduce(f, |, x)
-
-# LinearAlgebra defines norm with some conditionals which cannot be traced directly
-function LinearAlgebra.norm(x::TracedRArray{T,N}, p::Real=2) where {T,N}
-    isinf(p) && return maximum(abs, x)
-    return mapreduce(Base.Fix2(^, p), +, x)^(1 / p)
-end
-
 # outer repeat
 function Base.repeat(x::AnyTracedRArray{T,N}, counts::Vararg{Int,M}) where {T,N,M}
     P = max(N, M) # potentially padded
@@ -760,8 +750,4 @@
     x_final = reshape(x_broadcasted, final_size...)
 
     return x_final
-end
-=======
-Base.all(f::Function, x::AnyTracedRArray) = mapreduce(f, &, x)
-Base.any(f::Function, x::AnyTracedRArray) = mapreduce(f, |, x)
->>>>>>> bcb60345
+end