--- conflicted
+++ resolved
@@ -462,36 +462,6 @@
     bcast = broadcast_to_size(promote_to(TracedRNumber{T}, x), size(A))
     A.mlir_data = bcast.mlir_data
     return A
-end
-
-function Base._cat(dims::Val{D}, A::TracedRArray{T,N}, Bs::TracedRArray...) where {T,N,D}
-    @assert D isa Integer "Support for non-integer dimensions is not implemented yet."
-
-    # MLIR expects the dimension `D` to be ≤ the rank of the input tensors
-    A = maybe_expand_dims(A, dims)
-    Bs = maybe_expand_dims.(Bs, (dims,))
-
-    catdims = Base.dims2cat(dims)
-    shape = Base.cat_size_shape(catdims, A, Bs...)
-    RT = Base.promote_eltype(A, Bs...)
-    Res = TracedRArray{RT,length(shape)}(
-        (),
-        MLIR.IR.result(
-            MLIR.Dialects.stablehlo.concatenate(
-                [A.mlir_data, [B.mlir_data for B in Bs]...];
-                result_0=MLIR.IR.TensorType(shape, MLIR.IR.Type(RT)),
-                dimension=D - 1, # stablehlo expects this to be zero-indexed
-            ),
-            1,
-        ),
-        shape,
-    )
-    return Res
-end
-
-function maybe_expand_dims(x::AbstractArray{T,N}, ::Val{D}) where {T,N,D}
-    D ≤ N && return x
-    return reshape(x, ntuple(i -> i ≤ N ? size(x, i) : 1, Val(D)))
 end
 
 struct AbstractReactantArrayStyle{N} <: Base.Broadcast.AbstractArrayStyle{N} end
@@ -647,8 +617,6 @@
     res = elem_apply(bc.f, args...)
     dest.mlir_data = res.mlir_data
     return dest
-<<<<<<< HEAD
-=======
 end
 
 dispatch_val(x) = x
@@ -734,5 +702,4 @@
     dims = dispatch_val(dims)
     dims ≤ N && return x
     return reshape(x, ntuple(i -> i ≤ N ? size(x, i) : 1, dims))
->>>>>>> f2c0e8a0
 end