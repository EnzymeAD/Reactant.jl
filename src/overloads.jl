
using Cassette

using Enzyme

Cassette.@context TraceCtx;

const enzyme_out = 0
const enzyme_dup = 1
const enzyme_const = 2
const enzyme_dupnoneed = 3
const enzyme_outnoneed = 4
const enzyme_constnoneed = 5

function get_argidx(x)
    for path in x.paths
        if length(path) == 0
            continue
        end
        if path[1] == :args
            return path[2]::Int, path
        end
    end
    throw(AssertionError("No path found for $x"))
end
function get_residx(x)
    for path in x.paths
        if length(path) == 0
            continue
        end
        if path[1] == :result
            return path
        end
    end
    throw(AssertionError("No path found $x"))
end

function has_residx(x)
    for path in x.paths
        if length(path) == 0
            continue
        end
        if path[1] == :result
            return true
        end
    end
    return false
end

@inline act_from_type(x, reverse, needs_primal=true) =
    throw(AssertionError("Unhandled activity $(typeof(x))"))
@inline act_from_type(::Enzyme.Const, reverse, needs_primal=true) =
    act_from_type(Enzyme.Const, reverse, needs_primal)
@inline act_from_type(::Enzyme.Duplicated, reverse, needs_primal=true) =
    act_from_type(Enzyme.Duplicated, reverse, needs_primal)
@inline act_from_type(::Enzyme.DuplicatedNoNeed, reverse, needs_primal=true) =
    reverse ? enzyme_out : enzyme_dupnoneed
@inline act_from_type(::Enzyme.Active, reverse, needs_primal=true) =
    act_from_tuple(Enzyme.Active, reverse, needs_primal)

@inline act_from_type(::Type{<:Enzyme.Const}, reverse, needs_primal) =
    if needs_primal
        enzyme_const
    else
        enzyme_constnoneed
    end
@inline act_from_type(::Type{<:Enzyme.Duplicated}, reverse, needs_primal) =
    if reverse
        if needs_primal
            enzyme_out
        else
            enzyme_outnoneed
        end
    else
        if needs_primal
            enzyme_dup
        else
            enzyme_dupnoneed
        end
    end
@inline act_from_type(::Type{<:Enzyme.Active}, reverse, needs_primal) =
    if needs_primal
        enzyme_out
    else
        enzyme_outnoneed
    end

function push_val!(ad_inputs, x, path)
    for p in path
        x = getfield(x, p)
    end
    x = x.mlir_data
    return push!(ad_inputs, x)
end

function push_acts!(ad_inputs, x::Const, path, reverse)
    return push_val!(ad_inputs, x.val, path)
end

function push_acts!(ad_inputs, x::Active, path, reverse)
    return push_val!(ad_inputs, x.val, path)
end

function push_acts!(ad_inputs, x::Duplicated, path, reverse)
    push_val!(ad_inputs, x.val, path)
    if !reverse
        push_val!(ad_inputs, x.dval, path)
    end
end

function push_acts!(ad_inputs, x::DuplicatedNoNeed, path, reverse)
    push_val!(ad_inputs, x.val, path)
    if !reverse
        push_val!(ad_inputs, x.dval, path)
    end
end

function set_act!(inp, path, reverse, tostore; emptypath=false)
    x = if inp isa Enzyme.Active
        inp.val
    else
        inp.dval
    end

    for p in path
        x = getfield(x, p)
    end

    #if inp isa Enzyme.Active || !reverse
    x.mlir_data = tostore
    #else
    #    x.mlir_data = MLIR.IR.result(MLIR.Dialects.stablehlo.add(x.mlir_data, tostore), 1)
    #end

    if emptypath
        x.paths = ()
    end
end

function set!(x, path, tostore; emptypath=false)
    for p in path
        x = getfield(x, p)
    end

    x.mlir_data = tostore

    if emptypath
        x.paths = ()
    end
end

function get_attribute_by_name(operation, name)
    return MLIR.IR.Attribute(MLIR.API.mlirOperationGetAttributeByName(operation, name))
end

function Cassette.overdub(
    ::TraceCtx,
    ::typeof(Enzyme.autodiff),
    ::CMode,
    f::FA,
    ::Type{A},
    args::Vararg{Enzyme.Annotation,Nargs},
) where {CMode<:Enzyme.Mode,FA<:Enzyme.Annotation,A<:Enzyme.Annotation,Nargs}
    reverse = CMode <: Enzyme.ReverseMode

    primf = f.val
    primargs = ((v.val for v in args)...,)

    fnwrap, func2, traced_result, result, seen_args, ret, linear_args, in_tys, linear_results = make_mlir_fn(
        primf, primargs, (), string(f) * "_autodiff", false
    )

    activity = Int32[]
    ad_inputs = MLIR.IR.Value[]

    for a in linear_args
        idx, path = get_argidx(a)
        if idx == 1 && fnwrap
            push!(activity, act_from_type(f, reverse))
            push_acts!(ad_inputs, f, path[3:end], reverse)
        else
            if fnwrap
                idx -= 1
            end
            push!(activity, act_from_type(args[idx], reverse))
            push_acts!(ad_inputs, args[idx], path[3:end], reverse)
        end
    end

    outtys = MLIR.IR.Type[]
    @inline needs_primal(::Type{<:Enzyme.ReverseMode{ReturnPrimal}}) where {ReturnPrimal} =
        ReturnPrimal
    for a in linear_results
        if has_residx(a)
            if needs_primal(CMode)
                push!(outtys, transpose_ty(MLIR.IR.type(a.mlir_data)))
            end
        else
            push!(outtys, transpose_ty(MLIR.IR.type(a.mlir_data)))
        end
    end
    for (i, act) in enumerate(activity)
        if act == enzyme_out || (reverse && (act == enzyme_dup || act == enzyme_dupnoneed))
            push!(outtys, in_tys[i])# transpose_ty(MLIR.IR.type(MLIR.IR.operand(ret, i))))
        end
    end

    ret_activity = Int32[]
    for a in linear_results
        if has_residx(a)
            act = act_from_type(A, reverse, needs_primal(CMode))
            push!(ret_activity, act)
            if act == enzyme_out || act == enzyme_outnoneed
                attr = fill(MLIR.IR.Attribute(eltype(a)(1)), mlir_type(a))
                cst = MLIR.IR.result(MLIR.Dialects.stablehlo.constant(; value=attr), 1)
                push!(ad_inputs, cst)
            end
        else
            idx, path = get_argidx(a)
            if idx == 1 && fnwrap
                act = act_from_type(f, reverse, true)
                push!(ret_activity, act)
                if act != enzyme_out && act != enzyme_outnoneed
                    continue
                end
                push_val!(ad_inputs, f.dval, path[3:end])
            else
                if fnwrap
                    idx -= 1
                end
                act = act_from_type(args[idx], reverse, true)
                push!(ret_activity, act)
                if act != enzyme_out && act != enzyme_outnoneed
                    continue
                end
                push_val!(ad_inputs, args[idx].dval, path[3:end])
            end
        end
    end

    function act_attr(val)
        val = @ccall MLIR.API.mlir_c.enzymeActivityAttrGet(
            MLIR.IR.context()::MLIR.API.MlirContext, val::Int32
        )::MLIR.API.MlirAttribute
        return MLIR.IR.Attribute(val)
    end
    fname = get_attribute_by_name(func2, "sym_name")
    fname = MLIR.IR.FlatSymbolRefAttribute(Base.String(fname))
    res = (reverse ? MLIR.Dialects.enzyme.autodiff : MLIR.Dialects.enzyme.fwddiff)(
        [transpose_val(v) for v in ad_inputs];
        outputs=outtys,
        fn=fname,
        activity=MLIR.IR.Attribute([act_attr(a) for a in activity]),
        ret_activity=MLIR.IR.Attribute([act_attr(a) for a in ret_activity]),
    )

    residx = 1

    for a in linear_results
        if has_residx(a)
            if needs_primal(CMode)
                path = get_residx(a)
                set!(result, path[2:end], transpose_val(MLIR.IR.result(res, residx)))
                residx += 1
            end
        else
            idx, path = get_argidx(a)
            if idx == 1 && fnwrap
                set!(f.val, path[3:end], transpose_val(MLIR.IR.result(res, residx)))
                residx += 1
            else
                if fnwrap
                    idx -= 1
                end
                set!(args[idx].val, path[3:end], transpose_val(MLIR.IR.result(res, residx)))
                residx += 1
            end
        end
    end

    restup = Any[(a isa Active) ? copy(a) : nothing for a in args]
    for a in linear_args
        idx, path = get_argidx(a)
        if idx == 1 && fnwrap
            if act_from_type(f, reverse) != enzyme_out
                continue
            end
            if f isa Enzyme.Active
                @assert false
                residx += 1
                continue
            end
            set_act!(f, path[3:end], reverse, transpose_val(MLIR.IR.result(res, residx)))
        else
            if fnwrap
                idx -= 1
            end
            if act_from_type(args[idx], reverse) != enzyme_out
                continue
            end
            if args[idx] isa Enzyme.Active
                set_act!(
                    args[idx],
                    path[3:end],
                    false,
                    transpose_val(MLIR.IR.result(res, residx));
                    emptypaths=true,
                ) #=reverse=#
                residx += 1
                continue
            end
            set_act!(
                args[idx], path[3:end], reverse, transpose_val(MLIR.IR.result(res, residx))
            )
        end
        residx += 1
    end

    func2.operation = MLIR.API.MlirOperation(C_NULL)

    if reverse
        resv = if needs_primal(CMode)
            result
        else
            nothing
        end
        return ((restup...,), resv)
    else
        if A <: Const
            return result
        else
            dres = copy(result)
            throw(AssertionError("TODO implement forward mode handler"))
            if A <: Duplicated
                return ()
            end
        end
    end
end

function promote_to(::Type{TracedRArray{ElType,Shape,N}}, rhs) where {ElType,Shape,N}
    if isa(rhs, TracedRArray)
        return TracedRArray{ElType,Shape,N}(
            (),
            MLIR.IR.result(
                MLIR.Dialects.stablehlo.convert(
                    rhs.mlir_data; result=mlir_type(TracedRArray{ElType,Shape,N})
                ),
                1,
            ),
        )
    end
    if isa(rhs, Number)
        attr = fill(MLIR.IR.Attribute(ElType(rhs)), mlir_type(TracedRArray{ElType,Shape,N}))
        ta = TracedRArray{ElType,Shape,N}(
            (), MLIR.IR.result(MLIR.Dialects.stablehlo.constant(; value=attr), 1)
        )
        return ta
    end
    attr = MLIR.IR.DenseElementsAttribute(mlir_type(TracedRArray{ElType,Shape,N}), rhs)
    return TracedRArray{ElType,Shape,N}(
        (), MLIR.IR.result(MLIR.Dialects.stablehlo.constant(; value=attr), 1)
    )
end

function promote_to(lhs::TracedRArray{ElType,Shape,N}, rhs) where {ElType,Shape,N}
    return promote_to(TracedRArray{ElType,Shape,N}, rhs)
end

<<<<<<< HEAD
function promote_to(lhs::TracedRArray{ElType,Shape,N}, rhs) where {ElType,Shape,N}
    return promote_to(TracedRArray{ElType,Shape,N}, rhs)
end

=======
>>>>>>> d02ee932
for (jlop, hloop, RT) in (
    (:(Base.min), :minimum, :ElType),
    (:(Base.max), :maximum, :ElType),
    (:(Base.:+), :add, :ElType),
    (:(Base.:-), :subtract, :ElType),
)
    @eval begin
        function $jlop(
            lhs::TracedRArray{ElType,Shape,N}, rhs::TracedRArray{ElType2,Shape,N}
        ) where {ElType,ElType2,Shape,N}
            commonTy = TracedRArray{Base.promote_type(ElType, ElType2),Shape,N}
            lhs = promote_to(commonTy, lhs)
            rhs = promote_to(commonTy, rhs)
            return commonTy(
                (),
                MLIR.IR.result(
                    MLIR.Dialects.stablehlo.$hloop(lhs.mlir_data, rhs.mlir_data), 1
                ),
            )
        end

        function $jlop(
            lhs::TracedRArray{ElType,Shape,N}, rhs::TracedRArray{ElType,Shape,N}
        ) where {ElType,Shape,N}
            return TracedRArray{$RT,Shape,N}(
                (),
                MLIR.IR.result(
                    MLIR.Dialects.stablehlo.$hloop(lhs.mlir_data, rhs.mlir_data), 1
                ),
            )
        end

        function $jlop(lhs::TracedRArray{ElType,Shape,N}, rhs) where {ElType,Shape,N}
            rhs = promote_to(lhs, rhs)
            return TracedRArray{$RT,Shape,N}(
                (),
                MLIR.IR.result(
                    MLIR.Dialects.stablehlo.$hloop(lhs.mlir_data, rhs.mlir_data), 1
                ),
            )
        end

        function $jlop(lhs, rhs::TracedRArray{ElType,Shape,N}) where {ElType,Shape,N}
            lhs = promote_to(rhs, lhs)
            return TracedRArray{$RT,Shape,N}(
                (),
                MLIR.IR.result(
                    MLIR.Dialects.stablehlo.$hloop(lhs.mlir_data, rhs.mlir_data), 1
                ),
            )
        end
    end
end

function Base.literal_pow(
    ::Base.RefValue{typeof(^)}, x::Reactant.TracedRArray{T,(),0}, ::Base.RefValue{Val{P}}
) where {T,P}
    return Base.literal_pow(^, x, Val(P))
end

for (jlop, hloop, RT) in (
    (:(Base.:*), :multiply, :ElType),
    (:(Base.:/), :divide, :ElType),
    (:(Base.:^), :power, :ElType),
)
    @eval begin
        function $jlop(
            lhs::TracedRArray{ElType,Shape,0}, rhs::TracedRArray{ElType2,Shape,0}
        ) where {ElType,ElType2,Shape}
            commonTy = TracedRArray{Base.promote_type(ElType, ElType2),Shape,0}
            lhs = promote_to(commonTy, lhs)
            rhs = promote_to(commonTy, rhs)
            return commonTy(
                (),
                MLIR.IR.result(
                    MLIR.Dialects.stablehlo.$hloop(lhs.mlir_data, rhs.mlir_data), 1
                ),
            )
        end

        function $jlop(
            lhs::TracedRArray{ElType,Shape,0}, rhs::TracedRArray{ElType,Shape,0}
        ) where {ElType,Shape}
            return TracedRArray{$RT,Shape,0}(
                (),
                MLIR.IR.result(
                    MLIR.Dialects.stablehlo.$hloop(lhs.mlir_data, rhs.mlir_data), 1
                ),
            )
        end

        function $jlop(lhs::TracedRArray{ElType,Shape,0}, rhs) where {ElType,Shape}
            rhs = promote_to(lhs, rhs)
            return TracedRArray{$RT,Shape,0}(
                (),
                MLIR.IR.result(
                    MLIR.Dialects.stablehlo.$hloop(lhs.mlir_data, rhs.mlir_data), 1
                ),
            )
        end

        function $jlop(lhs, rhs::TracedRArray{ElType,Shape,0}) where {ElType,Shape}
            lhs = promote_to(rhs, lhs)
            return TracedRArray{$RT,Shape,0}(
                (),
                MLIR.IR.result(
                    MLIR.Dialects.stablehlo.$hloop(lhs.mlir_data, rhs.mlir_data), 1
                ),
            )
        end
    end
end

Cassette.overdub(context::TraceCtx, f::typeof(Enzyme.make_zero), args...) = f(args...)

function Base.:*(
    lhs::TracedRArray{ElType,Shape,2}, rhs::TracedRArray{ElType,Shape2,2}
) where {ElType,Shape,Shape2}
    lhsty = MLIR.IR.type(lhs.mlir_data)
    rhsty = MLIR.IR.type(rhs.mlir_data)
    resty = MLIR.IR.TensorType((Base.size(lhsty)[1], Base.size(rhsty)[2]), eltype(lhsty))
    dot_dimension_numbers = MLIR.API.stablehloDotDimensionNumbersGet(
        MLIR.IR.context(), 0, [], 0, [], 1, [1], 1, [0]
    )
    prec = MLIR.IR.Attribute(
        MLIR.API.stablehloPrecisionAttrGet(MLIR.IR.context(), "DEFAULT")
    )
    precar = MLIR.IR.Attribute([prec, prec])
    res = MLIR.IR.result(
        MLIR.Dialects.stablehlo.dot_general(
            lhs.mlir_data,
            rhs.mlir_data;
            result_0=resty,
            dot_dimension_numbers=dot_dimension_numbers,
            precision_config=precar,
        ),
        1,
    )
    return TracedRArray{ElType,(Base.size(lhsty)[1], Base.size(rhsty)[2]),2}((), res)
end

Cassette.overdub(context::TraceCtx, f::typeof(Base.:*), args...) = f(args...)

for (jlop, hloop) in (
    (:(Base.:-), :negate),
    (:(Base.sin), :sine),
    (:(Base.cos), :cosine),
    (:(Base.tanh), :tanh),
    (:(Base.FastMath.tanh_fast), :tanh),
    (:(Base.exp), :exponential),
    (:(Base.FastMath.exp_fast), :exponential),
    (:(Base.log), :log),
    (:(Base.sqrt), :sqrt),
)
    @eval begin
        function $jlop(lhs::TracedRArray{ElType,Shape,N}) where {ElType,Shape,N}
            return TracedRArray{ElType,Shape,N}(
                (), MLIR.IR.result(MLIR.Dialects.stablehlo.$hloop(lhs.mlir_data), 1)
            )
        end
        Cassette.overdub(context::TraceCtx, f::typeof($jlop), args...) = f(args...)
    end
end

function elem_apply(f, args::Vararg{Any,Nargs}) where {Nargs}
    fnwrap, func2, traced_result, result, seen_args, ret, linear_args, in_tys, linear_results = make_mlir_fn(
        f, args, (), string(f) * "_broadcast_scalar", false; toscalar=true
    )

    invmap = IdDict()
    OutShape = nothing
    for (k, v) in seen_args
        invmap[v] = k
        OutShape = size(k)
    end
    @assert OutShape !== nothing
    in_tys2 = [mlir_type(invmap[arg]) for arg in linear_args]

    out_tys2 = [
        MLIR.IR.TensorType(OutShape, MLIR.IR.Type(eltype(arg))) for arg in linear_results
    ]

    fname = get_attribute_by_name(func2, "sym_name")
    fname = MLIR.IR.FlatSymbolRefAttribute(Base.String(fname))

    batch_inputs = MLIR.IR.Value[]

    for a in linear_args
        idx, path = get_argidx(a)
        if idx == 1 && fnwrap
            push_val!(batch_inputs, f, path[3:end])
        else
            if fnwrap
                idx -= 1
            end
            push_val!(batch_inputs, args[idx], path[3:end])
        end
    end

    res = MLIR.Dialects.enzyme.batch(
        batch_inputs;
        outputs=out_tys2,
        fn=fname,
        batch_shape=MLIR.IR.DenseArrayAttribute([Int64(i) for i in OutShape]),
    )

    residx = 1

    for a in linear_results
        if has_residx(a)
            path = get_residx(a)
            set!(result, path[2:end], MLIR.IR.result(res, residx))
            residx += 1
        else
            idx, path = get_argidx(a)
            if idx == 1 && fnwrap
                set!(f, path[3:end], MLIR.IR.result(res, residx))
                residx += 1
            else
                if fnwrap
                    idx -= 1
                end
                set!(args[idx], path[3:end], MLIR.IR.result(res, residx))
                residx += 1
            end
        end
    end

    seen_results = IdDict()
    traced2_result = make_tracer(seen_results, result, (), TracedSetPath; tobatch=OutShape)

    func2.operation = MLIR.API.MlirOperation(C_NULL)

    return traced2_result
end

for (jlop, hloop, hlocomp, RT) in (
    (:(Base.:(==)), :compare, "EQ", :ElType),
    (:(Base.:(!=)), :compare, "NE", :ElType),
    (:(Base.:(>=)), :compare, "GE", :ElType),
    (:(Base.:(>)), :compare, "GT", :ElType),
    (:(Base.:(<=)), :compare, "LE", :ElType),
    (:(Base.:(<)), :compare, "LT", :ElType),
)
    @eval begin
        function elem_apply(
            ::typeof($jlop),
            lhs::TracedRArray{ElType,Shape,N},
            rhs::TracedRArray{ElType,Shape,N},
        ) where {ElType,Shape,N}
            return TracedRArray{$RT,Shape,N}(
                (),
                MLIR.IR.result(
                    MLIR.Dialects.stablehlo.$hloop(
                        lhs.mlir_data,
                        rhs.mlir_data;
                        comparison_direction=MLIR.API.stablehloComparisonDirectionAttrGet(
                            MLIR.IR.context(), $hlocomp
                        ),
                    ),
                    1,
                ),
            )
        end

        function elem_apply(
            ::typeof($jlop), lhs::TracedRArray{ElType,Shape,N}, rhs
        ) where {ElType,Shape,N}
            rhs = promote_to(lhs, rhs)
            return TracedRArray{$RT,Shape,N}(
                (),
                MLIR.IR.result(
                    MLIR.Dialects.stablehlo.$hloop(
                        lhs.mlir_data,
                        rhs.mlir_data;
                        comparison_direction=MLIR.API.stablehloComparisonDirectionAttrGet(
                            MLIR.IR.context(), $hlocomp
                        ),
                    ),
                    1,
                ),
            )
        end

        function elem_apply(
            ::typeof($jlop), lhs, rhs::TracedRArray{ElType,Shape,N}
        ) where {ElType,Shape,N}
            lhs = promote_to(rhs, lhs)
            return TracedRArray{$RT,Shape,N}(
                (),
                MLIR.IR.result(
                    MLIR.Dialects.stablehlo.$hloop(
                        lhs.mlir_data,
                        rhs.mlir_data;
                        comparison_direction=MLIR.API.stablehloComparisonDirectionAttrGet(
                            MLIR.IR.context(), $hlocomp
                        ),
                    ),
                    1,
                ),
            )
        end
    end
end

Cassette.overdub(context::TraceCtx, f::typeof(elem_apply), args...) = f(args...)

@inline function Base.reshape(A::RArray, dims::Tuple{Vararg{Union{Int,Colon}}})
    return reshape(A, Base._reshape_uncolon(A, dims))
end
Cassette.overdub(context::TraceCtx, f::typeof(Base.reshape), args...) = f(args...)

@inline function Base.reshape(
    A::ConcreteRArray{T,Shape,N}, dims::NTuple{NT,Int}
) where {T,Shape,N,NT}
    prod(dims) == prod(size(A)) || Base._throw_dmrsa(dims, prod(size(A)))
    host = convert(Array{T,N}, A)
    # HLO reshape semantics collapse the opposite so enforce on Julia Side
    # until we later make the transpose/reshape/transpose
    host = reshape(host, dims)
    client = XLA.client(A.data)
    device = XLA.device(A.data)
    return ConcreteRArray{T,dims,NT}(
        XLA.AsyncBuffer(XLA.ArrayFromHostBuffer(client, host, device), nothing)
    )
    # ConcreteRArray{T, dims, NT}(XLA.AsyncBuffer(XLA.ArrayFromHostBuffer(client, XLA.to_row_major(host), device), nothing))
end

Base.copy(A::TracedRArray{T,Shape,N}) where {T,Shape,N} = TracedRArray((), A.mlir_data)
Cassette.overdub(context::TraceCtx, f::typeof(Base.copy), args...) = f(args...)

@inline function Base.permutedims(A::TracedRArray{T,Shape,N}, perm) where {T,Shape,N}
    return TracedArray{T,tuple(Shape[i] for i in perm),N}(
        (),
        MLIR.IR.result(
            MLIR.Dialects.stablehlo.transpose(
                A.mlir_data, MLIR.IR.DenseArrayAttribute([Int64(i - 1) for i in perm])
            ),
            1,
        ),
    )
end
Cassette.overdub(context::TraceCtx, f::typeof(Base.permutedims), args...) = f(args...)

@inline function Base.reshape(
    A::TracedRArray{T,Shape,N}, dims::NTuple{NT,Int}
) where {T,Shape,N,NT}
    prod(dims) == prod(size(A)) || Base._throw_dmrsa(dims, prod(size(A)))

    # HLO reshape semantics collapse the opposite way
    res1 = MLIR.IR.result(
        MLIR.Dialects.stablehlo.transpose(
            A.mlir_data;
            permutation=MLIR.IR.DenseArrayAttribute([Int64(N - 1 - i) for i in 0:(N - 1)]),
        ),
        1,
    )

    res2 = MLIR.IR.result(
        MLIR.Dialects.stablehlo.reshape(
            res1;
            result_0=MLIR.IR.TensorType(
                [Int64(i) for i in reverse(dims)], eltype(MLIR.IR.type(res1))
            ),
        ),
    )

    res3 = MLIR.IR.result(
        MLIR.Dialects.stablehlo.transpose(
            res2;
            permutation=MLIR.IR.DenseArrayAttribute([
                Int64(NT - 1 - i) for i in 0:(NT - 1)
            ]),
        ),
        1,
    )

    return TracedRArray{T,dims,NT}((), res3)
end

using Base.Broadcast

using Base.Broadcast: BroadcastStyle, Broadcasted, AbstractArrayStyle, instantiate

struct AbstractReactantArrayStyle{N} <: Base.Broadcast.AbstractArrayStyle{N} end
AbstractReactantArrayStyle(::Val{N}) where {N} = AbstractReactantArrayStyle{N}()
AbstractReactantArrayStyle{M}(::Val{N}) where {N,M} = AbstractReactantArrayStyle{N}()

# @inline function Broadcast.materialize(bc::Broadcasted) 
#    @show bc
#    inst = instantiate(bc)
#    @show inst
#    copy(inst)
# end

BroadcastStyle(::Type{T}) where {T<:TracedRArray} = AbstractReactantArrayStyle{ndims(T)}()

function Base.similar(x::TracedRArray{T,Shape,N}, ::Type{T2}) where {T,Shape,N,T2}
    return TracedRArray{T2,Shape,N}((), nothing)
end
Cassette.overdub(context::TraceCtx, f::typeof(Base.similar), args...) = f(args...)

@inline function Base.similar(
    bc::Broadcasted{AbstractReactantArrayStyle{N}}, ::Type{T}, dims
) where {T,N}
    @assert N isa Int
    return TracedRArray{T,map(length, dims),N}((), nothing)
end

function Broadcast.copy(bc::Broadcasted{<:AbstractReactantArrayStyle{0}})
    ElType = Broadcast.combine_eltypes(bc.f, bc.args)
    dest = copyto!(similar(bc, ElType), bc)
    return dest[CartesianIndex()]  # 0D broadcast needs to unwrap results
end

@inline Base.eltype(b::Broadcast.Extruded{T}) where {T} = eltype(T)

# we need to override the outer copy method to make sure we never fall back to scalar
# iteration (see, e.g., CUDA.jl#145)
@inline function Broadcast.copy(bc::Broadcasted{<:AbstractReactantArrayStyle})
    ElType = Broadcast.combine_eltypes(bc.f, bc.args)
    if ElType == Any
        a1 = bc.args[1]
        @show a1
        b1 = a1.args[1]
        @show b1
        @show typeof(b1)
        @show eltype(b1)
        @show Broadcast._broadcast_getindex_eltype(a1.args[1])
        @show Broadcast.eltypes(a1.args)
        @show Broadcast._broadcast_getindex_eltype(a1)
        @show typeof(bc.args)
        argT = Broadcast.eltypes(bc.args)
        @show argT
        RT = Base._return_type(bc.f, argT)
        @show RT
        T = Base.promote_typejoin_union(RT)
        @show T
        @show bc.f, bc.args
    end
    @assert ElType != Any
    sim = similar(bc, ElType)
    return copyto!(sim, bc)
end

@inline function Base.materialize!(
    ::Style, dest, bc::Broadcasted
) where {Style<:AbstractReactantArrayStyle}
    return _copyto!(dest, instantiate(Broadcasted{Style}(bc.f, bc.args, axes(dest))))
end
Cassette.overdub(context::TraceCtx, f::typeof(Base.materialize!), args...) = f(args...)

@inline Base.copyto!(dest::TracedRArray, bc::Broadcasted{Nothing}) = _copyto!(dest, bc) # Keep it for ArrayConflict

@inline function Base.copyto!(
    dest::TracedRArray{ElType,Shape,N}, src::TracedRArray{ElType,Shape,N}
) where {ElType,Shape,N}
    dest.mlir_data = src.mlir_data
    return dest
end

@inline function broadcast_to_size(arg::AbstractArray, rsize)
    attr = MLIR.IR.DenseElementsAttribute(arg)
    len = ndims(arg)
    @assert typeof(len) == Int
    arg = TracedRArray{eltype(arg),size(arg),len}(
        (), MLIR.IR.result(MLIR.Dialects.stablehlo.constant(; value=attr), 1)
    )
    return arg
end

@inline function broadcast_to_size(arg::TracedRArray, rsize)
    return arg
end

@inline function broadcast_to_size(arg::Base.RefValue, rsize)
    return arg
end

function Base.fill!(A::TracedRArray{T,Shape,N}, x) where {T,Shape,N}
    bcast = broadcast_to_size(T(x), Shape)
    A.mlir_data = bcast.mlir_data
    return A
end
Cassette.overdub(context::TraceCtx, f::typeof(Base.fill!), args...) = f(args...)

@inline function broadcast_to_size(arg::T, rsize) where {T<:Number}
    TT = MLIR.IR.TensorType([Int64(s) for s in rsize], MLIR.IR.Type(typeof(arg)))
    attr = Base.fill(arg, TT)
    return arg = TracedRArray{T,rsize,length(rsize)}(
        (), MLIR.IR.result(MLIR.Dialects.stablehlo.constant(; value=attr), 1)
    )
end

@inline function broadcast_to_size(arg::Broadcast.Extruded, rsize)
    rsize2 = (keep ? rsizev : 1 for (keep, rsizev) in zip(arg.keeps, rsize))

    x = broadcast_to_size(arg.x, rsize2)

    if size(x) == rsize
        return x
    end

    dims = collect(Int64, 0:(length(size(x)) - 1))

    if length(size(MLIR.IR.type(x.mlir_data))) != length(dims)
        @show x
        @show arg
        @show rsize
        @show rsize2
        @show dims
    end
    @assert length(size(MLIR.IR.type(x.mlir_data))) == length(dims)
    mlirty = MLIR.IR.type(x.mlir_data)

    len = length(rsize)
    @assert typeof(len) == Int
    return TracedRArray{eltype(x),rsize,len}(
        (),
        MLIR.IR.result(
            MLIR.Dialects.stablehlo.broadcast_in_dim(
                x.mlir_data;
                result_0=MLIR.IR.TensorType([t for t in rsize], eltype(mlirty)),
                broadcast_dimensions=MLIR.IR.DenseArrayAttribute(dims),
            ),
            1,
        ),
    )
end

@inline function _copyto!(dest::TracedRArray, bc::Broadcasted)
    axes(dest) == axes(bc) || Broadcast.throwdm(axes(dest), axes(bc))
    isempty(dest) && return dest

    bc = Broadcast.preprocess(dest, bc)

    args = (broadcast_to_size(Base.materialize(a), size(bc)) for a in bc.args)

    res = elem_apply(bc.f, args...)
    dest.mlir_data = res.mlir_data
    return dest
end

function Cassette.overdub(
    context::Cassette.Context,
    ::Core.kwftype(typeof(Base.mapreduce)),
    kwargs::Any,
    ::typeof(Base.mapreduce),
    args...,
)
    return Base.mapreduce(args...; kwargs...)
end

Cassette.overdub(context::Cassette.Context, f::typeof(Base.mapreduce), args...) = f(args...)

function Base.mapreduce(
    f, op, A::TracedRArray{ElType,Shape,N}; dims=:, init=nothing
) where {ElType,Shape,N}
    if dims isa Int
        dims = [dims]
    end

    if init == nothing
        init = Base.reduce_empty(Base.BottomRF(op), ElType)
    else
        init = init::ElType
    end

    init = [broadcast_to_size(init, ()).mlir_data]

    inp = [elem_apply(f, A).mlir_data]

    rdims = if dims == (:)
        Int64[i for i in 0:(N - 1)]
    else
        Int64[i - 1 for i in dims]
    end

    in_tys = [
        MLIR.IR.TensorType(Int64[], eltype(MLIR.IR.type(arg))) for arg in (inp[1], init[1])
    ]

    fnbody = MLIR.IR.Block(in_tys, [MLIR.IR.Location() for arg in in_tys])

    args = (
        TracedRArray{ElType,(),0}((), MLIR.IR.argument(fnbody, i)) for
        (i, ty) in enumerate(in_tys)
    )

    res = MLIR.IR.block!(fnbody) do
        tmp = broadcast_to_size(op(args...), ()).mlir_data
        MLIR.Dialects.stablehlo.return_(MLIR.IR.Value[tmp])
        return tmp
    end

    toonedims = [(in(i - 1, rdims) ? 1 : Shape[i]) for i in 1:N]
    outdims = [Shape[i] for i in 1:N if (i - 1) ∉ rdims]

    TT = [
        MLIR.IR.TensorType(outdims, eltype(MLIR.IR.type(inp0))) for
        (inp0, res0) in zip(inp, (res,))
    ]

    body = MLIR.IR.Region()
    push!(body, fnbody)
    red = MLIR.Dialects.stablehlo.reduce(
        inp, init; result_0=TT, dimensions=MLIR.IR.DenseArrayAttribute(rdims), body
    )

    red = MLIR.IR.result(red, 1)

    if dims != (:)
        red = MLIR.IR.result(
            MLIR.Dialects.stablehlo.reshape(
                red; result_0=MLIR.IR.TensorType(toonedims, eltype(MLIR.IR.type(red)))
            ),
            1,
        )
        red = TracedRArray{ElType,(toonedims...,),length(toonedims)}((), red)
    else
        red = TracedRArray{ElType,(outdims...,),length(outdims)}((), red)
    end
    return red
end

function Base.mapreducedim!(f, op, R::TracedRArray, A::Base.AbstractArrayOrBroadcasted)
    tmp = broadcast_to_size(Base.mapreduce(f, op, A; dims=1), (1, size(R)[2:end]...))
    R.mlir_data = elem_apply(op, R, tmp).mlir_data
    return R
end
Cassette.overdub(context::TraceCtx, f::typeof(Base.mapreducedim!), args...) = f(args...)<|MERGE_RESOLUTION|>--- conflicted
+++ resolved
@@ -367,13 +367,6 @@
     return promote_to(TracedRArray{ElType,Shape,N}, rhs)
 end
 
-<<<<<<< HEAD
-function promote_to(lhs::TracedRArray{ElType,Shape,N}, rhs) where {ElType,Shape,N}
-    return promote_to(TracedRArray{ElType,Shape,N}, rhs)
-end
-
-=======
->>>>>>> d02ee932
 for (jlop, hloop, RT) in (
     (:(Base.min), :minimum, :ElType),
     (:(Base.max), :maximum, :ElType),
