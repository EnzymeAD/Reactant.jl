# Taken from https://github.com/JuliaLang/julia/pull/52964/files#diff-936d33e524bcd097015043bd6410824119be5c210d43185c4d19634eb4912708
# Other references:
# - https://github.com/JuliaLang/julia/blob/0fd1f04dc7d4b905b0172b7130e9b1beab9bc4c9/test/compiler/AbstractInterpreter.jl#L228-L234
# - https://github.com/JuliaLang/julia/blob/v1.10.4/test/compiler/newinterp.jl#L9

const CC = Core.Compiler
using Enzyme

import Core.Compiler:
    AbstractInterpreter,
    abstract_call,
    abstract_call_known,
    ArgInfo,
    StmtInfo,
    AbsIntState,
    get_max_methods,
    CallMeta,
    Effects,
    NoCallInfo,
    widenconst,
    mapany,
    MethodResultPure

Base.Experimental.@MethodTable(REACTANT_METHOD_TABLE)

function var"@reactant_overlay"(__source__::LineNumberNode, __module__::Module, def)
    return Base.Experimental.var"@overlay"(
        __source__, __module__, :(Reactant.REACTANT_METHOD_TABLE), def
    )
end

function set_reactant_abi(
    interp,
    @nospecialize(f),
    arginfo::ArgInfo,
    si::StmtInfo,
    sv::AbsIntState,
    max_methods::Int=get_max_methods(interp, f, sv),
)
    (; fargs, argtypes) = arginfo

    if f === ReactantCore.within_compile
        if length(argtypes) != 1
            @static if VERSION < v"1.11.0-"
                return CallMeta(Union{}, Effects(), NoCallInfo())
            else
                return CallMeta(Union{}, Union{}, Effects(), NoCallInfo())
            end
        end
        @static if VERSION < v"1.11.0-"
            return CallMeta(
                Core.Const(true), Core.Compiler.EFFECTS_TOTAL, MethodResultPure()
            )
        else
            return CallMeta(
                Core.Const(true), Union{}, Core.Compiler.EFFECTS_TOTAL, MethodResultPure()
            )
        end
    end

    # Improve inference by considering call_with_reactant as having the same results as
    # the original call
    if f === Reactant.call_with_reactant
        arginfo2 = ArgInfo(fargs isa Nothing ? nothing : fargs[2:end], argtypes[2:end])
        return abstract_call(interp, arginfo2::ArgInfo, si, sv, max_methods)
    end

    return Base.@invoke abstract_call_known(
        interp::AbstractInterpreter,
        f::Any,
        arginfo::ArgInfo,
        si::StmtInfo,
        sv::AbsIntState,
        max_methods::Int,
    )
end

@static if Enzyme.GPUCompiler.HAS_INTEGRATED_CACHE
    struct ReactantCacheToken end

    function ReactantInterpreter(; world::UInt=Base.get_world_counter())
        return Enzyme.Compiler.Interpreter.EnzymeInterpreter(
            ReactantCacheToken(),
            REACTANT_METHOD_TABLE,
            world,
            false,            #=forward_rules=#
            false,            #=reverse_rules=#
            false,            #=inactive_rules=#
            false,            #=broadcast_rewrite=#
            set_reactant_abi,
        )
    end
else
    const REACTANT_CACHE = Enzyme.GPUCompiler.CodeCache()

    function ReactantInterpreter(;
        world::UInt=Base.get_world_counter(), code_cache=REACTANT_CACHE
    )
        return Enzyme.Compiler.Interpreter.EnzymeInterpreter(
            REACTANT_CACHE,
            REACTANT_METHOD_TABLE,
            world,
            false,            #=forward_rules=#
            false,            #=reverse_rules=#
            false,            #=inactive_rules=#
            false,            #=broadcast_rewrite=#
            set_reactant_abi,
        )
    end
end

const enzyme_out = 0
const enzyme_dup = 1
const enzyme_const = 2
const enzyme_dupnoneed = 3
const enzyme_outnoneed = 4
const enzyme_constnoneed = 5

@inline act_from_type(x, reverse, needs_primal=true) =
    throw(AssertionError("Unhandled activity $(typeof(x))"))
@inline act_from_type(::Enzyme.Const, reverse, needs_primal=true) =
    act_from_type(Enzyme.Const, reverse, needs_primal)
@inline act_from_type(::Enzyme.Duplicated, reverse, needs_primal=true) =
    act_from_type(Enzyme.Duplicated, reverse, needs_primal)
@inline act_from_type(::Enzyme.DuplicatedNoNeed, reverse, needs_primal=true) =
    reverse ? enzyme_out : enzyme_dupnoneed
@inline act_from_type(::Enzyme.BatchDuplicated, reverse, needs_primal=true) =
    act_from_type(Enzyme.Duplicated, reverse, needs_primal)
@inline act_from_type(::Enzyme.BatchDuplicatedNoNeed, reverse, needs_primal=true) =
    reverse ? enzyme_out : enzyme_dupnoneed
@inline act_from_type(::Enzyme.Active, reverse, needs_primal=true) =
    act_from_type(Enzyme.Active, reverse, needs_primal)
@inline act_from_type(::Type{<:Enzyme.Const}, reverse, needs_primal) =
    if needs_primal
        enzyme_const
    else
        enzyme_constnoneed
    end
@inline act_from_type(::Type{<:Enzyme.Duplicated}, reverse, needs_primal) =
    if reverse
        if needs_primal
            enzyme_out
        else
            enzyme_outnoneed
        end
    else
        if needs_primal
            enzyme_dup
        else
            enzyme_dupnoneed
        end
    end

@inline act_from_type(::Type{<:Enzyme.BatchDuplicated}, reverse, needs_primal) =
    act_from_type(Enzyme.Duplicated, reverse, needs_primal)
@inline act_from_type(::Type{<:Enzyme.BatchDuplicatedNoNeed}, reverse, needs_primal) =
    act_from_type(Enzyme.DuplicatedNoNeed, Reverse, needs_primal)

@inline act_from_type(::Type{<:Enzyme.Active}, reverse, needs_primal) =
    if needs_primal
        enzyme_out
    else
        enzyme_outnoneed
    end

function push_acts!(ad_inputs, x::Const, path, reverse)
    return TracedUtils.push_val!(ad_inputs, x.val, path)
end

function push_acts!(ad_inputs, x::Active, path, reverse)
    return TracedUtils.push_val!(ad_inputs, x.val, path)
end

function push_acts!(ad_inputs, x::Duplicated, path, reverse)
    TracedUtils.push_val!(ad_inputs, x.val, path)
    if !reverse
        TracedUtils.push_val!(ad_inputs, x.dval, path)
    end
end

function push_acts!(ad_inputs, x::DuplicatedNoNeed, path, reverse)
    TracedUtils.push_val!(ad_inputs, x.val, path)
    if !reverse
        TracedUtils.push_val!(ad_inputs, x.dval, path)
    end
end

function push_acts!(ad_inputs, x::BatchDuplicated, path, reverse)
    TracedUtils.push_val!(ad_inputs, x.val, path)
    if !reverse
        ET = unwrapped_eltype(x.val)
        predims = size(x.val)
        cval = MLIR.IR.result(
            MLIR.Dialects.stablehlo.concatenate(
                [Ops.reshape(v, Int64[1, predims...]) for v in x.dval]; dimension=Int64(0)
            ),
        )
        tval = TracedRArray{ET,length(predims) + 1}((), cval, (length(x.dval), predims...))
        TracedUtils.push_val!(ad_inputs, tval, path)
    end
end

function push_acts!(ad_inputs, x::BatchDuplicatedNoNeed, path, reverse)
    TracedUtils.push_val!(ad_inputs, x.val, path)
    if !reverse
        ET = unwrapped_eltype(x.val)
        predims = size(x.val)
        cval = MLIR.IR.result(
            MLIR.Dialects.stablehlo.concatenate(
                [Ops.reshape(v, Int64[1, predims...]) for v in x.dval]; dimension=Int64(0)
            ),
        )
        tval = TracedRArray{ET,length(predims) + 1}((), cval, (length(x.dval), predims...))
        TracedUtils.push_val!(ad_inputs, tval, path)
    end
end

function set_act!(inp, path, reverse, tostore; emptypath=false)
    x = if inp isa Enzyme.Active
        inp.val
    else
        inp.dval
    end

    for p in path
        x = traced_getfield(x, p)
    end

    #if inp isa Enzyme.Active || !reverse
    TracedUtils.set_mlir_data!(x, tostore)
    #else
    #    x.mlir_data = MLIR.IR.result(MLIR.Dialects.stablehlo.add(x.mlir_data, tostore), 1)
    #end

    emptypath && TracedUtils.set_paths!(x, ())
    return nothing
end

function overload_autodiff(
    ::CMode, f::FA, ::Type{A}, args::Vararg{Enzyme.Annotation,Nargs}
) where {CMode<:Enzyme.Mode,FA<:Enzyme.Annotation,A<:Enzyme.Annotation,Nargs}
    reverse = CMode <: Enzyme.ReverseMode

    width = Enzyme.same_or_one(1, args...)
    if width == 0
        throw(ErrorException("Cannot differentiate with a batch size of 0"))
    elseif width != 1
        throw(
            ErrorException(
                "EnzymeMLIR does not presently support width=$width, please rewrite your code to not use BatchDuplicated and/or call gradient(; chunk=1)",
            ),
        )
    end

    primf = f.val
    primargs = ((v.val for v in args)...,)

<<<<<<< HEAD
    fnwrap, func2, traced_result, result, seen_args, ret, linear_args, in_tys, linear_results = TracedUtils.make_mlir_fn(
=======
    mlir_fn_res = TracedUtils.make_mlir_fn(
>>>>>>> e7eec181
        primf, primargs, (), string(f) * "_autodiff", false
    )
    (; result, linear_args, in_tys, linear_results) = mlir_fn_res
    fnwrap = mlir_fn_res.fnwrapped
    func2 = mlir_fn_res.f

    activity = Int32[]
    ad_inputs = MLIR.IR.Value[]

    for a in linear_args
        idx, path = TracedUtils.get_argidx(a)
        if idx == 1 && fnwrap
            push!(activity, act_from_type(f, reverse))
            push_acts!(ad_inputs, f, path[3:end], reverse)
        else
            if fnwrap
                idx -= 1
            end
            push!(activity, act_from_type(args[idx], reverse))
            push_acts!(ad_inputs, args[idx], path[3:end], reverse)
        end
    end

    outtys = MLIR.IR.Type[]
    @inline needs_primal(::Type{<:Enzyme.ReverseMode{ReturnPrimal}}) where {ReturnPrimal} =
        ReturnPrimal
    @inline needs_primal(::Type{<:Enzyme.ForwardMode{ReturnPrimal}}) where {ReturnPrimal} =
        ReturnPrimal
    for a in linear_results
        if TracedUtils.has_residx(a)
            if needs_primal(CMode)
                push!(
                    outtys,
                    TracedUtils.transpose_ty(MLIR.IR.type(TracedUtils.get_mlir_data(a))),
                )
            end
            if CMode <: Enzyme.ForwardMode && !(A <: Enzyme.Const)
                if width == 1
                    push!(
                        outtys,
                        TracedUtils.transpose_ty(
                            MLIR.IR.type(TracedUtils.get_mlir_data(a))
                        ),
                    )
                else
                    push!(
                        outtys,
                        TracedUtils.batch_ty(
                            width,
                            TracedUtils.transpose_ty(
                                MLIR.IR.type(TracedUtils.get_mlir_data(a))
                            ),
                        ),
                    )
                end
            end
        else
            push!(
                outtys, TracedUtils.transpose_ty(MLIR.IR.type(TracedUtils.get_mlir_data(a)))
            )
        end
    end
    for (i, act) in enumerate(activity)
        if act == enzyme_out || act == enzyme_dup || act == enzyme_dupnoneed
            if width == 1
                push!(outtys, in_tys[i])
            else
                push!(outtys, TracedUtils.batch_ty(width, in_tys[i]))
            end
        end
    end

    ret_activity = Int32[]
    for a in linear_results
        if TracedUtils.has_residx(a)
            act = act_from_type(A, reverse, needs_primal(CMode))
            push!(ret_activity, act)
            if act == enzyme_out || act == enzyme_outnoneed
                attr = MLIR.IR.DenseElementsAttribute(
                    fill(one(unwrapped_eltype(a)), size(a))
                )
                cst = MLIR.IR.result(MLIR.Dialects.stablehlo.constant(; value=attr), 1)
                push!(ad_inputs, cst)
            end
        elseif TracedUtils.has_argidx(a)
            idx, path = TracedUtils.get_argidx(a)
            if idx == 1 && fnwrap
                act = act_from_type(f, reverse, true)
                push!(ret_activity, act)
                if act != enzyme_out && act != enzyme_outnoneed
                    continue
                end
                TracedUtils.push_val!(ad_inputs, f.dval, path[3:end])
            else
                if fnwrap
                    idx -= 1
                end
                act = act_from_type(args[idx], reverse, true)
                push!(ret_activity, act)
                if act != enzyme_out && act != enzyme_outnoneed
                    continue
                end
                TracedUtils.push_val!(ad_inputs, args[idx].dval, path[3:end])
            end
        else
            act = act_from_type(Enzyme.Const, reverse, true)
            push!(ret_activity, act)
            if act != enzyme_out && act != enzyme_outnoneed
                continue
            end
        end
    end

    function act_attr(val)
        val = @ccall MLIR.API.mlir_c.enzymeActivityAttrGet(
            MLIR.IR.context()::MLIR.API.MlirContext, val::Int32
        )::MLIR.API.MlirAttribute
        return MLIR.IR.Attribute(val)
    end
    fname = TracedUtils.get_attribute_by_name(func2, "sym_name")
    fname = MLIR.IR.FlatSymbolRefAttribute(Base.String(fname))
    res = (reverse ? MLIR.Dialects.enzyme.autodiff : MLIR.Dialects.enzyme.fwddiff)(
        [TracedUtils.transpose_val(v) for v in ad_inputs];
        outputs=outtys,
        fn=fname,
        activity=MLIR.IR.Attribute([act_attr(a) for a in activity]),
        ret_activity=MLIR.IR.Attribute([act_attr(a) for a in ret_activity]),
    )

    residx = 1

    dresult = if CMode <: Enzyme.ForwardMode && !(A <: Enzyme.Const)
        if width == 1
            deepcopy(result)
        else
            ntuple(Val(width)) do i
                Base.@_inline_meta
                deepcopy(result)
            end
        end
    else
        nothing
    end

    for a in linear_results
        if TracedUtils.has_residx(a)
            if needs_primal(CMode)
                path = TracedUtils.get_residx(a)
                tval = TracedUtils.transpose_val(MLIR.IR.result(res, residx))
                TracedUtils.set!(result, path[2:end], tval)
                residx += 1
            end
            if CMode <: Enzyme.ForwardMode && !(A <: Enzyme.Const)
                path = TracedUtils.get_residx(a)
                if width == 1
                    tval = TracedUtils.transpose_val(MLIR.IR.result(res, residx))
                    TracedUtils.set!(dresult, path[2:end], tval)
                else
                    tval = TracedUtils.transpose_val(MLIR.IR.result(res, residx))
                    for i in 1:width
                        sz = size(a)
                        starts = Int64[i]
                        limits = Int64[i]
                        for v in sz
                            push!(starts, 0)
                            push!(limits, v)
                        end
                        sval = Ops.slice(sval, starts, limits)
                        TracedUtils.set!(dresult[i], path[2:end], sval)
                    end
                end
                residx += 1
            end
        elseif TracedUtils.has_argidx(a)
            idx, path = TracedUtils.get_argidx(a)
            if idx == 1 && fnwrap
                TracedUtils.set!(
                    f.val,
                    path[3:end],
                    TracedUtils.transpose_val(MLIR.IR.result(res, residx)),
                )
                residx += 1
            else
                if fnwrap
                    idx -= 1
                end
                TracedUtils.set!(
                    args[idx].val,
                    path[3:end],
                    TracedUtils.transpose_val(MLIR.IR.result(res, residx)),
                )
                residx += 1
            end
        else
            TracedUtils.set!(a, (), TracedUtils.transpose_val(MLIR.IR.result(res, residx)))
            residx += 1
        end
    end

    restup = Any[(a isa Active) ? copy(a) : nothing for a in args]
    for a in linear_args
        idx, path = TracedUtils.get_argidx(a)
        if idx == 1 && fnwrap
            if act_from_type(f, reverse) != enzyme_out
                continue
            end
            if f isa Enzyme.Active
                @assert false
                residx += 1
                continue
            end
            set_act!(
                f,
                path[3:end],
                reverse,
                TracedUtils.transpose_val(MLIR.IR.result(res, residx)),
            )
        else
            if fnwrap
                idx -= 1
            end
            if act_from_type(args[idx], reverse) != enzyme_out
                continue
            end
            if args[idx] isa Enzyme.Active
                set_act!(
                    args[idx],
                    path[3:end],
                    false,
                    TracedUtils.transpose_val(MLIR.IR.result(res, residx));
                    emptypaths=true,
                ) #=reverse=#
                residx += 1
                continue
            end
            set_act!(
                args[idx],
                path[3:end],
                reverse,
                TracedUtils.transpose_val(MLIR.IR.result(res, residx)),
            )
        end
        residx += 1
    end

    func2.operation = MLIR.API.MlirOperation(C_NULL)

    if reverse
        resv = if needs_primal(CMode)
            result
        else
            nothing
        end
        return ((restup...,), resv)
    else
        if needs_primal(CMode)
            if CMode <: Enzyme.ForwardMode && !(A <: Enzyme.Const)
                (dresult, result)
            else
                (result,)
            end
        else
            if CMode <: Enzyme.ForwardMode && !(A <: Enzyme.Const)
                (dresult,)
            else
                ()
            end
        end
    end
end<|MERGE_RESOLUTION|>--- conflicted
+++ resolved
@@ -255,14 +255,10 @@
     primf = f.val
     primargs = ((v.val for v in args)...,)
 
-<<<<<<< HEAD
-    fnwrap, func2, traced_result, result, seen_args, ret, linear_args, in_tys, linear_results = TracedUtils.make_mlir_fn(
-=======
     mlir_fn_res = TracedUtils.make_mlir_fn(
->>>>>>> e7eec181
         primf, primargs, (), string(f) * "_autodiff", false
     )
-    (; result, linear_args, in_tys, linear_results) = mlir_fn_res
+    (; fnwrap, func2, traced_result, result, seen_args, ret, linear_args, in_tys, linear_results) = mlir_fn_res
     fnwrap = mlir_fn_res.fnwrapped
     func2 = mlir_fn_res.f
 
