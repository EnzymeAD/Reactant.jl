module func
using ...IR
import ...IR:
    NamedAttribute,
    Value,
    Location,
    Block,
    Region,
    Attribute,
    create_operation,
    context,
    IndexType
import ..Dialects: namedattribute, operandsegmentsizes, c
import ...API
using EnumX

"""
`call_indirect`

The `func.call_indirect` operation represents an indirect call to a value
of function type. The operands and result types of the call must match the
specified function type.

Function values can be created with the
[`func.constant` operation](#funcconstant-constantop).

# Example

```mlir
%func = func.constant @my_func : (tensor<16xf32>, tensor<16xf32>) -> tensor<16xf32>
%result = func.call_indirect %func(%0, %1) : (tensor<16xf32>, tensor<16xf32>) -> tensor<16xf32>
```
"""
function call_indirect(
    callee::Value,
    callee_operands::Vector{Value};
<<<<<<< HEAD
    results::Base.AbstractVecOrTuple{IR.Type},
    location::Location=Location(),
=======
    results::Vector{IR.Type},
    arg_attrs=nothing,
    res_attrs=nothing,
    location=Location(),
>>>>>>> 0e119dcc
)
    op_ty_results = IR.Type[results...,]
    operands = Value[callee, callee_operands...]
    owned_regions = Region[]
    successors = Block[]
    attributes = NamedAttribute[]
    !isnothing(arg_attrs) && push!(attributes, namedattribute("arg_attrs", arg_attrs))
    !isnothing(res_attrs) && push!(attributes, namedattribute("res_attrs", res_attrs))

    return create_operation(
        "func.call_indirect",
        location;
        operands,
        owned_regions,
        successors,
        attributes,
        results=op_ty_results,
        result_inference=false,
    )
end

"""
`call`

The `func.call` operation represents a direct call to a function that is
within the same symbol scope as the call. The operands and result types of
the call must match the specified function type. The callee is encoded as a
symbol reference attribute named \"callee\".

# Example

```mlir
%2 = func.call @my_add(%0, %1) : (f32, f32) -> f32
```
"""
function call(
    operands::Vector{Value};
<<<<<<< HEAD
    result::Base.AbstractVecOrTuple{IR.Type},
    callee::IR.FlatSymbolRefAttribute,
    no_inline::Union{Bool,Nothing}=nothing,
    location::Location=Location(),
=======
    result_0::Vector{IR.Type},
    callee,
    arg_attrs=nothing,
    res_attrs=nothing,
    no_inline=nothing,
    location=Location(),
>>>>>>> 0e119dcc
)
    op_ty_results = IR.Type[result...,]
    operands = Value[operands...,]
    owned_regions = Region[]
    successors = Block[]
    attributes = NamedAttribute[namedattribute("callee", callee),]
    !isnothing(arg_attrs) && push!(attributes, namedattribute("arg_attrs", arg_attrs))
    !isnothing(res_attrs) && push!(attributes, namedattribute("res_attrs", res_attrs))
    !isnothing(no_inline) && push!(attributes, namedattribute("no_inline", no_inline))

    return create_operation(
        "func.call",
        location;
        operands,
        owned_regions,
        successors,
        attributes,
        results=op_ty_results,
        result_inference=false,
    )
end

"""
`constant`

The `func.constant` operation produces an SSA value from a symbol reference
to a `func.func` operation

# Example

```mlir
// Reference to function @myfn.
%2 = func.constant @myfn : (tensor<16xf32>, f32) -> tensor<16xf32>

// Equivalent generic forms
%2 = \"func.constant\"() { value = @myfn } : () -> ((tensor<16xf32>, f32) -> tensor<16xf32>)
```

MLIR does not allow direct references to functions in SSA operands because
the compiler is multithreaded, and disallowing SSA values to directly
reference a function simplifies this
([rationale](../Rationale/Rationale.md#multithreading-the-compiler)).
"""
function constant(;
    result::IR.Type, value::IR.FlatSymbolRefAttribute, location::Location=Location()
)
    op_ty_results = IR.Type[result,]
    operands = Value[]
    owned_regions = Region[]
    successors = Block[]
    attributes = NamedAttribute[namedattribute("value", value),]

    return create_operation(
        "func.constant",
        location;
        operands,
        owned_regions,
        successors,
        attributes,
        results=op_ty_results,
        result_inference=false,
    )
end

"""
`func_`

Operations within the function cannot implicitly capture values defined
outside of the function, i.e. Functions are `IsolatedFromAbove`. All
external references must use function arguments or attributes that establish
a symbolic connection (e.g. symbols referenced by name via a string
attribute like SymbolRefAttr). An external function declaration (used when
referring to a function declared in some other module) has no body. While
the MLIR textual form provides a nice inline syntax for function arguments,
they are internally represented as “block arguments” to the first block in
the region.

Only dialect attribute names may be specified in the attribute dictionaries
for function arguments, results, or the function itself.

# Example

```mlir
// External function definitions.
func.func private @abort()
func.func private @scribble(i32, i64, memref<? x 128 x f32, #layout_map0>) -> f64

// A function that returns its argument twice:
func.func @count(%x: i64) -> (i64, i64)
  attributes {fruit = \"banana\"} {
  return %x, %x: i64, i64
}

// A function with an argument attribute
func.func private @example_fn_arg(%x: i32 {swift.self = unit})

// A function with a result attribute
func.func private @example_fn_result() -> (f64 {dialectName.attrName = 0 : i64})

// A function with an attribute
func.func private @example_fn_attr() attributes {dialectName.attrName = false}
```
"""
function func_(;
    sym_name::String,
    function_type::IR.Type,
    sym_visibility::Union{String,Nothing}=nothing,
    arg_attrs::Union{IR.DenseAttribute{Any},Nothing}=nothing,
    res_attrs::Union{IR.DenseAttribute{Any},Nothing}=nothing,
    no_inline::Union{Bool,Nothing}=nothing,
    body::Region,
    location::Location=Location(),
)
    op_ty_results = IR.Type[]
    operands = Value[]
    owned_regions = Region[body,]
    successors = Block[]
    attributes = NamedAttribute[
        namedattribute("sym_name", sym_name), namedattribute("function_type", function_type)
    ]
    !isnothing(sym_visibility) &&
        push!(attributes, namedattribute("sym_visibility", sym_visibility))
    !isnothing(arg_attrs) && push!(attributes, namedattribute("arg_attrs", arg_attrs))
    !isnothing(res_attrs) && push!(attributes, namedattribute("res_attrs", res_attrs))
    !isnothing(no_inline) && push!(attributes, namedattribute("no_inline", no_inline))

    return create_operation(
        "func.func",
        location;
        operands,
        owned_regions,
        successors,
        attributes,
        results=op_ty_results,
        result_inference=false,
    )
end

"""
`return_`

The `func.return` operation represents a return operation within a function.
The operation takes variable number of operands and produces no results.
The operand number and types must match the signature of the function
that contains the operation.

# Example

```mlir
func.func @foo() -> (i32, f8) {
  ...
  return %0, %1 : i32, f8
}
```
"""
function return_(operands::Vector{Value}; location::Location=Location())
    op_ty_results = IR.Type[]
    operands = Value[operands...,]
    owned_regions = Region[]
    successors = Block[]
    attributes = NamedAttribute[]

    return create_operation(
        "func.return",
        location;
        operands,
        owned_regions,
        successors,
        attributes,
        results=op_ty_results,
        result_inference=false,
    )
end

end # func<|MERGE_RESOLUTION|>--- conflicted
+++ resolved
@@ -10,9 +10,8 @@
     create_operation,
     context,
     IndexType
-import ..Dialects: namedattribute, operandsegmentsizes, c
+import ..Dialects: namedattribute, operandsegmentsizes
 import ...API
-using EnumX
 
 """
 `call_indirect`
@@ -34,15 +33,10 @@
 function call_indirect(
     callee::Value,
     callee_operands::Vector{Value};
-<<<<<<< HEAD
-    results::Base.AbstractVecOrTuple{IR.Type},
-    location::Location=Location(),
-=======
     results::Vector{IR.Type},
     arg_attrs=nothing,
     res_attrs=nothing,
     location=Location(),
->>>>>>> 0e119dcc
 )
     op_ty_results = IR.Type[results...,]
     operands = Value[callee, callee_operands...]
@@ -80,21 +74,14 @@
 """
 function call(
     operands::Vector{Value};
-<<<<<<< HEAD
-    result::Base.AbstractVecOrTuple{IR.Type},
-    callee::IR.FlatSymbolRefAttribute,
-    no_inline::Union{Bool,Nothing}=nothing,
-    location::Location=Location(),
-=======
     result_0::Vector{IR.Type},
     callee,
     arg_attrs=nothing,
     res_attrs=nothing,
     no_inline=nothing,
     location=Location(),
->>>>>>> 0e119dcc
 )
-    op_ty_results = IR.Type[result...,]
+    op_ty_results = IR.Type[result_0...,]
     operands = Value[operands...,]
     owned_regions = Region[]
     successors = Block[]
@@ -136,10 +123,8 @@
 reference a function simplifies this
 ([rationale](../Rationale/Rationale.md#multithreading-the-compiler)).
 """
-function constant(;
-    result::IR.Type, value::IR.FlatSymbolRefAttribute, location::Location=Location()
-)
-    op_ty_results = IR.Type[result,]
+function constant(; result_0::IR.Type, value, location=Location())
+    op_ty_results = IR.Type[result_0,]
     operands = Value[]
     owned_regions = Region[]
     successors = Block[]
@@ -197,14 +182,14 @@
 ```
 """
 function func_(;
-    sym_name::String,
-    function_type::IR.Type,
-    sym_visibility::Union{String,Nothing}=nothing,
-    arg_attrs::Union{IR.DenseAttribute{Any},Nothing}=nothing,
-    res_attrs::Union{IR.DenseAttribute{Any},Nothing}=nothing,
-    no_inline::Union{Bool,Nothing}=nothing,
+    sym_name,
+    function_type,
+    sym_visibility=nothing,
+    arg_attrs=nothing,
+    res_attrs=nothing,
+    no_inline=nothing,
     body::Region,
-    location::Location=Location(),
+    location=Location(),
 )
     op_ty_results = IR.Type[]
     operands = Value[]
@@ -248,7 +233,7 @@
 }
 ```
 """
-function return_(operands::Vector{Value}; location::Location=Location())
+function return_(operands::Vector{Value}; location=Location())
     op_ty_results = IR.Type[]
     operands = Value[operands...,]
     owned_regions = Region[]
