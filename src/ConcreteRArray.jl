function get_buffer(
    x::Union{ConcretePJRTArray,ConcretePJRTNumber}; no_error_for_scalar=false
)
    if Sharding.is_sharded(x.sharding)
        # For scalars this is mostly replicated
        no_error_for_scalar && return first(x.data).buffer
        error("`x` is sharded, so `get_buffer` is not defined")
    end
    return only(x.data).buffer
end

function Base.collect(x::ConcretePJRTNumber{T}) where {T}
    return collect(ConcretePJRTArray{T,0}(copy(x).data, ()))
end

Base.size(::AbstractConcreteNumber) = ()
Base.real(x::AbstractConcreteNumber{<:Real}) = x
function Base.rtoldefault(T::Type{<:AbstractConcreteNumber})
    return T(Base.rtoldefault(unwrapped_eltype(T)))
end

Base.strides(x::AbstractConcreteArray) = Base.size_to_strides(1, size(x)...)

# Ensure the device and client are the same as the input
function Base.float(x::ConcretePJRTNumber{T}) where {T}
    return ConcretePJRTNumber(
        float(T)(to_number(x)); client=XLA.client(x), device=XLA.device(x), x.sharding
    )
end

# written like this to avoid ambiguity errors
for T in Base.uniontypes(ReactantPrimitive)
    @eval (::Type{$(T)})(x::AbstractConcreteNumber) = convert($T, x)
end

function Base.convert(::Type{T}, x::AbstractConcreteNumber) where {T<:Number}
    return convert(T, to_number(x))
end

Adapt.adapt_storage(::Type{T}, x::AbstractArray) where {T<:AbstractConcreteArray} = T(x)

Base.size(x::AbstractConcreteArray) = x.shape

Base.isempty(x::Union{AbstractConcreteArray,AbstractConcreteNumber}) = any(isempty, x.data)

Base.isempty(x::WrappedConcretePJRTArray) = isempty(ancestor(x))

function Base.convert(::Type{<:Array}, X::ConcretePJRTArray{T,N}) where {T,N}
    if Sharding.is_sharded(X)
        data = Array{T,N}(undef, size(X)...)

        completed = Set{eltype(X.sharding.device_to_array_slices)}()
        for idx in 1:length(X.data)
            slice = X.sharding.device_to_array_slices[idx]
            if slice ∉ completed
                push!(completed, slice)
            else
                continue
            end
            data[slice...] = convert(Array{T}, X.data[idx])
        end

        return data
    else
        buf = XLA.synced_buffer(only(X.data))
        GC.@preserve buf begin
            return convert(Array{T}, buf)
        end
    end
end
function Base.convert(::Type{<:Array}, X::WrappedConcretePJRTArray)
    fn = compile(TracedUtils.materialize_traced_array, (X,))
    return convert(Array, fn(X))
end
Base.Array(x::AnyConcretePJRTArray) = convert(Array, x)

function synchronize(x::Union{ConcretePJRTArray,ConcretePJRTNumber})
    foreach(XLA.synced_buffer, x.data)
    return nothing
end

to_number(x::Number) = x
function to_number(X::ConcretePJRTScalar{T}) where {T}
    data = Ref{T}()
    XLA.await(X)
    buf = get_buffer(X; no_error_for_scalar=true)
    GC.@preserve data buf begin
        XLA.to_host(buf, data)
    end
    return data[]
end

Base.convert(::Type{T}, x::ConcretePJRTScalar{T}) where {T<:Number} = to_number(x)

for jlop in (:(Base.abs),), T in (AbstractConcreteNumber,)
    @eval $(jlop)(x::$(T)) = $(jlop)(to_number(x))
end

for jlop in (
        :(Base.isless),
        :(Base.:+),
        :(Base.:-),
        :(Base.:*),
        :(Base.:/),
        :(Base.:^),
        :(Base.:(==)),
    ),
    T in (AbstractConcreteNumber, AbstractConcreteArray{<:Any,0})

    @eval begin
        $(jlop)(x::$(T), y::$(T)) = $(jlop)(to_number(x), to_number(y))
        $(jlop)(x::$(T), y::Number) = $(jlop)(to_number(x), y)
        $(jlop)(x::Number, y::$(T)) = $(jlop)(x, to_number(y))
    end
end

for jlop in (:(Base.isnan), :(Base.isfinite)),
    T in (AbstractConcreteNumber, AbstractConcreteArray{<:Any,0})

    @eval $(jlop)(x::$(T)) = $(jlop)(to_number(x))
end

for T in (AbstractConcreteNumber, AbstractConcreteArray{<:Any,0})
    for (T1, T2) in ((T, Number), (Number, T), (T, T))
        @eval begin
            function Base.isapprox(x::$(T1), y::$(T2); kwargs...)
                return Base.isapprox(to_number(x), to_number(y); kwargs...)
            end
            function Base.isapprox(
                x::AbstractArray{<:$(T1)}, y::AbstractArray{<:$(T2)}; kwargs...
            )
                return Base.isapprox(to_number.(x), to_number.(y); kwargs...)
            end
        end
    end
end

for (T1, T2) in (
    (AnyConcretePJRTArray, AbstractArray),
    (AbstractArray, AnyConcretePJRTArray),
    (AnyConcretePJRTArray, AnyConcretePJRTArray),
)
    @eval begin
        function Base.isapprox(x::$(T1), y::$(T2); kwargs...)
            return Base.isapprox(convert(Array, x), convert(Array, y); kwargs...)
        end
        Base.:(==)(x::$(T1), y::$(T2)) = convert(Array, x) == convert(Array, y)
    end
end

function Base.show(io::IO, X::ConcretePJRTScalar{T}) where {T}
    if isempty(X)
        print(io, "<Empty Buffer eltype $(eltype(X)) of size $(size(X))>")
        return nothing
    end
    print(io, "$(typeof(X))(")
    show(io, to_number(X))
    print(io, ")")
    return nothing
end

function Base.print_array(io::IO, X::AnyConcretePJRTArray)
    if isempty(X)
        print(io, "<Empty Buffer eltype $(eltype(X)) of size $(size(X))>")
        return nothing
    end
    return Base.print_array(io, convert(Array, X))
end

function Base.showarg(io::IO, a::ConcretePJRTArray{T,N}, toplevel) where {T,N}
    toplevel || print(io, "::")
    print(io, "ConcretePJRTArray{$T,$N}")
<<<<<<< HEAD
    if Sharding.is_sharded(a)
        print(io, " with sharding $(typeof(a.sharding.sharding))")
    end
    if any(!iszero, a.padding)
        print(io, " with padding ", a.padding)
    end
=======
    Sharding.is_sharded(a) && print(io, " with sharding $(typeof(a.sharding.sharding))")
    return nothing
>>>>>>> a39b0556
end

function Base.show(io::IO, X::AnyConcretePJRTArray)
    if isempty(X)
        print(io, "<Empty Buffer eltype $(eltype(X)) of size $(size(X))>")
        return nothing
    end
    print(io, "$(typeof(X))(")
    show(io, convert(Array, X))
    print(io, ")")
    return nothing
end

function Base.getindex(a::ConcretePJRTArray{T}, args::Vararg{Int,N}) where {T,N}
    isempty(a) && throw("Cannot getindex from empty buffer")

    XLA.await(a)
    if buffer_on_cpu(a) && !Sharding.is_sharded(a)
        buf = get_buffer(a)
        GC.@preserve buf begin
            ptr = Base.unsafe_convert(Ptr{T}, XLA.unsafe_buffer_pointer(buf))
            start = 0
            for i in 1:N
                start *= size(a, N - i + 1)
                start += (args[N - i + 1] - 1)
            end
            start += 1
            return unsafe_load(ptr, start)
        end
    end

    GPUArraysCore.assertscalar("getindex(::ConcretePJRTArray, ::Vararg{Int, N})")
    return convert(Array, a)[args...]
end

function mysetindex!(a, v, args::Vararg{Any,N}) where {N}
    setindex!(a, v, args...)
    return nothing
end

function Base.setindex!(a::ConcretePJRTArray{T}, v, args::Vararg{Int,N}) where {T,N}
    isempty(a) && throw("Cannot setindex! to empty buffer")

    XLA.await(a)
    if buffer_on_cpu(a) && !Sharding.is_sharded(a)
        buf = get_buffer(a)
        GC.@preserve buf begin
            ptr = Base.unsafe_convert(Ptr{T}, XLA.unsafe_buffer_pointer(buf))
            start = 0
            for i in 1:N
                start *= size(a, N - i + 1)
                start += (args[N - i + 1] - 1)
            end
            start += 1
            unsafe_store!(ptr, v, start)
        end
        return a
    end

    GPUArraysCore.assertscalar("setindex!(::ConcretePJRTArray, ::Any, ::Vararg{Int, N})")
    fn = compile(mysetindex!, (a, v, args...))
    fn(a, v, args...)
    return a
end

# TODO is there any way to allocate an uninitialized buffer in XLA?
function Base.similar(a::ConcretePJRTArray{T}, ::Type{S}=T, dims::Dims=size(a)) where {T,S}
    return ConcretePJRTArray(
        Array{S}(undef, dims); client=XLA.client(a), device=XLA.device(a), a.sharding
    )
end
Base.similar(a::ConcretePJRTArray, dims::Dims) = similar(a, eltype(a), dims)
function Base.similar(::Type{ConcretePJRTArray{T}}, dims) where {T}
    return ConcretePJRTArray(similar(Array{T}, dims))
end

# Broadcasting interface
Base.BroadcastStyle(::Type{<:ConcretePJRTArray}) = Broadcast.ArrayStyle{ConcretePJRTArray}()
function Base.similar(
    bc::Base.Broadcast.Broadcasted{Broadcast.ArrayStyle{ConcretePJRTArray}}, ::Type{T}
) where {T}
    # XXX: correct device + sharding?
    return ConcretePJRTArray(similar(Array{T}, axes(bc)))
end

# TODO replace this copy for `setindex!` maybe? how to copy data to already existing buffer? (i.e. `copyto!`)
function Base.copy(bc::Base.Broadcast.Broadcasted{Broadcast.ArrayStyle{ConcretePJRTArray}})
    for x in bc.args
        x isa ConcretePJRTArray && XLA.await(x)
    end

    if all(buffer_on_cpu, bc.args) && all(
        x ->
            !(x isa ConcretePJRTArray) ||
                (x isa ConcretePJRTArray && !Sharding.is_sharded(x)),
        bc.args,
    )
        ElType = Base.Broadcast.combine_eltypes(bc.f, bc.args)
        if !Base.isconcretetype(ElType)
            throw(
                ErrorException(
                    "`copy` on `ConcretePJRTArray` for non-concrete eltype is not implemented",
                ),
            )
        end
        aux = copyto!(similar(Array{ElType}, axes(bc)), bc)
        return ConcretePJRTArray(aux) # XXX: result should be on correct device?
    end

    fn = compile(Broadcast.BroadcastFunction(bc.f), (bc.args...,))
    return fn(bc.args...)
end

function Base.copyto!(dest::AbstractConcreteArray, src::AbstractConcreteArray)
    dest.data = src.data
    return dest
end

Base.collect(x::AbstractConcreteArray) = convert(Array, x)

function Base.mapreduce(
    @nospecialize(f),
    @nospecialize(op),
    @nospecialize(A::AbstractConcreteArray{T,N});
    dims=:,
    init=nothing,
) where {T,N}
    fn = compile(CallMapReduce(f, op, dims, init), (A,))
    return fn(A)
end

struct CallMapReduce{Fn,Op,Dims,Init}
    f::Fn
    op::Op
    dims::Dims
    init::Init
end

(f::CallMapReduce)(A) = Base.mapreduce(f.f, f.op, A; f.dims, f.init)

buffer_on_cpu(::Any) = true
buffer_on_cpu(x::ConcretePJRTArray) = all(XLA.buffer_on_cpu, x.data)

function Ops.constant(x::AbstractConcreteArray; kwargs...)
    return Ops.constant(Base.convert(Array, x); kwargs...)
end

function Ops.constant(x::AbstractConcreteNumber{T}; kwargs...) where {T}
    return Ops.constant(Base.convert(T, x); kwargs...)
end

function Base.zero(x::ConcretePJRTArray{T,N}) where {T,N}
    return ConcretePJRTArray(
        zeros(T, size(x)...); client=XLA.client(x), device=XLA.device(x), x.sharding
    )
end

function Base.fill!(a::ConcretePJRTArray{T,N}, val) where {T,N}
    isempty(a) && throw("Cannot setindex! to empty buffer")

    XLA.await(a)
    if buffer_on_cpu(a) && !Sharding.is_sharded(a)
        buf = get_buffer(a)
        GC.@preserve buf begin
            ptr = Base.unsafe_convert(Ptr{T}, XLA.unsafe_buffer_pointer(buf))
            for start in 1:length(a)
                unsafe_store!(ptr, val, start)
            end
        end
        return a
    end

    idxs = ntuple(Returns(Colon()), N)
    fn = compile(mysetindex!, (a, val, idxs...))
    fn(a, val, idxs...)
    return a
end<|MERGE_RESOLUTION|>--- conflicted
+++ resolved
@@ -170,17 +170,9 @@
 function Base.showarg(io::IO, a::ConcretePJRTArray{T,N}, toplevel) where {T,N}
     toplevel || print(io, "::")
     print(io, "ConcretePJRTArray{$T,$N}")
-<<<<<<< HEAD
-    if Sharding.is_sharded(a)
-        print(io, " with sharding $(typeof(a.sharding.sharding))")
-    end
-    if any(!iszero, a.padding)
-        print(io, " with padding ", a.padding)
-    end
-=======
     Sharding.is_sharded(a) && print(io, " with sharding $(typeof(a.sharding.sharding))")
-    return nothing
->>>>>>> a39b0556
+    any(!iszero, a.padding) && print(io, " with padding ", a.padding)
+    return nothing
 end
 
 function Base.show(io::IO, X::AnyConcretePJRTArray)
