--- conflicted
+++ resolved
@@ -1065,7 +1065,6 @@
         sample_inputs[2i - 1] = Reactant.ConcreteRNumber(T(0))
         sample_inputs[2i] = Reactant.ConcreteRNumber(T(0))
     end
-<<<<<<< HEAD
     func =
         Reactant.TracedUtils.make_mlir_fn(
             comparator,
@@ -1075,16 +1074,6 @@
             no_args_in_result=true,
             return_dialect=:stablehlo,
         ).f
-=======
-    func = Reactant.TracedUtils.make_mlir_fn(
-        comparator,
-        (sample_inputs...,),
-        (),
-        "comparator";
-        args_in_result=:none,
-        return_dialect=:stablehlo,
-    )[2]
->>>>>>> 234d1689
     @assert MLIR.IR.nregions(func) == 1
     fn_name = String(
         MLIR.IR.attr(func, String(MLIR.API.mlirSymbolTableGetSymbolAttributeName()))
@@ -1684,7 +1673,6 @@
 
     input_types = [mlir_type(arg) for arg in linear_args]
 
-<<<<<<< HEAD
     cond_fn_compiled =
         Reactant.TracedUtils.make_mlir_fn(
             cond_fn,
@@ -1708,29 +1696,6 @@
             no_args_in_result=true,
             do_transpose=false,
         ).f
-=======
-    (_, cond_fn_compiled, _, _, _, _, _, _, _) = Reactant.TracedUtils.make_mlir_fn(
-        cond_fn,
-        traced_args,
-        (),
-        string(gensym("cond_fn")),
-        false;
-        return_dialect=:stablehlo,
-        args_in_result=:none,
-        do_transpose=false,
-    )
-
-    (_, body_fn_compiled, _, _, _, _, _, _, _) = Reactant.TracedUtils.make_mlir_fn(
-        body_fn,
-        traced_args,
-        (),
-        string(gensym("body_fn")),
-        false;
-        return_dialect=:stablehlo,
-        args_in_result=:none,
-        do_transpose=false,
-    )
->>>>>>> 234d1689
 
     cond_reg = Reactant.TracedUtils.__take_region(cond_fn_compiled)
     body_reg = Reactant.TracedUtils.__take_region(body_fn_compiled)
@@ -2098,66 +2063,6 @@
     return corrected_traced_results
 end
 
-<<<<<<< HEAD
-# Shardy Ops
-@noinline function mesh(
-    mod::MLIR.IR.Module,
-    m::Reactant.Sharding.Mesh;
-    location=mlir_stacktrace("mesh", @__FILE__, @__LINE__),
-)
-    return mesh(
-        mod,
-        # Don't use `name_to_size` here, we need correct ordering
-        [k => Int64(v) for (k, v) in zip(m.axis_names, size(m.device_ids))],
-        collect(Int64, vec(m.device_ids));
-        location,
-    )
-end
-
-@noinline function mesh(
-    mod::MLIR.IR.Module,
-    mesh_axes::Vector{Pair{String,Int64}},
-    device_ids::Vector{Int64};
-    sym_name=nothing,
-    location=mlir_stacktrace("mesh", @__FILE__, @__LINE__),
-)
-    # See https://github.com/openxla/shardy/blob/f9d83e779a58b811b848c4edfaf68e88b636787d/shardy/dialect/sdy/ir/verifiers.cc#L647-L699 for the checks
-    ndevices = prod(last, mesh_axes)
-    @assert allunique(first, mesh_axes) "mesh_axes must be unique"
-    @assert ndevices == length(device_ids) "length(device_ids) should be same as \
-                                            prod(last, mesh_axes)"
-    @assert all(x -> x ≥ 0, device_ids) "device_ids must be non-negative"
-    @assert Base.sort(device_ids) == collect(Int64, 0:(ndevices - 1)) "sorted device_ids must be the same as iota(product(axes)), got $(Base.sort(device_ids))"
-
-    if Base.sort(device_ids) == device_ids
-        # error: if the ordered device ids are the same as iota(product(axes)), no need to specify them for simplicity
-        device_ids = Int64[]
-    end
-
-    ctx = MLIR.IR.context()
-    mesh_axis_attrs = [
-        MLIR.API.sdyMeshAxisAttrGet(ctx, name, size) for (name, size) in mesh_axes
-    ]
-    mesh_attr = MLIR.API.sdyMeshAttrGet(
-        ctx,
-        Int64(length(mesh_axis_attrs)),
-        mesh_axis_attrs,
-        Int64(length(device_ids)),
-        device_ids,
-    )
-
-    sym_name === nothing && (sym_name = "mesh")
-    if sym_name isa String
-        sym_name = Reactant.TracedUtils.__lookup_unique_name_in_module(mod, sym_name)
-    end
-
-    MLIR.IR.mmodule!(mod) do
-        return MLIR.Dialects.sdy.mesh(; sym_name, mesh=mesh_attr, location)
-    end
-
-    # We return the name of the mesh, since the operation is a Symbol op
-    return (; sym_name=MLIR.IR.FlatSymbolRefAttribute(sym_name; context=ctx), mesh_attr)
-=======
 @noinline function call(f, args...)
     seen_cache = Reactant.OrderedIdDict()
     Reactant.make_tracer(
@@ -2227,7 +2132,66 @@
         )
     end
     return traced_result
->>>>>>> 234d1689
+end
+
+# Shardy Ops
+@noinline function mesh(
+    mod::MLIR.IR.Module,
+    m::Reactant.Sharding.Mesh;
+    location=mlir_stacktrace("mesh", @__FILE__, @__LINE__),
+)
+    return mesh(
+        mod,
+        # Don't use `name_to_size` here, we need correct ordering
+        [k => Int64(v) for (k, v) in zip(m.axis_names, size(m.device_ids))],
+        collect(Int64, vec(m.device_ids));
+        location,
+    )
+end
+
+@noinline function mesh(
+    mod::MLIR.IR.Module,
+    mesh_axes::Vector{Pair{String,Int64}},
+    device_ids::Vector{Int64};
+    sym_name=nothing,
+    location=mlir_stacktrace("mesh", @__FILE__, @__LINE__),
+)
+    # See https://github.com/openxla/shardy/blob/f9d83e779a58b811b848c4edfaf68e88b636787d/shardy/dialect/sdy/ir/verifiers.cc#L647-L699 for the checks
+    ndevices = prod(last, mesh_axes)
+    @assert allunique(first, mesh_axes) "mesh_axes must be unique"
+    @assert ndevices == length(device_ids) "length(device_ids) should be same as \
+                                            prod(last, mesh_axes)"
+    @assert all(x -> x ≥ 0, device_ids) "device_ids must be non-negative"
+    @assert Base.sort(device_ids) == collect(Int64, 0:(ndevices - 1)) "sorted device_ids must be the same as iota(product(axes)), got $(Base.sort(device_ids))"
+
+    if Base.sort(device_ids) == device_ids
+        # error: if the ordered device ids are the same as iota(product(axes)), no need to specify them for simplicity
+        device_ids = Int64[]
+    end
+
+    ctx = MLIR.IR.context()
+    mesh_axis_attrs = [
+        MLIR.API.sdyMeshAxisAttrGet(ctx, name, size) for (name, size) in mesh_axes
+    ]
+    mesh_attr = MLIR.API.sdyMeshAttrGet(
+        ctx,
+        Int64(length(mesh_axis_attrs)),
+        mesh_axis_attrs,
+        Int64(length(device_ids)),
+        device_ids,
+    )
+
+    sym_name === nothing && (sym_name = "mesh")
+    if sym_name isa String
+        sym_name = Reactant.TracedUtils.__lookup_unique_name_in_module(mod, sym_name)
+    end
+
+    MLIR.IR.mmodule!(mod) do
+        return MLIR.Dialects.sdy.mesh(; sym_name, mesh=mesh_attr, location)
+    end
+
+    # We return the name of the mesh, since the operation is a Symbol op
+    return (; sym_name=MLIR.IR.FlatSymbolRefAttribute(sym_name; context=ctx), mesh_attr)
 end
 
 end # module Ops