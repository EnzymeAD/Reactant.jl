--- conflicted
+++ resolved
@@ -2147,30 +2147,18 @@
     cache = Reactant.Compiler.callcache()
     if haskey(cache, cache_key)
         # cache lookup:
-<<<<<<< HEAD
         (; f_name, mlir_result_types, linear_args, traced_result, linear_results, ret) = cache[cache_key]
-=======
-        (; f_name, mlir_result_types, traced_result, mutated_args) = cache[cache_key]
->>>>>>> e7eec181
     else
         f_name = String(gensym(Symbol(f)))
         temp = Reactant.TracedUtils.make_mlir_fn(
             f, args, (), f_name, false; args_in_result=:all, do_transpose=false, mutate_traced_args=true
         )
-<<<<<<< HEAD
-        final_func = temp[2]
-        traced_result, ret, linear_args, linear_results = temp[[3, 6, 7, 9]]
+        (; traced_result, ret, linear_args) = temp
+        final_func = temp.f
         mlir_result_types = [
             MLIR.IR.type(MLIR.IR.operand(ret, i)) for i in 1:MLIR.IR.noperands(ret)
         ]
         cache[cache_key] = (; f_name, mlir_result_types, linear_args, traced_result, linear_results, ret)
-=======
-        (; traced_result, ret, mutated_args) = temp
-        mlir_result_types = [
-            MLIR.IR.type(MLIR.IR.operand(ret, i)) for i in 1:MLIR.IR.noperands(ret)
-        ]
-        cache[cache_key] = (; f_name, mlir_result_types, traced_result, mutated_args)
->>>>>>> e7eec181
     end
 
 
@@ -2194,17 +2182,8 @@
         end
         Reactant.TracedUtils.set_paths!(v, ())
     end
-<<<<<<< HEAD
     for (arg, paths) in zip(caller_linear_args, original_paths)
         Reactant.TracedUtils.set_paths!(arg, paths)
-=======
-    nres = MLIR.IR.nresults(call_op)
-    # mutated args are included as the last ones in the call op results
-    for (result_i, arg_i) in zip((nres - length(mutated_args)):nres, mutated_args)
-        Reactant.TracedUtils.set_mlir_data!(
-            linear_args[arg_i], MLIR.IR.result(call_op, result_i + 1)
-        )
->>>>>>> e7eec181
     end
     return traced_result
 end
