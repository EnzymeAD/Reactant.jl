--- conflicted
+++ resolved
@@ -5,82 +5,7 @@
 end
 
 function ReactantCore.traced_call(f::Function, args...)
-<<<<<<< HEAD
-    seen_cache = Reactant.OrderedIdDict()
-    make_tracer(
-        seen_cache,
-        args,
-        (), # we have to insert something here, but we remove it immediately below.
-        TracedTrack;
-        toscalar=false,
-        track_numbers=(), # TODO: track_numbers?
-    )
-    linear_args = Reactant.MLIR.IR.Value[]
-    for (k, v) in seen_cache
-        v isa TracedType || continue
-        push!(linear_args, v.mlir_data)
-        # make tracer inserted `()` into the path, here we remove it:
-        v.paths = v.paths[1:end-1]
-    end
-
-    seen = Dict()
-    cache_key = []
-    make_tracer(seen, (f, args...), cache_key, TracedToTypes)
-    cache = Reactant.Compiler.callcache()
-    if haskey(cache, cache_key)
-        # cache lookup:
-        (; f_name, mlir_result_types, traced_result) = cache[cache_key]
-    else
-        f_name = String(gensym(Symbol(f)))
-        temp = Reactant.TracedUtils.make_mlir_fn(
-            f,
-            args,
-            (),
-            f_name,
-            false;
-            no_args_in_result=true,
-            do_transpose=false,
-        )
-        traced_result, ret = temp[[3, 6]]
-        mlir_result_types = [MLIR.IR.type(MLIR.IR.operand(ret, i)) for i in 1:MLIR.IR.noperands(ret)]
-        cache[cache_key] = (; f_name, mlir_result_types, traced_result)
-    end
-
-    call_op = MLIR.Dialects.func.call(
-        linear_args;
-        result_0=mlir_result_types,
-        callee=MLIR.IR.FlatSymbolRefAttribute(f_name),
-    )
-
-    seen_results = Reactant.OrderedIdDict()
-    traced_result = make_tracer(
-        seen_results,
-        traced_result,
-        (), # we have to insert something here, but we remove it immediately below.
-        TracedSetPath;
-        toscalar=false,
-        track_numbers=(),
-    )
-    i = 1
-    for (k, v) in seen_results
-        v isa TracedType || continue
-        # this mutates `traced_result`, which is what we want:
-        v.mlir_data = MLIR.IR.result(call_op, i)
-        # make tracer inserted `()` into the path, here we remove it:
-        v.paths = v.paths[1:end-1]
-        i += 1
-    end
-
-    return traced_result
-end
-
-function take_region(compiled_fn)
-    region = MLIR.IR.Region()
-    MLIR.API.mlirRegionTakeBody(region, MLIR.API.mlirOperationGetRegion(compiled_fn, 0))
-    return region
-=======
     return Ops.call(f, args...)
->>>>>>> d842b337
 end
 
 function ReactantCore.traced_while(cond_fn::CFn, body_fn::BFn, args) where {CFn,BFn}
