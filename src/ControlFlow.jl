function ReactantCore.traced_if(
    cond::TracedRNumber{Bool}, true_fn::TFn, false_fn::FFn, args
) where {TFn,FFn}
<<<<<<< HEAD
    (_, true_branch_compiled, true_branch_results, _, _, _, _, _, true_linear_results, _) = Reactant.TracedUtils.make_mlir_fn(
        true_fn,
        args,
        (),
        string(gensym("true_branch")),
        false;
        return_dialect=:stablehlo,
        args_in_result=:none,
        construct_function_without_args=true,
    )

    (_, false_branch_compiled, false_branch_results, _, _, _, _, _, false_linear_results, _) = Reactant.TracedUtils.make_mlir_fn(
        false_fn,
        args,
        (),
        string(gensym("false_branch")),
        false;
        return_dialect=:stablehlo,
        args_in_result=:none,
        construct_function_without_args=true,
    )

    @assert length(true_branch_results) == length(false_branch_results) "true branch returned $(length(true_branch_results)) results, false branch returned $(length(false_branch_results)). This shouldn't happen."

    result_types = MLIR.IR.Type[]
    linear_results = []
    true_block_insertions = []
    false_block_insertions = []
    for (i, (tr, fr)) in enumerate(zip(true_branch_results, false_branch_results))
        if typeof(tr) != typeof(fr)
            if !(tr isa MissingTracedValue) && !(fr isa MissingTracedValue)
                error("Result #$(i) for the branches have different types: true branch \
                       returned `$(typeof(tr))`, false branch returned `$(typeof(fr))`.")
            elseif tr isa MissingTracedValue
                push!(result_types, MLIR.IR.type(fr.mlir_data))
                push!(linear_results, TracedUtils.new_traced_value(false_linear_results[i]))
                push!(true_block_insertions, (i => linear_results[end]))
            else
                push!(result_types, MLIR.IR.type(tr.mlir_data))
                push!(linear_results, TracedUtils.new_traced_value(true_linear_results[i]))
                push!(false_block_insertions, (i => linear_results[end]))
            end
        else
            push!(result_types, MLIR.IR.type(tr.mlir_data))
            push!(linear_results, TracedUtils.new_traced_value(tr))
        end
    end

    # Replace all uses of missing values with the correct values
    true_branch_region = get_region_removing_missing_values(
        true_branch_compiled, true_block_insertions
    )

    false_branch_region = get_region_removing_missing_values(
        false_branch_compiled, false_block_insertions
    )

    MLIR.IR.rmfromparent!(true_branch_compiled)
    MLIR.IR.rmfromparent!(false_branch_compiled)

    if_compiled = MLIR.Dialects.stablehlo.if_(
        cond.mlir_data;
        true_branch=true_branch_region,
        false_branch=false_branch_region,
        result_0=result_types,
    )

    return map(enumerate(linear_results)) do (i, res)
        res.mlir_data = MLIR.IR.result(if_compiled, i)
        return res
    end
end

function ReactantCore.traced_while(
    cond_fn::CFn, body_fn::BFn, args
) where {CFn<:Function,BFn<:Function}
    # TODO: detect and prevent mutation within the condition

    # We promote all incoming args (is there a better way to do this?)
    traced_args = [
        if v isa Number && !(v isa TracedType)
            Reactant.TracedUtils.promote_to(TracedRNumber{typeof(v)}, v)
        else
            v
        end for v in args
    ]

    (_, cond_fn_compiled, cond_fn_results, _, _, _, _, in_tys, cond_fn_linear_results, _) = Reactant.TracedUtils.make_mlir_fn(
        cond_fn,
        traced_args,
        (),
        string(gensym("cond_fn")),
        false;
        args_in_result=:none,
        return_dialect=:stablehlo,
        do_transpose=false,
    )

    (_, body_fn_compiled, body_fn_results, _, _, _, _, _, body_fn_linear_results, _) = Reactant.TracedUtils.make_mlir_fn(
        body_fn,
        traced_args,
        (),
        string(gensym("body_fn")),
        false;
        args_in_result=:none,
        return_dialect=:stablehlo,
        do_transpose=false,
    )

    cond_reg = take_region(cond_fn_compiled)
    body_reg = take_region(body_fn_compiled)

    MLIR.IR.rmfromparent!(cond_fn_compiled)
    MLIR.IR.rmfromparent!(body_fn_compiled)

    result_0 = in_tys

    operands = MLIR.IR.Value[v.mlir_data for v in traced_args]

    while_compiled = MLIR.Dialects.stablehlo.while_(
        operands; result_0, cond=cond_reg, body=body_reg
    )

    return map(enumerate(traced_args)) do (i, res)
        res.mlir_data = MLIR.IR.result(while_compiled, i)
        return res
    end
end

function ReactantCore.traced_call(f::Function, args...)
    seen_cache = Reactant.OrderedIdDict()
    make_tracer(
        seen_cache,
        args,
        (), # we have to insert something here, but we remove it immediately below.
        TracedTrack;
        toscalar=false,
        track_numbers=(), # TODO: track_numbers?
    )
    linear_args = []
    mlir_caller_args = Reactant.MLIR.IR.Value[]
    for (k, v) in seen_cache
        v isa TracedType || continue
        push!(linear_args, v)
        push!(mlir_caller_args, v.mlir_data)
        # make tracer inserted `()` into the path, here we remove it:
        v.paths = v.paths[1:end-1]
    end

    seen = Dict()
    cache_key = []
    make_tracer(seen, (f, args...), cache_key, TracedToTypes)
    cache = Reactant.Compiler.callcache()
    if haskey(cache, cache_key)
        # cache lookup:
        (; f_name, mlir_result_types, traced_result, mutated) = cache[cache_key]
    else
        f_name = String(gensym(Symbol(f)))
        temp = Reactant.TracedUtils.make_mlir_fn(
            f,
            args,
            (),
            f_name,
            false;
            args_in_result=:mutated,
            do_transpose=false,
        )
        traced_result, ret, mutated = temp[[3, 6, 10]]
        mlir_result_types = [MLIR.IR.type(MLIR.IR.operand(ret, i)) for i in 1:MLIR.IR.noperands(ret)]
        cache[cache_key] = (; f_name, mlir_result_types, traced_result, mutated)
    end

    call_op = MLIR.Dialects.func.call(
        mlir_caller_args;
        result_0=mlir_result_types,
        callee=MLIR.IR.FlatSymbolRefAttribute(f_name),
    )

    seen_results = Reactant.OrderedIdDict()
    traced_result = make_tracer(
        seen_results,
        traced_result,
        (), # we have to insert something here, but we remove it immediately below.
        TracedSetPath;
        toscalar=false,
        track_numbers=(),
    )
    i = 1
    for (k, v) in seen_results
        v isa TracedType || continue
        # this mutates `traced_result`, which is what we want:
        v.mlir_data = MLIR.IR.result(call_op, i)
        # make tracer inserted `()` into the path, here we remove it:
        v.paths = v.paths[1:end-1]
        i += 1
    end
    nres = MLIR.IR.nresults(call_op)
    # mutated args are included as the last ones in the call op results
    for (result_i, arg_i) in zip(nres-length(mutated):nres, mutated)
        TracedUtils.set_mlir_data!(linear_args[arg_i], MLIR.IR.result(call_op, result_i+1))
        paths = TracedUtils.get_paths(linear_args[arg_i])
        if length(paths) > 0 && length(paths[1]) == 2 && paths[1][1] == :args
            # we remove arg from path to make sure it is definitely returned (since it changed)
            TracedUtils.set_paths!(linear_args[arg_i], paths[2:end])
        end
    end

    return traced_result
end

function take_region(compiled_fn)
    region = MLIR.IR.Region()
    MLIR.API.mlirRegionTakeBody(region, MLIR.API.mlirOperationGetRegion(compiled_fn, 0))
    return region
=======
    return Ops.if_condition(cond, true_fn, false_fn, args...)
>>>>>>> 18400b62
end

function ReactantCore.traced_while(cond_fn::CFn, body_fn::BFn, args) where {CFn,BFn}
    return Ops.while_loop(cond_fn, body_fn, args...)
end<|MERGE_RESOLUTION|>--- conflicted
+++ resolved
@@ -1,224 +1,11 @@
 function ReactantCore.traced_if(
     cond::TracedRNumber{Bool}, true_fn::TFn, false_fn::FFn, args
 ) where {TFn,FFn}
-<<<<<<< HEAD
-    (_, true_branch_compiled, true_branch_results, _, _, _, _, _, true_linear_results, _) = Reactant.TracedUtils.make_mlir_fn(
-        true_fn,
-        args,
-        (),
-        string(gensym("true_branch")),
-        false;
-        return_dialect=:stablehlo,
-        args_in_result=:none,
-        construct_function_without_args=true,
-    )
-
-    (_, false_branch_compiled, false_branch_results, _, _, _, _, _, false_linear_results, _) = Reactant.TracedUtils.make_mlir_fn(
-        false_fn,
-        args,
-        (),
-        string(gensym("false_branch")),
-        false;
-        return_dialect=:stablehlo,
-        args_in_result=:none,
-        construct_function_without_args=true,
-    )
-
-    @assert length(true_branch_results) == length(false_branch_results) "true branch returned $(length(true_branch_results)) results, false branch returned $(length(false_branch_results)). This shouldn't happen."
-
-    result_types = MLIR.IR.Type[]
-    linear_results = []
-    true_block_insertions = []
-    false_block_insertions = []
-    for (i, (tr, fr)) in enumerate(zip(true_branch_results, false_branch_results))
-        if typeof(tr) != typeof(fr)
-            if !(tr isa MissingTracedValue) && !(fr isa MissingTracedValue)
-                error("Result #$(i) for the branches have different types: true branch \
-                       returned `$(typeof(tr))`, false branch returned `$(typeof(fr))`.")
-            elseif tr isa MissingTracedValue
-                push!(result_types, MLIR.IR.type(fr.mlir_data))
-                push!(linear_results, TracedUtils.new_traced_value(false_linear_results[i]))
-                push!(true_block_insertions, (i => linear_results[end]))
-            else
-                push!(result_types, MLIR.IR.type(tr.mlir_data))
-                push!(linear_results, TracedUtils.new_traced_value(true_linear_results[i]))
-                push!(false_block_insertions, (i => linear_results[end]))
-            end
-        else
-            push!(result_types, MLIR.IR.type(tr.mlir_data))
-            push!(linear_results, TracedUtils.new_traced_value(tr))
-        end
-    end
-
-    # Replace all uses of missing values with the correct values
-    true_branch_region = get_region_removing_missing_values(
-        true_branch_compiled, true_block_insertions
-    )
-
-    false_branch_region = get_region_removing_missing_values(
-        false_branch_compiled, false_block_insertions
-    )
-
-    MLIR.IR.rmfromparent!(true_branch_compiled)
-    MLIR.IR.rmfromparent!(false_branch_compiled)
-
-    if_compiled = MLIR.Dialects.stablehlo.if_(
-        cond.mlir_data;
-        true_branch=true_branch_region,
-        false_branch=false_branch_region,
-        result_0=result_types,
-    )
-
-    return map(enumerate(linear_results)) do (i, res)
-        res.mlir_data = MLIR.IR.result(if_compiled, i)
-        return res
-    end
-end
-
-function ReactantCore.traced_while(
-    cond_fn::CFn, body_fn::BFn, args
-) where {CFn<:Function,BFn<:Function}
-    # TODO: detect and prevent mutation within the condition
-
-    # We promote all incoming args (is there a better way to do this?)
-    traced_args = [
-        if v isa Number && !(v isa TracedType)
-            Reactant.TracedUtils.promote_to(TracedRNumber{typeof(v)}, v)
-        else
-            v
-        end for v in args
-    ]
-
-    (_, cond_fn_compiled, cond_fn_results, _, _, _, _, in_tys, cond_fn_linear_results, _) = Reactant.TracedUtils.make_mlir_fn(
-        cond_fn,
-        traced_args,
-        (),
-        string(gensym("cond_fn")),
-        false;
-        args_in_result=:none,
-        return_dialect=:stablehlo,
-        do_transpose=false,
-    )
-
-    (_, body_fn_compiled, body_fn_results, _, _, _, _, _, body_fn_linear_results, _) = Reactant.TracedUtils.make_mlir_fn(
-        body_fn,
-        traced_args,
-        (),
-        string(gensym("body_fn")),
-        false;
-        args_in_result=:none,
-        return_dialect=:stablehlo,
-        do_transpose=false,
-    )
-
-    cond_reg = take_region(cond_fn_compiled)
-    body_reg = take_region(body_fn_compiled)
-
-    MLIR.IR.rmfromparent!(cond_fn_compiled)
-    MLIR.IR.rmfromparent!(body_fn_compiled)
-
-    result_0 = in_tys
-
-    operands = MLIR.IR.Value[v.mlir_data for v in traced_args]
-
-    while_compiled = MLIR.Dialects.stablehlo.while_(
-        operands; result_0, cond=cond_reg, body=body_reg
-    )
-
-    return map(enumerate(traced_args)) do (i, res)
-        res.mlir_data = MLIR.IR.result(while_compiled, i)
-        return res
-    end
+    return Ops.if_condition(cond, true_fn, false_fn, args...)
 end
 
 function ReactantCore.traced_call(f::Function, args...)
-    seen_cache = Reactant.OrderedIdDict()
-    make_tracer(
-        seen_cache,
-        args,
-        (), # we have to insert something here, but we remove it immediately below.
-        TracedTrack;
-        toscalar=false,
-        track_numbers=(), # TODO: track_numbers?
-    )
-    linear_args = []
-    mlir_caller_args = Reactant.MLIR.IR.Value[]
-    for (k, v) in seen_cache
-        v isa TracedType || continue
-        push!(linear_args, v)
-        push!(mlir_caller_args, v.mlir_data)
-        # make tracer inserted `()` into the path, here we remove it:
-        v.paths = v.paths[1:end-1]
-    end
-
-    seen = Dict()
-    cache_key = []
-    make_tracer(seen, (f, args...), cache_key, TracedToTypes)
-    cache = Reactant.Compiler.callcache()
-    if haskey(cache, cache_key)
-        # cache lookup:
-        (; f_name, mlir_result_types, traced_result, mutated) = cache[cache_key]
-    else
-        f_name = String(gensym(Symbol(f)))
-        temp = Reactant.TracedUtils.make_mlir_fn(
-            f,
-            args,
-            (),
-            f_name,
-            false;
-            args_in_result=:mutated,
-            do_transpose=false,
-        )
-        traced_result, ret, mutated = temp[[3, 6, 10]]
-        mlir_result_types = [MLIR.IR.type(MLIR.IR.operand(ret, i)) for i in 1:MLIR.IR.noperands(ret)]
-        cache[cache_key] = (; f_name, mlir_result_types, traced_result, mutated)
-    end
-
-    call_op = MLIR.Dialects.func.call(
-        mlir_caller_args;
-        result_0=mlir_result_types,
-        callee=MLIR.IR.FlatSymbolRefAttribute(f_name),
-    )
-
-    seen_results = Reactant.OrderedIdDict()
-    traced_result = make_tracer(
-        seen_results,
-        traced_result,
-        (), # we have to insert something here, but we remove it immediately below.
-        TracedSetPath;
-        toscalar=false,
-        track_numbers=(),
-    )
-    i = 1
-    for (k, v) in seen_results
-        v isa TracedType || continue
-        # this mutates `traced_result`, which is what we want:
-        v.mlir_data = MLIR.IR.result(call_op, i)
-        # make tracer inserted `()` into the path, here we remove it:
-        v.paths = v.paths[1:end-1]
-        i += 1
-    end
-    nres = MLIR.IR.nresults(call_op)
-    # mutated args are included as the last ones in the call op results
-    for (result_i, arg_i) in zip(nres-length(mutated):nres, mutated)
-        TracedUtils.set_mlir_data!(linear_args[arg_i], MLIR.IR.result(call_op, result_i+1))
-        paths = TracedUtils.get_paths(linear_args[arg_i])
-        if length(paths) > 0 && length(paths[1]) == 2 && paths[1][1] == :args
-            # we remove arg from path to make sure it is definitely returned (since it changed)
-            TracedUtils.set_paths!(linear_args[arg_i], paths[2:end])
-        end
-    end
-
-    return traced_result
-end
-
-function take_region(compiled_fn)
-    region = MLIR.IR.Region()
-    MLIR.API.mlirRegionTakeBody(region, MLIR.API.mlirOperationGetRegion(compiled_fn, 0))
-    return region
-=======
-    return Ops.if_condition(cond, true_fn, false_fn, args...)
->>>>>>> 18400b62
+    return Ops.call(f, args...)
 end
 
 function ReactantCore.traced_while(cond_fn::CFn, body_fn::BFn, args) where {CFn,BFn}
