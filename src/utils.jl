--- conflicted
+++ resolved
@@ -1230,11 +1230,7 @@
         farg = fn_args[1]
         farg = nothing
         rep = Expr(:call, make_oc, dict, octup, rt, src, ocnargs, ocva, farg)
-<<<<<<< HEAD
         res = push_inst!(rep)
-=======
-        push_inst!(rep)
->>>>>>> 409fdf7b
     end
     # ocres = if  should_trace_call && sizeof(typeof(fn)) != 0 || fn isa Base.BroadcastFunction
     ocres =
@@ -1267,7 +1263,6 @@
                 ),
             )
 
-<<<<<<< HEAD
             # If no traced args, just call the opaque closure directly
             no_trace_dest = length(overdubbed_code) + 33
             push_inst!(Core.GotoIfNot(has_traced_args, no_trace_dest))
@@ -1451,9 +1446,6 @@
             traced_result = push_inst!(Expr(:call, oc, fn_args[1:end]...))
             traced_result
         end
-=======
-    ocres = push_inst!(Expr(:call, oc, fn_args[1:end]...))
->>>>>>> 409fdf7b
 
     if DEBUG_INTERP[]
         push_inst!(Expr(:call, safe_print, "ocres", ocres))
