--- conflicted
+++ resolved
@@ -481,7 +481,6 @@
     return ir, any_changed
 end
 
-<<<<<<< HEAD
 @static if isdefined(Core, :BFloat16)
     nmantissa(::Type{Core.BFloat16}) = 7
 end
@@ -552,40 +551,6 @@
     @invoke GPUCompiler.ci_cache_populate(interp::CC.AbstractInterpreter, cache, mi, min_world, max_world)
 end
 
-
-=======
-function rewrite_argnumbers_by_one!(ir)
-    # Add one dummy argument at the beginning
-    pushfirst!(ir.argtypes, Nothing)
-
-    # Re-write all references to existing arguments to their new index (N + 1)
-    for idx in 1:length(ir.stmts)
-        urs = Core.Compiler.userefs(ir.stmts[idx][:inst])
-        changed = false
-        it = Core.Compiler.iterate(urs)
-        while it !== nothing
-            (ur, next) = it
-            old = Core.Compiler.getindex(ur)
-            if old isa Core.Argument
-                # Replace the Argument(n) with Argument(n + 1)
-                Core.Compiler.setindex!(ur, Core.Argument(old.n + 1))
-                changed = true
-            end
-            it = Core.Compiler.iterate(urs, next)
-        end
-        if changed
-            @static if VERSION < v"1.11"
-                Core.Compiler.setindex!(ir.stmts[idx], Core.Compiler.getindex(urs), :inst)
-            else
-                Core.Compiler.setindex!(ir.stmts[idx], Core.Compiler.getindex(urs), :stmt)
-            end
-        end
-    end
-
-    return nothing
-end
-
->>>>>>> a536bd13
 # Generator function which ensures that all calls to the function are executed within the ReactantInterpreter
 # In particular this entails two pieces:
 #   1) We enforce the use of the ReactantInterpreter method table when generating the original methodinstance
@@ -647,19 +612,7 @@
     mm = meta_.compiled[job.source]
     @warn typeof(mm)
     code_instance = mm.ci
-
-<<<<<<< HEAD
-=======
-    rewrite_argnumbers_by_one!(ir)
-
-    src = ccall(:jl_new_code_info_uninit, Ref{CC.CodeInfo}, ())
-    src.slotnames = fill(:none, length(ir.argtypes) + 1)
-    src.slotflags = fill(zero(UInt8), length(ir.argtypes))
-    src.slottypes = copy(ir.argtypes)
-    src.rettype = rt
-    src = CC.ir_to_codeinf!(src, ir)
->>>>>>> a536bd13
-
+    
     #CodeInfo placehold
     code_info = begin
         ir = CC.IRCode()
@@ -746,56 +699,7 @@
                 redub_arguments[(n_method_args:n_actual_args) .+ (guaranteed_error ? 1 : 0)]...,
             },
         )
-<<<<<<< HEAD
-    end
-
-=======
-
-        if DEBUG_INTERP[]
-            push_inst!(
-                Expr(
-                    :call,
-                    safe_print,
-                    "fn arg[" * string(length(fn_args)) * "]",
-                    fn_args[end],
-                ),
-            )
-        end
-    end
-
-    # ocva = method.isva
-
-    ocva = false # method.isva
-
-    ocnargs = Int(method.nargs)
-    # octup = Tuple{mi.specTypes.parameters[2:end]...}
-    # octup = Tuple{method.sig.parameters[2:end]...}
-    octup = Tuple{tys[1:end]...}
-    ocva = false
-
-    # jl_new_opaque_closure forcibly executes in the current world... This means that we won't get the right
-    # inner code during compilation without special handling (i.e. call_in_world_total).
-    # Opaque closures also require taking the function argument. We can work around the latter
-    # if the function is stateless. But regardless, to work around this we sadly create/compile the opaque closure
-
-    dict, make_oc = (Base.Ref{Core.OpaqueClosure}(), make_oc_ref)
-
-    push!(oc_capture_vec, dict)
-
-    oc = if false && Base.issingletontype(fn)
-        res = Core._call_in_world_total(
-            world, make_oc, dict, octup, rt, src, ocnargs, ocva, fn.instance
-        )::Core.OpaqueClosure
-    else
-        farg = fn_args[1]
-        farg = nothing
-        rep = Expr(:call, make_oc, dict, octup, rt, src, ocnargs, ocva, farg)
-        push_inst!(rep)
-        Core.SSAValue(length(overdubbed_code))
-    end
-
-    push_inst!(Expr(:call, oc, fn_args[1:end]...))
->>>>>>> a536bd13
+    end
 
     push_inst!(Expr(
         :call,
