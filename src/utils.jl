
function apply(f, args...; kwargs...)
    return f(args...; kwargs...)
end

function call_with_reactant end

function maybe_argextype(@nospecialize(x), src)
    return try
        Core.Compiler.argextype(x, src)
    catch err
        !(err isa Core.Compiler.InvalidIRError) && rethrow()
        nothing
    end
end

"""
    Reactant.REDUB_ARGUMENTS_NAME

The variable name bound to `call_with_reactant`'s tuple of arguments in its
`@generated` method definition.

This binding can be used to manually reference/destructure `call_with_reactants` arguments

This is required because user arguments could have a name which clashes with whatever name we choose for
our argument. Thus we gensym to create it.

This originates from https://github.com/JuliaLabs/Cassette.jl/blob/c29b237c1ec0deda3a1037ec519eebe216952bfe/src/overdub.jl#L154
"""
const REDUB_ARGUMENTS_NAME = gensym("redub_arguments")

function throw_method_error(argtys)
    throw(MethodError(argtys[1], argtys[2:end]))
end
<<<<<<< HEAD
function transpose_val(val)
    val_size = size(MLIR.IR.type(val)) 
    val_size == () && return val
    attr = MLIR.IR.DenseArrayAttribute(
        Int64[reverse(0:(length(val_size) - 1))...]
=======

@inline function lookup_world(
    @nospecialize(sig::Type),
    world::UInt,
    mt::Union{Nothing,Core.MethodTable},
    min_world::Ref{UInt},
    max_world::Ref{UInt},
)
    res = ccall(
        :jl_gf_invoke_lookup_worlds,
        Any,
        (Any, Any, Csize_t, Ref{Csize_t}, Ref{Csize_t}),
        sig,
        mt,
        world,
        min_world,
        max_world,
>>>>>>> 94e9576f
    )
    return res
end

@inline function lookup_world(
    @nospecialize(sig::Type),
    world::UInt,
    mt::Core.Compiler.InternalMethodTable,
    min_world::Ref{UInt},
    max_world::Ref{UInt},
)
    res = lookup_world(sig, mt.world, nothing, min_world, max_world)
    return res
end

@inline function lookup_world(
    @nospecialize(sig::Type),
    world::UInt,
    mt::Core.Compiler.OverlayMethodTable,
    min_world::Ref{UInt},
    max_world::Ref{UInt},
)
    res = lookup_world(sig, mt.world, mt.mt, min_world, max_world)
    if res !== nothing
        return res
    else
        return lookup_world(sig, mt.world, nothing, min_world, max_world)
    end
end

function has_ancestor(query::Module, target::Module)
    query == target && return true
    while true
        next = parentmodule(query)
        next == target && return true
        next == query && return false
        query = next
    end
end

function should_rewrite_ft(@nospecialize(ft))
    # Don't rewrite builtin or intrinsics
    if ft <: Core.IntrinsicFunction || ft <: Core.Builtin
        return false
    end
    if ft <: Core.Function
        mod = ft.name.module
        # Don't rewrite primitive ops, tracing utilities, or any MLIR-based functions
        if has_ancestor(mod, Reactant.Ops) ||
            has_ancestor(mod, Reactant.TracedUtils) ||
            has_ancestor(mod, Reactant.MLIR) ||
            has_ancestor(mod, Reactant.TracedRandom)
            return false
        end
    end
    # Don't rewrite Val
    if ft === Type{Base.Val}
        return false
    end
    # Don't rewrite exception constructors
    if ft <: Type{<:Core.Exception}
        return false
    end

    # Avoid the 1.10 stackoverflow
    if ft <: typeof(Base.typed_hvcat)
        return false
    end
    if ft <: typeof(Base.hvcat)
        return false
    end

    # Don't rewrite traced constructors
    if ft <: Type{<:TracedRArray} ||
        ft <: Type{<:TracedRNumber} ||
        ft === Type{MLIR.IR.Location} ||
        ft === Type{MLIR.IR.Block}
        return false
    end

    # Perf optimizations
    if ft <: typeof(Core.Compiler.return_type)
        return false
    end

    # Perf optimizations
    if ft <: typeof(Base.typemax) ||
        ft <: typeof(Base.typemin) ||
        ft <: typeof(Base.getproperty) ||
        ft <: typeof(Base.vect) ||
        ft <: typeof(Base.eltype)
        return false
    end

    # Default assume all functions need to be reactant-ified
    return true
end

# Avoid recursively interpreting into methods we define explicitly
# as overloads, which we assume should handle the entirety of the
# translation (and if not they can use call_in_reactant).
function is_reactant_method(mi::Core.MethodInstance)
    meth = mi.def
    if !isdefined(meth, :external_mt)
        return false
    end
    mt = meth.external_mt
    return mt === REACTANT_METHOD_TABLE
end

function rewrite_inst(inst, ir, interp)
    if Meta.isexpr(inst, :call)
        # Even if type unstable we do not want (or need) to replace intrinsic
        # calls or builtins with our version.
        ft = Core.Compiler.widenconst(maybe_argextype(inst.args[1], ir))
        if ft == typeof(Core.kwcall)
            ft = Core.Compiler.widenconst(maybe_argextype(inst.args[3], ir))
        end
        if should_rewrite_ft(ft)
            rep = Expr(:call, call_with_reactant, inst.args...)
            return true, rep
        end
    end
    if Meta.isexpr(inst, :invoke)
        omi = inst.args[1]::Core.MethodInstance
        sig = omi.specTypes
        ft = sig.parameters[1]
        if ft == typeof(Core.kwcall)
            ft = sig.parameters[3]
        end
        if should_rewrite_ft(ft) && !is_reactant_method(omi)
            method = omi.def::Core.Method

            min_world = Ref{UInt}(typemin(UInt))
            max_world = Ref{UInt}(typemax(UInt))

            if !method.isva || !Base.isvarargtype(sig.parameters[end])
                sig2 = Tuple{typeof(call_with_reactant),sig.parameters...}
            else
                vartup = inst.args[end]
                ns = Type[]
                eT = sig.parameters[end].T
                for i in 1:(length(inst.args) - 1 - (length(sig.parameters) - 1))
                    push!(ns, eT)
                end
                sig2 = Tuple{
                    typeof(call_with_reactant),sig.parameters[1:(end - 1)]...,ns...
                }
            end

            lookup_result = lookup_world(
                sig2, interp.world, Core.Compiler.method_table(interp), min_world, max_world
            )

            match = lookup_result::Core.MethodMatch
            # look up the method and code instance
            mi = ccall(
                :jl_specializations_get_linfo,
                Ref{Core.MethodInstance},
                (Any, Any, Any),
                match.method,
                match.spec_types,
                match.sparams,
            )
            n_method_args = method.nargs
            rep = Expr(:invoke, mi, call_with_reactant, inst.args[2:end]...)
            return true, rep
        end
    end
    return false, inst
end

const oc_captures = Dict{Tuple{Type,Type,Core.CodeInfo,Int,Bool,Any},Core.OpaqueClosure}()

# Caching is both good to reducing compile times and necessary to work around julia bugs
# in OpaqueClosure's: https://github.com/JuliaLang/julia/issues/56833
function make_oc(
    sig::Type, rt::Type, src::Core.CodeInfo, nargs::Int, isva::Bool, f::Any
)::Core.OpaqueClosure
    key = (sig, rt, src, nargs, isva, f)
    if haskey(oc_captures, key)
        return oc_captures[key]
    else
        ores = ccall(
            :jl_new_opaque_closure_from_code_info,
            Any,
            (Any, Any, Any, Any, Any, Cint, Any, Cint, Cint, Any, Cint),
            sig,
            rt,
            rt,
            @__MODULE__,
            src,
            0,
            nothing,
            nargs,
            isva,
            f,
            true,
        )::Core.OpaqueClosure
        oc_captures[key] = ores
        return ores
    end
end

function safe_print(name, x)
    return ccall(:jl_, Cvoid, (Any,), name * " " * string(x))
end

const DEBUG_INTERP = Ref(false)

# Generator function which ensures that all calls to the function are executed within the ReactantInterpreter
# In particular this entails two pieces:
#   1) We enforce the use of the ReactantInterpreter method table when generating the original methodinstance
#   2) Post type inference (using of course the reactant interpreter), all type unstable call functions are
#      replaced with calls to `call_with_reactant`. This allows us to circumvent long standing issues in Julia
#      using a custom interpreter in type unstable code.
# `redub_arguments` is `(typeof(original_function), map(typeof, original_args_tuple)...)`
function call_with_reactant_generator(
    world::UInt, source::LineNumberNode, self, @nospecialize(redub_arguments)
)
    @nospecialize
    args = redub_arguments
    if DEBUG_INTERP[]
        safe_print("args", args)
    end

    stub = Core.GeneratedFunctionStub(
        identity, Core.svec(:call_with_reactant, REDUB_ARGUMENTS_NAME), Core.svec()
    )

    # look up the method match
    builtin_error = :(throw(
        AssertionError("Unsupported call_with_reactant of builtin $redub_arguments")
    ))

    if args[1] <: Core.Builtin
        return stub(world, source, builtin_error)
    end
    method_error = :(throw(
        MethodError($REDUB_ARGUMENTS_NAME[1], $REDUB_ARGUMENTS_NAME[2:end], $world)
    ))

    interp = ReactantInterpreter(; world)

    sig = Tuple{args...}

    min_world = Ref{UInt}(typemin(UInt))
    max_world = Ref{UInt}(typemax(UInt))

    lookup_result = lookup_world(
        sig, world, Core.Compiler.method_table(interp), min_world, max_world
    )

    overdubbed_code = Any[]
    overdubbed_codelocs = Int32[]

    # No method could be found (including in our method table), bail with an error
    if lookup_result === nothing
        return stub(world, source, method_error)
    end

    match = lookup_result::Core.MethodMatch
    # look up the method and code instance
    mi = ccall(
        :jl_specializations_get_linfo,
        Ref{Core.MethodInstance},
        (Any, Any, Any),
        match.method,
        match.spec_types,
        match.sparams,
    )

    result = Core.Compiler.InferenceResult(mi, Core.Compiler.typeinf_lattice(interp))
    frame = Core.Compiler.InferenceState(result, VERSION < v"1.11-" ? :local : :no, interp) #=cache_mode=#
    @assert frame !== nothing
    Core.Compiler.typeinf(interp, frame)
    @static if VERSION >= v"1.11"
        # `typeinf` doesn't update the cfg. We need to do it manually.
        # frame.cfg = Core.Compiler.compute_basic_blocks(frame.src.code)
    end
    @assert Core.Compiler.is_inferred(frame)

    method = match.method

    # The original julia code (on 1.11+) has the potential constprop, for now
    # we assume this outermost function does not constprop, for ease.
    #if Core.Compiler.result_is_constabi(interp, frame.result)
    #    rt = frame.result.result::Core.Compiler.Const
    #    src = Core.Compiler.codeinfo_for_const(interp, frame.linfo, rt.val)
    #else
    #
    opt = Core.Compiler.OptimizationState(frame, interp)

    if DEBUG_INTERP[]
        safe_print("opt.src", opt.src)
    end

    caller = frame.result
    @static if VERSION < v"1.11-"
        ir = Core.Compiler.run_passes(opt.src, opt, caller)
    else
        ir = Core.Compiler.run_passes_ipo_safe(opt.src, opt, caller)
        @static if VERSION < v"1.12-"
        else
            Core.Compiler.ipo_dataflow_analysis!(interp, ir, caller)
        end
    end

    if DEBUG_INTERP[]
        safe_print("ir1", ir)
    end

    # Rewrite type unstable calls to recurse into call_with_reactant to ensure
    # they continue to use our interpreter. Reset the derived return type
    # to Any if our interpreter would change the return type of any result.
    # Also rewrite invoke (type stable call) to be :call, since otherwise apparently
    # screws up type inference after this (TODO this should be fixed).
    any_changed = false
    if should_rewrite_ft(args[1]) && !is_reactant_method(mi)
        for (i, inst) in enumerate(ir.stmts)
            @static if VERSION < v"1.11"
                changed, next = rewrite_inst(inst[:inst], ir, interp)
                Core.Compiler.setindex!(ir.stmts[i], next, :inst)
            else
                changed, next = rewrite_inst(inst[:stmt], ir, interp)
                Core.Compiler.setindex!(ir.stmts[i], next, :stmt)
            end
            if changed
                any_changed = true
                Core.Compiler.setindex!(ir.stmts[i], Any, :type)
            end
        end
    end

    Core.Compiler.finish(interp, opt, ir, caller)

    src = Core.Compiler.ir_to_codeinf!(opt)

    if DEBUG_INTERP[]
        safe_print("src", src)
    end

    # prepare a new code info
    code_info = copy(src)
    static_params = match.sparams
    signature = sig

    # propagate edge metadata, this method is invalidated if the original function we are calling
    # is invalidated
    code_info.edges = Core.MethodInstance[mi]
    code_info.min_world = min_world[]
    code_info.max_world = max_world[]

    # Rewrite the arguments to this function, to prepend the two new arguments, the function :call_with_reactant,
    # and the REDUB_ARGUMENTS_NAME tuple of input arguments
    code_info.slotnames = Any[:call_with_reactant, REDUB_ARGUMENTS_NAME]
    code_info.slotflags = UInt8[0x00, 0x00]
    n_prepended_slots = 2
    overdub_args_slot = Core.SlotNumber(n_prepended_slots)

    # For the sake of convenience, the rest of this pass will translate `code_info`'s fields
    # into these overdubbed equivalents instead of updating `code_info` in-place. Then, at
    # the end of the pass, we'll reset `code_info` fields accordingly.
    overdubbed_code = Any[]
    overdubbed_codelocs = Int32[]
    # Rewire the arguments from our tuple input of fn and args, to the corresponding calling convention
    # required by the base method.

    # destructure the generated argument slots into the overdubbed method's argument slots.

    offset = 1
    fn_args = Any[]
    n_method_args = method.nargs
    n_actual_args = length(redub_arguments)

    tys = []

    iter_args = n_actual_args
    if method.isva
        iter_args = min(n_actual_args, n_method_args - 1)
    end

    for i in 1:iter_args
        actual_argument = Expr(
            :call, Core.GlobalRef(Core, :getfield), overdub_args_slot, offset
        )
        push!(overdubbed_code, actual_argument)
        push!(overdubbed_codelocs, code_info.codelocs[1])
        offset += 1
        push!(fn_args, Core.SSAValue(length(overdubbed_code)))
        push!(tys, redub_arguments[i])

        if DEBUG_INTERP[]
            push!(
                overdubbed_code,
                Expr(
                    :call,
                    safe_print,
                    "fn arg[" * string(length(fn_args)) * "]",
                    fn_args[end],
                ),
            )
            push!(overdubbed_codelocs, code_info.codelocs[1])
        end
    end

    # If `method` is a varargs method, we have to restructure the original method call's
    # trailing arguments into a tuple and assign that tuple to the expected argument slot.
    if method.isva
        trailing_arguments = Expr(:call, Core.GlobalRef(Core, :tuple))
        for i in n_method_args:n_actual_args
            push!(
                overdubbed_code,
                Expr(:call, Core.GlobalRef(Core, :getfield), overdub_args_slot, offset),
            )
            push!(overdubbed_codelocs, code_info.codelocs[1])
            push!(trailing_arguments.args, Core.SSAValue(length(overdubbed_code)))
            offset += 1
        end

        push!(overdubbed_code, trailing_arguments)
        push!(overdubbed_codelocs, code_info.codelocs[1])
        push!(fn_args, Core.SSAValue(length(overdubbed_code)))
        push!(tys, Tuple{redub_arguments[n_method_args:n_actual_args]...})

        if DEBUG_INTERP[]
            push!(
                overdubbed_code,
                Expr(
                    :call,
                    safe_print,
                    "fn arg[" * string(length(fn_args)) * "]",
                    fn_args[end],
                ),
            )
            push!(overdubbed_codelocs, code_info.codelocs[1])
        end
    end

    rt = Base.Experimental.compute_ir_rettype(ir)

    # ocva = method.isva

    ocva = false # method.isva

    ocnargs = method.nargs - 1
    # octup = Tuple{mi.specTypes.parameters[2:end]...}
    # octup = Tuple{method.sig.parameters[2:end]...}
    octup = Tuple{tys[2:end]...}
    ocva = false

    # jl_new_opaque_closure forcibly executes in the current world... This means that we won't get the right
    # inner code during compilation without special handling (i.e. call_in_world_total).
    # Opaque closures also require taking the function argument. We can work around the latter
    # if the function is stateless. But regardless, to work around this we sadly create/compile the opaque closure
    oc = if false && Base.issingletontype(args[1])
        res = Core._call_in_world_total(
            world, make_oc, octup, rt, src, ocnargs, ocva, args[1].instance
        )::Core.OpaqueClosure

    else
        farg = fn_args[1]
        push!(overdubbed_code, Expr(:call, make_oc, octup, rt, src, ocnargs, ocva, farg))
        push!(overdubbed_codelocs, code_info.codelocs[1])
        Core.SSAValue(length(overdubbed_code))
    end

    push!(overdubbed_code, Expr(:(call), oc, fn_args[2:end]...))

    push!(overdubbed_codelocs, code_info.codelocs[1])

    push!(overdubbed_code, Core.ReturnNode(Core.SSAValue(length(overdubbed_code))))
    push!(overdubbed_codelocs, code_info.codelocs[1])

    #=== set `code_info`/`reflection` fields accordingly ===#

    if code_info.method_for_inference_limit_heuristics === nothing
        code_info.method_for_inference_limit_heuristics = method
    end

    code_info.code = overdubbed_code
    code_info.codelocs = overdubbed_codelocs
    code_info.ssavaluetypes = length(overdubbed_code)
    code_info.ssaflags = [0x00 for _ in 1:length(overdubbed_code)] # XXX we need to copy flags that are set for the original code

    if DEBUG_INTERP[]
        safe_print("code_info", code_info)
    end

    return code_info
end

@eval function call_with_reactant($REDUB_ARGUMENTS_NAME...)
    $(Expr(:meta, :generated_only))
    return $(Expr(:meta, :generated, call_with_reactant_generator))
end<|MERGE_RESOLUTION|>--- conflicted
+++ resolved
@@ -32,13 +32,6 @@
 function throw_method_error(argtys)
     throw(MethodError(argtys[1], argtys[2:end]))
 end
-<<<<<<< HEAD
-function transpose_val(val)
-    val_size = size(MLIR.IR.type(val)) 
-    val_size == () && return val
-    attr = MLIR.IR.DenseArrayAttribute(
-        Int64[reverse(0:(length(val_size) - 1))...]
-=======
 
 @inline function lookup_world(
     @nospecialize(sig::Type),
@@ -56,7 +49,7 @@
         world,
         min_world,
         max_world,
->>>>>>> 94e9576f
+main
     )
     return res
 end
