
function apply(f::F, args...; kwargs...) where {F}
    return f(args...; kwargs...)
end

function call_with_reactant end

function maybe_argextype(@nospecialize(x), src)
    return try
        Core.Compiler.argextype(x, src)
    catch err
        !(err isa Core.Compiler.InvalidIRError) && rethrow()
        nothing
    end
end

"""
    Reactant.REDUB_ARGUMENTS_NAME

The variable name bound to `call_with_reactant`'s tuple of arguments in its
`@generated` method definition.

This binding can be used to manually reference/destructure `call_with_reactants` arguments

This is required because user arguments could have a name which clashes with whatever name we choose for
our argument. Thus we gensym to create it.

This originates from https://github.com/JuliaLabs/Cassette.jl/blob/c29b237c1ec0deda3a1037ec519eebe216952bfe/src/overdub.jl#L154
"""
const REDUB_ARGUMENTS_NAME = gensym("redub_arguments")

function throw_method_error(argtys)
    throw(MethodError(argtys[1], argtys[2:end]))
end

@inline function lookup_world(
    @nospecialize(sig::Type),
    world::UInt,
    mt::Union{Nothing,Core.MethodTable},
    min_world::Ref{UInt},
    max_world::Ref{UInt},
)
    res = ccall(
        :jl_gf_invoke_lookup_worlds,
        Any,
        (Any, Any, Csize_t, Ref{Csize_t}, Ref{Csize_t}),
        sig,
        mt,
        world,
        min_world,
        max_world,
    )
    return res
end

@inline function lookup_world(
    @nospecialize(sig::Type),
    world::UInt,
    mt::Core.Compiler.InternalMethodTable,
    min_world::Ref{UInt},
    max_world::Ref{UInt},
)
    res = lookup_world(sig, mt.world, nothing, min_world, max_world)
    return res
end

@inline function lookup_world(
    @nospecialize(sig::Type),
    world::UInt,
    mt::Core.Compiler.OverlayMethodTable,
    min_world::Ref{UInt},
    max_world::Ref{UInt},
)
    res = lookup_world(sig, mt.world, mt.mt, min_world, max_world)
    if res !== nothing
        return res
    else
        return lookup_world(sig, mt.world, nothing, min_world, max_world)
    end
end

function has_ancestor(query::Module, target::Module)
    query == target && return true
    while true
        next = parentmodule(query)
        next == target && return true
        next == query && return false
        query = next
    end
end

const __skip_rewrite_func_set_lock = ReentrantLock()
const __skip_rewrite_func_set = Set([
    # Avoid the 1.10 stackoverflow
    typeof(Base.typed_hvcat),
    typeof(Base.hvcat),
    typeof(Core.Compiler.concrete_eval_eligible),
    typeof(Core.Compiler.typeinf_type),
    typeof(Core.Compiler.typeinf_ext),
    # TODO: perhaps problematic calls in `traced_call`
    # should be moved to TracedUtils.jl:
    typeof(Reactant.ReactantCore.traced_call),
    typeof(ReactantCore.is_traced),
    # Perf optimization
    typeof(Base.typemax),
    typeof(Base.typemin),
    typeof(Base.getproperty),
    typeof(Base.vect),
    typeof(Base.eltype),
    typeof(Base.argtail),
    typeof(Base.identity),
    typeof(Base.print),
    typeof(Base.println),
    typeof(Base.show),
    typeof(Base.show_delim_array),
    typeof(Base.sprint),
    typeof(Adapt.adapt_structure),
    typeof(Core.is_top_bit_set),
    typeof(Base.setindex_widen_up_to),
    typeof(Base.typejoin),
    typeof(Base.argtype_decl),
    typeof(Base.arg_decl_parts),
    typeof(Base.StackTraces.show_spec_sig),
    typeof(Core.Compiler.return_type),
    typeof(Core.throw_inexacterror),
    typeof(Base.throw_boundserror),
    typeof(Base._shrink),
    typeof(Base._shrink!),
    typeof(Base.ht_keyindex),
    typeof(Base.checkindex),
    typeof(Base.to_index),
    @static(
        if VERSION >= v"1.11.0"
            typeof(Base.memoryref)
        end
    ),
    typeof(Reactant.materialize_traced_array),
])

"""
    @skip_rewrite_func f

Mark function `f` so that Reactant's IR rewrite mechanism will skip it.
This can improve compilation time if it's safe to assume that no call inside `f`
will need a `@reactant_overlay` method.

!!! info
    Note that this marks the whole function, not a specific method with a type
    signature.

!!! warning
    The macro call should be inside the `__init__` function. If you want to
    mark it for precompilation, you must add the macro call in the global scope 
    too.

See also: [`@skip_rewrite_type`](@ref)
"""
macro skip_rewrite_func(fname)
    quote
        @lock $(Reactant.__skip_rewrite_func_set_lock) push!(
            $(Reactant.__skip_rewrite_func_set), typeof($(esc(fname)))
        )
    end
end

const __skip_rewrite_type_constructor_list_lock = ReentrantLock()
const __skip_rewrite_type_constructor_list = [
    # Don't rewrite Val
    Type{Base.Val},
    # Don't rewrite exception constructors
    Type{<:Core.Exception},
    # Don't rewrite traced constructors
    Type{<:TracedRArray},
    Type{<:TracedRNumber},
    Type{MLIR.IR.Location},
    Type{MLIR.IR.Block},
]

"""
    @skip_rewrite_type MyStruct
    @skip_rewrite_type Type{<:MyStruct}

Mark the construct function of `MyStruct` so that Reactant's IR rewrite mechanism
will skip it. It does the same as [`@skip_rewrite_func`](@ref) but for type
constructors.

If you want to mark the set of constructors over it's type parameters or over its
abstract type, you should use then the `Type{<:MyStruct}` syntax.

!!! warning
    The macro call should be inside the `__init__` function. If you want to
    mark it for precompilation, you must add the macro call in the global scope 
    too.
"""
macro skip_rewrite_type(typ)
    typ = if Base.isexpr(typ, :curly) && typ.args[1] === :Type
        typ
    else
        Expr(:curly, :Type, typ)
    end
    return quote
        @lock $(Reactant.__skip_rewrite_type_constructor_list_lock) push!(
            $(Reactant.__skip_rewrite_type_constructor_list), $(esc(typ))
        )
    end
end

function should_rewrite_call(@nospecialize(ft))
    # Don't rewrite builtin or intrinsics
    if ft <: Core.IntrinsicFunction || ft <: Core.Builtin
        return false
    end
    if ft <: Core.Function
        if hasfield(typeof(ft), :name) &&
            hasfield(typeof(ft.name), :name) &&
            isdefined(ft.name, :name)
            namestr = String(ft.name.name)
            if startswith(namestr, "##(overlay (. Reactant (inert REACTANT_METHOD_TABLE)")
                return false
            end
        end

        # We need this for closures to work
        if hasfield(typeof(ft), :name) && hasfield(typeof(ft.name), :module)
            mod = ft.name.module
            # Don't rewrite primitive ops, tracing utilities, or any MLIR-based functions
            if has_ancestor(mod, Reactant.Ops) ||
                has_ancestor(mod, Reactant.TracedUtils) ||
                has_ancestor(mod, Reactant.MLIR)
                return false
            end
            if string(mod) == "CUDA"
                if ft.name.name == Symbol("#launch_configuration")
                    return false
                end
                if ft.name.name == Symbol("cudaconvert")
                    return false
                end
            end
        end
    end

    # `ft isa Type` is for performance as it avoids checking against all the list, but can be removed if problematic
    if ft isa Type && any(t -> ft <: t, __skip_rewrite_type_constructor_list)
        return false
    end

    if ft in __skip_rewrite_func_set
        return false
    end

    # Default assume all functions need to be reactant-ified
    return true
end

# by default, same as `should_rewrite_call`
function should_rewrite_invoke(@nospecialize(ft), @nospecialize(args))
    # TODO how can we extend `@skip_rewrite` to methods?
    if ft <: typeof(repeat) && (args == Tuple{String,Int64} || args == Tuple{Char,Int64})
        return false
    end
    return should_rewrite_call(ft)
end

# Avoid recursively interpreting into methods we define explicitly
# as overloads, which we assume should handle the entirety of the
# translation (and if not they can use call_in_reactant).
function is_reactant_method(mi::Core.MethodInstance)
    meth = mi.def
    if !isdefined(meth, :external_mt)
        return false
    end
    mt = meth.external_mt
    return mt === REACTANT_METHOD_TABLE
end

struct MustThrowError end

@generated function applyiterate_with_reactant(
    iteratefn, applyfn, args::Vararg{Any,N}
) where {N}
    if iteratefn != typeof(Base.iterate)
        return quote
            error("Unhandled apply_iterate with iteratefn=$iteratefn")
        end
    end
    newargs = Vector{Expr}(undef, N)
    for i in 1:N
        @inbounds newargs[i] = :(args[$i]...)
    end
    quote
        Base.@_inline_meta
        call_with_reactant(applyfn, $(newargs...))
    end
end

@generated function applyiterate_with_reactant(
    mt::MustThrowError, iteratefn, applyfn, args::Vararg{Any,N}
) where {N}
    @assert iteratefn == typeof(Base.iterate)
    newargs = Vector{Expr}(undef, N)
    for i in 1:N
        @inbounds newargs[i] = :(args[$i]...)
    end
    quote
        Base.@_inline_meta
        call_with_reactant(mt, applyfn, $(newargs...))
    end
end

function certain_error()
    throw(
        AssertionError(
            "The inferred code was guaranteed to throw this error. And yet, it didn't. So here we are...",
        ),
    )
end

function rewrite_inst(inst, ir, interp, RT, guaranteed_error)
    if Meta.isexpr(inst, :call)
        # Even if type unstable we do not want (or need) to replace intrinsic
        # calls or builtins with our version.
        ft = Core.Compiler.widenconst(maybe_argextype(inst.args[1], ir))
        if ft == typeof(Core.kwcall)
            ft = Core.Compiler.widenconst(maybe_argextype(inst.args[3], ir))
        end
        if ft == typeof(Core._apply_iterate)
            ft = Core.Compiler.widenconst(maybe_argextype(inst.args[3], ir))
            if Base.invokelatest(should_rewrite_call, ft)
                if RT === Union{}
                    rep = Expr(
                        :call,
                        applyiterate_with_reactant,
                        MustThrowError(),
                        inst.args[2:end]...,
                    )
                    return true, rep, Union{}
                else
                    rep = Expr(:call, applyiterate_with_reactant, inst.args[2:end]...)
                    return true, rep, Any
                end
            end
        elseif Base.invokelatest(should_rewrite_call, ft)
            if RT === Union{}
                rep = Expr(:call, call_with_reactant, MustThrowError(), inst.args...)
                return true, rep, Union{}
            else
                rep = Expr(:call, call_with_reactant, inst.args...)
                return true, rep, Any
            end
        end
    end
    if Meta.isexpr(inst, :invoke)
        omi = inst.args[1]::Core.MethodInstance
        sig = omi.specTypes
        ft = sig.parameters[1]
        argsig = sig.parameters[2:end]
        if ft == typeof(Core.kwcall)
            ft = sig.parameters[3]
            argsig = sig.parameters[4:end]
        end
        argsig = Core.apply_type(Core.Tuple, argsig...)
        if Base.invokelatest(should_rewrite_invoke, ft, argsig) && !is_reactant_method(omi)
            method = omi.def::Core.Method

            min_world = Ref{UInt}(typemin(UInt))
            max_world = Ref{UInt}(typemax(UInt))

            # RT = Any

            if !method.isva || !Base.isvarargtype(sig.parameters[end])
                if RT === Union{}
                    sig2 = Tuple{
                        typeof(call_with_reactant),MustThrowError,sig.parameters...
                    }
                else
                    sig2 = Tuple{typeof(call_with_reactant),sig.parameters...}
                end
            else
                vartup = inst.args[end]
                ns = Type[]
                eT = sig.parameters[end].T
                for i in 1:(length(inst.args) - 1 - (length(sig.parameters) - 1))
                    push!(ns, eT)
                end
                if RT === Union{}
                    sig2 = Tuple{
                        typeof(call_with_reactant),
                        MustThrowError,
                        sig.parameters[1:(end - 1)]...,
                        ns...,
                    }
                else
                    sig2 = Tuple{
                        typeof(call_with_reactant),sig.parameters[1:(end - 1)]...,ns...
                    }
                end
            end

            lookup_result = lookup_world(
                sig2, interp.world, Core.Compiler.method_table(interp), min_world, max_world
            )

            match = lookup_result::Core.MethodMatch
            # look up the method and code instance
            mi = ccall(
                :jl_specializations_get_linfo,
                Ref{Core.MethodInstance},
                (Any, Any, Any),
                match.method,
                match.spec_types,
                match.sparams,
            )
            n_method_args = method.nargs
            if RT === Union{}
                rep = Expr(
                    :invoke, mi, call_with_reactant, MustThrowError(), inst.args[2:end]...
                )
                return true, rep, Union{}
            else
                rep = Expr(:invoke, mi, call_with_reactant, inst.args[2:end]...)
                return true, rep, Any
            end
        end
    end
    if isa(inst, Core.ReturnNode) && (!isdefined(inst, :val) || guaranteed_error)
        min_world = Ref{UInt}(typemin(UInt))
        max_world = Ref{UInt}(typemax(UInt))

        sig2 = Tuple{typeof(certain_error)}

        lookup_result = lookup_world(
            sig2, interp.world, Core.Compiler.method_table(interp), min_world, max_world
        )

        match = lookup_result::Core.MethodMatch
        # look up the method and code instance
        mi = ccall(
            :jl_specializations_get_linfo,
            Ref{Core.MethodInstance},
            (Any, Any, Any),
            match.method,
            match.spec_types,
            match.sparams,
        )
        rep = Expr(:invoke, mi, certain_error)
        return true, rep, Union{}
    end
    return false, inst, RT
end

const oc_capture_vec = Vector{Any}()

# Caching is both good to reducing compile times and necessary to work around julia bugs
# in OpaqueClosure's: https://github.com/JuliaLang/julia/issues/56833
function make_oc_dict(
    @nospecialize(oc_captures::Dict{FT,Core.OpaqueClosure}),
    @nospecialize(sig::Type),
    @nospecialize(rt::Type),
    @nospecialize(src::Core.CodeInfo),
    nargs::Int,
    isva::Bool,
    @nospecialize(f::FT)
)::Core.OpaqueClosure where {FT}
    key = f
    if haskey(oc_captures, key)
        oc = oc_captures[key]
        oc
    else
        ores = ccall(
            :jl_new_opaque_closure_from_code_info,
            Any,
            (Any, Any, Any, Any, Any, Cint, Any, Cint, Cint, Any, Cint),
            sig,
            rt,
            rt,
            @__MODULE__,
            src,
            0,
            nothing,
            nargs,
            isva,
            f,
            true,
        )::Core.OpaqueClosure
        oc_captures[key] = ores
        return ores
    end
end

function make_oc_ref(
    oc_captures::Base.RefValue{Core.OpaqueClosure},
    @nospecialize(sig::Type),
    @nospecialize(rt::Type),
    @nospecialize(src::Core.CodeInfo),
    nargs::Int,
    isva::Bool,
    @nospecialize(f)
)::Core.OpaqueClosure
    if Base.isassigned(oc_captures)
        return oc_captures[]
    else
        ores = ccall(
            :jl_new_opaque_closure_from_code_info,
            Any,
            (Any, Any, Any, Any, Any, Cint, Any, Cint, Cint, Any, Cint),
            sig,
            rt,
            rt,
            @__MODULE__,
            src,
            0,
            nothing,
            nargs,
            isva,
            f,
            true,
        )::Core.OpaqueClosure
        oc_captures[] = ores
        return ores
    end
end

function safe_print(name, x)
    return ccall(:jl_, Cvoid, (Any,), name * " " * string(x))
end

const DEBUG_INTERP = Ref(false)
const TRACE_CALLS = Ref(true)

# Rewrite type unstable calls to recurse into call_with_reactant to ensure
# they continue to use our interpreter. Reset the derived return type
# to Any if our interpreter would change the return type of any result.
# Also rewrite invoke (type stable call) to be :call, since otherwise apparently
# screws up type inference after this (TODO this should be fixed).
function rewrite_insts!(ir, interp, guaranteed_error)
    any_changed = false
    for (i, inst) in enumerate(ir.stmts)
        # Explicitly skip any code which returns Union{} so that we throw the error
        # instead of risking a segfault
        RT = inst[:type]
        @static if VERSION < v"1.11"
            changed, next, RT = rewrite_inst(inst[:inst], ir, interp, RT, guaranteed_error)
            Core.Compiler.setindex!(ir.stmts[i], next, :inst)
        else
            changed, next, RT = rewrite_inst(inst[:stmt], ir, interp, RT, guaranteed_error)
            Core.Compiler.setindex!(ir.stmts[i], next, :stmt)
        end
        if changed
            any_changed = true
            Core.Compiler.setindex!(ir.stmts[i], RT, :type)
        end
    end
    return ir, any_changed
end

<<<<<<< HEAD
"""
    Get the cached result of a function call with the given arguments.
    Returns the cached result if it exists, otherwise returns nothing.
"""
function get_cache(f, args...)
    return nothing
    # seen = IdDict()
    # cache_key = []
    # Reactant.make_tracer(seen, (f, args...), cache_key, Reactant.TracedToTypes)
    # cache = Reactant.Compiler.callcache()
    # return get(cache, cache_key, nothing)
end

function get_args_for(target_func::Symbol, prologue_result)
    pr = prologue_result
    if target_func == :process_linear_args!
        do_transpose = false
        optimize_then_pad = true

        return (pr.linear_args, pr.fnbody, do_transpose, optimize_then_pad, pr.inv_map)
    elseif target_func == :oc
        return pr.traced_args
    elseif target_func == :deactivate_fnbody!
        return pr.fnbody
    elseif target_func == :finalize_function
        return (
            pr.traced_args,
            pr.linear_args,
            pr.mlir_caller_args,
            pr.seen_args,
            pr.fnbody,
            pr.func,
            pr.mod,
            pr.name,
            pr.in_tys,
            pr.inv_map,
            pr.argprefix,
            pr.traced_args_to_shardings,
            pr.sym_visibility,
            pr.args,
            pr.N,
        )
    else
        error("Unknown target function: $target_func")
    end
end

function get_args_from_finalize_function(finalize_function_result)
    ffr = finalize_function_result
    return (
        ffr.linear_args,
        ffr.f_name,
        ffr.ret,
        ffr.linear_results,
        ffr.mlir_caller_args,
        ffr.argprefix,
        ffr.resprefix,
        ffr.resargprefix,
    )
end

function deactivate_fnbody!(fnbody)
    MLIR.IR.deactivate!(fnbody)
    return Ops.deactivate_constant_context!(fnbody)
end

function call_prologue(f, args)
    f_name = String(gensym(Symbol(f)))

    argprefix::Symbol = gensym("callarg")

    concretein = false
    toscalar = false
    optimize_then_pad = true
    do_transpose = false
    input_shardings = nothing
    runtime = nothing
    verify_arg_names = nothing

    (;
        N,
        traced_args,
        seen_args,
        linear_args,
        inv_map,
        in_tys,
        sym_visibility,
        mod,
        traced_args_to_shardings,
        func,
        fnbody,
    ) =
        result = TracedUtils.prepare_mlir_fn_args(
            args,
            f_name,
            concretein,
            true, # mutate_args
            toscalar,
            argprefix,
            runtime,
            optimize_then_pad,
            do_transpose,
            input_shardings,
            verify_arg_names,
        )
    mlir_caller_args = Reactant.MLIR.IR.Value[
        TracedUtils.get_mlir_data(x) for x in linear_args
    ]
    result = (; result..., args, mlir_caller_args, argprefix, name=f_name)

    Ops.activate_constant_context!(fnbody)
    @assert MLIR.IR._has_block()

    # Explicitly don't use block! to avoid creating a closure, which creates
    # both compile-time and relocatability issues
    MLIR.IR.activate!(fnbody)
    return result
end

function finalize_function(
    result,
    traced_args,
    linear_args,
    mlir_caller_args,
    seen_args,
    fnbody,
    func,
    mod,
    name,
    in_tys,
    inv_map,
    argprefix,
    traced_args_to_shardings,
    sym_visibility,
    args,
    N,
)
    resprefix::Symbol = gensym("calllresult")
    resargprefix::Symbol = gensym("callresarg")

    concretein = false
    toscalar = false
    optimize_then_pad = true
    do_transpose = false
    runtime = nothing
    verify_arg_names = nothing
    args_in_result = :all
    return_dialect = :func
    num_replicas = 1
    construct_function_without_args = false
    output_shardings = nothing

    # check which arguments have been mutated
    mutated_args = Int[]
    for (i, arg) in enumerate(linear_args)
        if TracedUtils.get_mlir_data(arg) != MLIR.IR.argument(fnbody, i)
            # mutation occured!
            push!(mutated_args, i)
        end
    end

    seen_results = OrderedIdDict()

    (; func2, f_name, traced_result, ret, linear_args, in_tys, linear_results, num_partitions, is_sharded, unique_meshes, mutated_args, global_device_ids) = TracedUtils.finalize_mlir_fn(
        result,
        traced_args,
        linear_args,
        seen_args,
        seen_results,
        fnbody,
        func,
        mod,
        name,
        in_tys,
        do_transpose,
        optimize_then_pad,
        inv_map,
        args_in_result,
        resprefix,
        argprefix,
        resargprefix,
        verify_arg_names,
        return_dialect,
        traced_args_to_shardings,
        output_shardings,
        sym_visibility,
        num_replicas,
        runtime,
        construct_function_without_args,
        args,
        N,
        concretein,
        toscalar,
    )

    return (;
        fnwrapped=false,
        f=func2,
        f_name,
        traced_result,
        result,
        seen_args,
        ret,
        linear_args,
        mlir_caller_args,
        in_tys,
        linear_results,
        num_partitions,
        num_replicas,
        is_sharded,
        unique_meshes,
        mutated_args,
        global_device_ids,
        argprefix,
        resprefix,
        resargprefix,
    )
end

function call_epilogue(
    f,
    args,
    traced_result,
    linear_args,
    f_name,
    ret,
    linear_results,
    mlir_caller_args,
    argprefix,
    resprefix,
    resargprefix,
)
    fnwrapped = false # TODO: should this sometimes be true (look at start of `make_mlir_fn`)?
    mlir_result_types = [
        MLIR.IR.type(MLIR.IR.operand(ret, i)) for i in 1:MLIR.IR.noperands(ret)
    ]
    # seen_cache = Reactant.OrderedIdDict()
    # Reactant.make_tracer(
    #     seen_cache,
    #     args,
    #     (), # we have to insert something here, but we remove it immediately below.
    #     Reactant.TracedTrack;
    #     toscalar=false,
    # )
    # linear_args = []
    # mlir_caller_args = Reactant.MLIR.IR.Value[]
    # for (k, v) in seen_cache
    #     v isa Reactant.TracedType || continue
    #     push!(linear_args, v)
    #     push!(mlir_caller_args, v.mlir_data)
    #     # make tracer inserted `()` into the path, here we remove it:
    #     v.paths = v.paths[1:(end - 1)]
    # end

    call_op = MLIR.Dialects.func.call(
        mlir_caller_args;
        result_0=mlir_result_types,
        callee=MLIR.IR.FlatSymbolRefAttribute(f_name),
    )

    for (i, res) in enumerate(linear_results)
        resv = MLIR.IR.result(call_op, i)
        for path in res.paths
            if length(path) == 0
                continue
            end
            if path[1] == resprefix
                Reactant.TracedUtils.set!(traced_result, path[2:end], resv)
            elseif path[1] == argprefix || path[1] == resargprefix
                idx = path[2]::Int
                if idx == 1 && fnwrapped
                    Reactant.TracedUtils.set!(f, path[3:end], resv)
                else
                    if fnwrapped
                        idx -= 1
                    end
                    Reactant.TracedUtils.set!(args[idx], path[3:end], resv)
                end
=======
function rewrite_argnumbers_by_one!(ir)
    # Add one dummy argument at the beginning
    pushfirst!(ir.argtypes, Nothing)

    # Re-write all references to existing arguments to their new index (N + 1)
    for idx in 1:length(ir.stmts)
        urs = Core.Compiler.userefs(ir.stmts[idx][:inst])
        changed = false
        it = Core.Compiler.iterate(urs)
        while it !== nothing
            (ur, next) = it
            old = Core.Compiler.getindex(ur)
            if old isa Core.Argument
                # Replace the Argument(n) with Argument(n + 1)
                Core.Compiler.setindex!(ur, Core.Argument(old.n + 1))
                changed = true
            end
            it = Core.Compiler.iterate(urs, next)
        end
        if changed
            @static if VERSION < v"1.11"
                Core.Compiler.setindex!(ir.stmts[idx], Core.Compiler.getindex(urs), :inst)
            else
                Core.Compiler.setindex!(ir.stmts[idx], Core.Compiler.getindex(urs), :stmt)
>>>>>>> 30c6e45b
            end
        end
    end

<<<<<<< HEAD
    return traced_result
=======
    return nothing
>>>>>>> 30c6e45b
end

# Generator function which ensures that all calls to the function are executed within the ReactantInterpreter
# In particular this entails two pieces:
#   1) We enforce the use of the ReactantInterpreter method table when generating the original methodinstance
#   2) Post type inference (using of course the reactant interpreter), all type unstable call functions are
#      replaced with calls to `call_with_reactant`. This allows us to circumvent long standing issues in Julia
#      using a custom interpreter in type unstable code.
# `redub_arguments` is `(typeof(original_function), map(typeof, original_args_tuple)...)`
function call_with_reactant_generator(
    world::UInt, source::LineNumberNode, self, @nospecialize(redub_arguments)
)
    @nospecialize
    args = redub_arguments
    if DEBUG_INTERP[]
        safe_print("args", args)
    end

    stub = Core.GeneratedFunctionStub(
        identity, Core.svec(:call_with_reactant, REDUB_ARGUMENTS_NAME), Core.svec()
    )

    fn = args[1]
    # should_trace_call = TRACE_CALLS[] && (if (hasfield(typeof(fn), :name) && hasfield(typeof(fn.name), :module))
    #     mod = fn.name.module
    #     # Only create function calls for Reactant Ops.
    #     !(has_ancestor(mod, Reactant.TracedRArrayOverrides) || has_ancestor(mod, Reactant.TracedRNumberOverrides))
    # else
    #     true
    # end)

    # if should_trace_call
    #     Core.println("About to trace call to $fn.")
    # else
    #     Core.println("Not tracing call to $fn.")
    # end
    sig = Tuple{args...}

    guaranteed_error = false
    if fn === MustThrowError
        guaranteed_error = true
        fn = args[2]
        sig = Tuple{args[2:end]...}
    end

    # look up the method match
    builtin_error =
        :(throw(AssertionError("Unsupported call_with_reactant of builtin $fn")))

    if fn <: Core.Builtin
        return stub(world, source, builtin_error)
    end

    if guaranteed_error
        method_error = :(throw(
            MethodError($REDUB_ARGUMENTS_NAME[2], $REDUB_ARGUMENTS_NAME[3:end], $world)
        ))
    else
        method_error = :(throw(
            MethodError($REDUB_ARGUMENTS_NAME[1], $REDUB_ARGUMENTS_NAME[2:end], $world)
        ))
    end

    interp = ReactantInterpreter(; world)

    min_world = Ref{UInt}(typemin(UInt))
    max_world = Ref{UInt}(typemax(UInt))

    lookup_result = lookup_world(
        sig, world, Core.Compiler.method_table(interp), min_world, max_world
    )

    overdubbed_code = Any[]
    overdubbed_codelocs = Int32[]

    # No method could be found (including in our method table), bail with an error
    if lookup_result === nothing
        return stub(world, source, method_error)
    end

    match = lookup_result::Core.MethodMatch
    # look up the method and code instance
    mi = ccall(
        :jl_specializations_get_linfo,
        Ref{Core.MethodInstance},
        (Any, Any, Any),
        match.method,
        match.spec_types,
        match.sparams,
    )
    method = mi.def
    Core.println(
        "Found method from module $(method.module) with name $(method.name), TRACE_CALLS[] = $(TRACE_CALLS[])",
    )
    trace_call_within =
        TRACE_CALLS[]
        # && !(
        #     has_ancestor(method.module, Reactant.ReactantCore) ||
        #     has_ancestor(method.module, Reactant.TracedRNumberOverrides) ||
        #     has_ancestor(method.module, Reactant.TracedRArrayOverrides) ||
        #     has_ancestor(method.module, Core)
        # )
    if TRACE_CALLS[] &&
        !(!(fn <: Function) || sizeof(fn) != 0 || fn <: Base.BroadcastFunction)
        Core.println("About to trace call to $fn.")
    else
        Core.println("Not tracing call to $fn.")
    end

    @static if VERSION < v"1.11"
        # For older Julia versions, we vendor in some of the code to prevent
        # having to build the MethodInstance twice.
        result = CC.InferenceResult(mi, CC.typeinf_lattice(interp))
        frame = CC.InferenceState(result, :no, interp)
        @assert !isnothing(frame)
        CC.typeinf(interp, frame)
        ir = CC.run_passes(frame.src, CC.OptimizationState(frame, interp), result, nothing)
        rt = CC.widenconst(CC.ignorelimited(result.result))
    else
        ir, rt = CC.typeinf_ircode(interp, mi, nothing)
    end

    if guaranteed_error
        if rt !== Union{}
            safe_print("Inconsistent guaranteed error IR", ir)
        end
        rt = Union{}
    end

    if DEBUG_INTERP[]
        safe_print("ir", ir)
    end

    mi = mi::Core.MethodInstance

    if !(
        is_reactant_method(mi) || (
            mi.def.sig isa DataType &&
            !should_rewrite_invoke(
                mi.def.sig.parameters[1], Tuple{mi.def.sig.parameters[2:end]...}
            )
        )
    ) || guaranteed_error
        ir, any_changed = rewrite_insts!(ir, interp, guaranteed_error)
    end

    rewrite_argnumbers_by_one!(ir)

    src = ccall(:jl_new_code_info_uninit, Ref{CC.CodeInfo}, ())
    src.slotnames = fill(:none, length(ir.argtypes) + 1)
    src.slotflags = fill(zero(UInt8), length(ir.argtypes))
    src.slottypes = copy(ir.argtypes)
    src.rettype = rt
    src = CC.ir_to_codeinf!(src, ir)

    if DEBUG_INTERP[]
        safe_print("src", src)
    end

    # prepare a new code info
    code_info = copy(src)
    static_params = match.sparams
    signature = sig

    # propagate edge metadata, this method is invalidated if the original function we are calling
    # is invalidated
    code_info.edges = Core.MethodInstance[mi]
    code_info.min_world = min_world[]
    code_info.max_world = max_world[]

    # Rewrite the arguments to this function, to prepend the two new arguments, the function :call_with_reactant,
    # and the REDUB_ARGUMENTS_NAME tuple of input arguments
    code_info.slotnames = Any[:call_with_reactant, REDUB_ARGUMENTS_NAME]
    code_info.slotflags = UInt8[0x00, 0x00]
    n_prepended_slots = 2
    overdub_args_slot = Core.SlotNumber(n_prepended_slots)

    # For the sake of convenience, the rest of this pass will translate `code_info`'s fields
    # into these overdubbed equivalents instead of updating `code_info` in-place. Then, at
    # the end of the pass, we'll reset `code_info` fields accordingly.
    overdubbed_code = Any[]
    overdubbed_codelocs = Int32[]
    function push_inst!(inst)
        push!(overdubbed_code, inst)
        push!(overdubbed_codelocs, code_info.codelocs[1])
        return Core.SSAValue(length(overdubbed_code))
    end
    # Rewire the arguments from our tuple input of fn and args, to the corresponding calling convention
    # required by the base method.

    # destructure the generated argument slots into the overdubbed method's argument slots.

    offset = 1
    fn_args = Any[]
    n_method_args = method.nargs
    n_actual_args = length(redub_arguments)
    if guaranteed_error
        offset += 1
        n_actual_args -= 1
    end

    tys = []

    iter_args = n_actual_args
    if method.isva
        iter_args = min(n_actual_args, n_method_args - 1)
    end

    for i in 1:iter_args
        actual_argument = Expr(
            :call, Core.GlobalRef(Core, :getfield), overdub_args_slot, offset
        )
        arg = push_inst!(actual_argument)
        offset += 1
        push!(fn_args, arg)
        push!(tys, redub_arguments[i + (guaranteed_error ? 1 : 0)])

        if DEBUG_INTERP[]
            push_inst!(
                Expr(
                    :call,
                    safe_print,
                    "fn arg[" * string(length(fn_args)) * "]",
                    fn_args[end],
                ),
            )
        end
    end

    # If `method` is a varargs method, we have to restructure the original method call's
    # trailing arguments into a tuple and assign that tuple to the expected argument slot.
    if method.isva
        trailing_arguments = Expr(:call, Core.GlobalRef(Core, :tuple))
        for i in n_method_args:n_actual_args
            arg = push_inst!(
                Expr(:call, Core.GlobalRef(Core, :getfield), overdub_args_slot, offset)
            )
            push!(trailing_arguments.args, arg)
            offset += 1
        end

        push!(fn_args, push_inst!(trailing_arguments))
        push!(
            tys,
            Tuple{
                redub_arguments[(n_method_args:n_actual_args) .+ (guaranteed_error ? 1 : 0)]...,
            },
        )

        if DEBUG_INTERP[]
            push_inst!(
                Expr(
                    :call,
                    safe_print,
                    "fn arg[" * string(length(fn_args)) * "]",
                    fn_args[end],
                ),
            )
        end
    end

    # ocva = method.isva

    ocva = false # method.isva

    ocnargs = Int(method.nargs)
    # octup = Tuple{mi.specTypes.parameters[2:end]...}
    # octup = Tuple{method.sig.parameters[2:end]...}
    octup = Tuple{tys[1:end]...}
    ocva = false

    # jl_new_opaque_closure forcibly executes in the current world... This means that we won't get the right
    # inner code during compilation without special handling (i.e. call_in_world_total).
    # Opaque closures also require taking the function argument. We can work around the latter
    # if the function is stateless. But regardless, to work around this we sadly create/compile the opaque closure

    dict, make_oc = (Base.Ref{Core.OpaqueClosure}(), make_oc_ref)

    push!(oc_capture_vec, dict)

    oc = if false && Base.issingletontype(fn)
        res = Core._call_in_world_total(
            world, make_oc, dict, octup, rt, src, ocnargs, ocva, fn.instance
        )::Core.OpaqueClosure
    else
        farg = fn_args[1]
        farg = nothing
        rep = Expr(:call, make_oc, dict, octup, rt, src, ocnargs, ocva, farg)
        res = push_inst!(rep)
    end
    # ocres = if  should_trace_call && sizeof(typeof(fn)) != 0 || fn isa Base.BroadcastFunction
    ocres =
        if TRACE_CALLS[] &&
            !(!(fn <: Function) || sizeof(fn) != 0 || fn <: Base.BroadcastFunction)
            push!(code_info.slotnames, :tryfinallystate)
            push!(code_info.slotflags, zero(UInt8))
            tryfinally_slot = Core.SlotNumber(length(code_info.slotnames))

            push!(code_info.slotnames, :ocres)
            push!(code_info.slotflags, zero(UInt8))
            ocres_slot = Core.SlotNumber(length(code_info.slotnames))
            push_inst!(Core.NewvarNode(ocres_slot))

            cached_or_nothing = push_inst!(
                Expr(:call, get_cache, fn_args[1], fn_args[2:end]...)
            )
            is_not_cached = push_inst!(
                Expr(:call, GlobalRef(Base, :isnothing), cached_or_nothing)
            )

            # Check if any argument is traced using any(is_traced, (args...))
            args_tuple = push_inst!(
                Expr(:call, GlobalRef(Core, :tuple), fn_args[2:end]...)
            )
            has_traced_args = push_inst!(
                Expr(:call, GlobalRef(Base, :any), GlobalRef(ReactantCore, :is_traced), args_tuple)
            )

            # If no traced args, just call the opaque closure directly
            no_trace_dest = length(overdubbed_code) + 33
            push_inst!(Core.GotoIfNot(has_traced_args, no_trace_dest))

            prologue_result = push_inst!(
                Expr(
                    :call,
                    GlobalRef(Reactant, :call_prologue),
                    fn_args[1],
                    push_inst!(Expr(:call, GlobalRef(Core, :tuple), fn_args[2:end]...)),
                ),
            )

<<<<<<< HEAD
            catch_dest = length(overdubbed_code) + 12
            enter = push_inst!(@static if VERSION < v"1.11"
                Expr(:enter, catch_dest)
            else
                Core.EnterNode(catch_dest)
            end)

            @static if VERSION < v"1.11"
                enter = 1
            end
            #== try block =====================================================#
            push_inst!(Expr(:(=), tryfinally_slot, -1))

            push_inst!(
                Expr(
                    :call,
                    GlobalRef(Core, :_apply_iterate),
                    Base.iterate,
                    GlobalRef(TracedUtils, :process_linear_args!),
                    push_inst!(
                        Expr(
                            :call,
                            GlobalRef(Reactant, :get_args_for),
                            QuoteNode(:process_linear_args!),
                            prologue_result,
                        ),
                    ),
                ),
            )
            # propagate trace_call_within
            push_inst!(
                Expr(
                    :call,
                    GlobalRef(Base, :setindex!),
                    GlobalRef(Reactant, :TRACE_CALLS),
                    trace_call_within,
                ),
            )
            ocres_call = Expr(
                :call,
                GlobalRef(Core, :_apply_iterate),
                Base.iterate,
                oc,
                push_inst!(
                    Expr(
                        :call,
                        GlobalRef(Reactant, :get_args_for),
                        QuoteNode(:oc),
                        prologue_result,
                    ),
                ),
            )
            push_inst!(Expr(:(=), ocres_slot, ocres_call))
            # reset trace_call_within:
            push_inst!(
                Expr(
                    :call,
                    GlobalRef(Base, :setindex!),
                    GlobalRef(Reactant, :TRACE_CALLS),
                    TRACE_CALLS[],
                ),
            )

            push_inst!(Expr(:(=), tryfinally_slot, 1)) # indicate that no error occured
            push_inst!(Expr(:leave, enter))

            finally_dest = length(overdubbed_code) + 4
            push_inst!(Core.GotoNode(finally_dest))

            @static if VERSION < v"1.11"
                push_inst!(Expr(:leave, enter))
            else
                push_inst!(nothing)
            end
=======
    push_inst!(Expr(:call, oc, fn_args[1:end]...))
>>>>>>> 30c6e45b

            push_inst!(Expr(:(=), tryfinally_slot, 2))

            #== finally block =================================================#
            push_inst!(
                Expr(
                    :call,
                    GlobalRef(Reactant, :deactivate_fnbody!),
                    push_inst!(
                        Expr(
                            :call,
                            GlobalRef(Reactant, :get_args_for),
                            QuoteNode(:deactivate_fnbody!),
                            prologue_result,
                        ),
                    ),
                ),
            )
            error_cond = push_inst!(
                Expr(:call, GlobalRef(@__MODULE__, :(===)), tryfinally_slot, 2)
            ) # check if error occured

            exitdest = length(overdubbed_code) + 3
            push_inst!(Core.GotoIfNot(error_cond, exitdest))

            push_inst!(Expr(:call, GlobalRef(@__MODULE__, :rethrow)))
            #==================================================================#

            traced_result = push_inst!(ocres_slot)

            finalize_function_result = push_inst!(
                Expr(
                    :call,
                    GlobalRef(Core, :_apply_iterate),
                    Base.iterate,
                    GlobalRef(Reactant, :finalize_function),
                    push_inst!(Expr(:call, GlobalRef(Core, :tuple), traced_result)),
                    push_inst!(
                        Expr(
                            :call,
                            GlobalRef(Reactant, :get_args_for),
                            QuoteNode(:finalize_function),
                            prologue_result,
                        ),
                    ),
                ),
            )

            # TODO: save cache

            # TODO: unconditional jump over cached block.

            # TODO: cached block

            # TODO: common final handling
            traced_result = push_inst!(
                Expr(
                    :call,
                    GlobalRef(Core, :_apply_iterate),
                    Base.iterate,
                    call_epilogue,
                    push_inst!(
                        Expr(
                            :call,
                            GlobalRef(Core, :tuple),
                            fn_args[1],
                            push_inst!(
                                Expr(:call, GlobalRef(Core, :tuple), fn_args[2:end]...)
                            ),
                        ),
                    ),
                    push_inst!(Expr(:call, GlobalRef(Core, :tuple), traced_result)),
                    push_inst!(
                        Expr(
                            :call,
                            GlobalRef(Reactant, :get_args_from_finalize_function),
                            finalize_function_result,
                        ),
                    ),
                ),
            )
            
            push_inst!(Expr(:(=), ocres_slot, traced_result))
                        # Jump over the no-trace path
            end_dest = length(overdubbed_code) + 4
            push_inst!(Core.GotoNode(end_dest))

            # No-trace path: just call the opaque closure directly
            traced_result = push_inst!(Expr(:call, oc, fn_args[2:end]...))
            push_inst!(Expr(:(=), ocres_slot, traced_result))

            push_inst!(ocres_slot)
        else
            traced_result = push_inst!(Expr(:call, oc, fn_args[2:end]...))
            traced_result
        end

    if DEBUG_INTERP[]
        push_inst!(Expr(:call, safe_print, "ocres", ocres))
    end

    push_inst!(Core.ReturnNode(ocres))

    #=== set `code_info`/`reflection` fields accordingly ===#

    if code_info.method_for_inference_limit_heuristics === nothing
        code_info.method_for_inference_limit_heuristics = method
    end

    code_info.code = overdubbed_code
    code_info.codelocs = overdubbed_codelocs
    code_info.ssavaluetypes = length(overdubbed_code)
    code_info.ssaflags = [0x00 for _ in 1:length(overdubbed_code)] # XXX we need to copy flags that are set for the original code

    if DEBUG_INTERP[]
        safe_print("code_info", code_info)
    end

    return code_info
end

@eval function call_with_reactant($REDUB_ARGUMENTS_NAME...)
    $(Expr(:meta, :generated_only))
    return $(Expr(:meta, :generated, call_with_reactant_generator))
end

@static if isdefined(Core, :BFloat16)
    nmantissa(::Type{Core.BFloat16}) = 7
end
nmantissa(::Type{Float16}) = 10
nmantissa(::Type{Float32}) = 23
nmantissa(::Type{Float64}) = 52<|MERGE_RESOLUTION|>--- conflicted
+++ resolved
@@ -554,7 +554,6 @@
     return ir, any_changed
 end
 
-<<<<<<< HEAD
 """
     Get the cached result of a function call with the given arguments.
     Returns the cached result if it exists, otherwise returns nothing.
@@ -833,7 +832,14 @@
                     end
                     Reactant.TracedUtils.set!(args[idx], path[3:end], resv)
                 end
-=======
+            end
+        end
+    end
+
+    return traced_result
+end
+
+
 function rewrite_argnumbers_by_one!(ir)
     # Add one dummy argument at the beginning
     pushfirst!(ir.argtypes, Nothing)
@@ -858,16 +864,11 @@
                 Core.Compiler.setindex!(ir.stmts[idx], Core.Compiler.getindex(urs), :inst)
             else
                 Core.Compiler.setindex!(ir.stmts[idx], Core.Compiler.getindex(urs), :stmt)
->>>>>>> 30c6e45b
             end
         end
     end
 
-<<<<<<< HEAD
-    return traced_result
-=======
     return nothing
->>>>>>> 30c6e45b
 end
 
 # Generator function which ensures that all calls to the function are executed within the ReactantInterpreter
@@ -1199,7 +1200,6 @@
                 ),
             )
 
-<<<<<<< HEAD
             catch_dest = length(overdubbed_code) + 12
             enter = push_inst!(@static if VERSION < v"1.11"
                 Expr(:enter, catch_dest)
@@ -1274,9 +1274,6 @@
             else
                 push_inst!(nothing)
             end
-=======
-    push_inst!(Expr(:call, oc, fn_args[1:end]...))
->>>>>>> 30c6e45b
 
             push_inst!(Expr(:(=), tryfinally_slot, 2))
 
@@ -1344,7 +1341,7 @@
                             GlobalRef(Core, :tuple),
                             fn_args[1],
                             push_inst!(
-                                Expr(:call, GlobalRef(Core, :tuple), fn_args[2:end]...)
+                                Expr(:call, GlobalRef(Core, :tuple), fn_args[1:end]...)
                             ),
                         ),
                     ),
@@ -1365,12 +1362,12 @@
             push_inst!(Core.GotoNode(end_dest))
 
             # No-trace path: just call the opaque closure directly
-            traced_result = push_inst!(Expr(:call, oc, fn_args[2:end]...))
+            traced_result = push_inst!(Expr(:call, oc, fn_args[1:end]...))
             push_inst!(Expr(:(=), ocres_slot, traced_result))
 
             push_inst!(ocres_slot)
         else
-            traced_result = push_inst!(Expr(:call, oc, fn_args[2:end]...))
+            traced_result = push_inst!(Expr(:call, oc, fn_args[1:end]...))
             traced_result
         end
 
