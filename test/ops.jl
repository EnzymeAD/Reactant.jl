using Reactant, Test
using Reactant: Ops
using LinearAlgebra
using SpecialFunctions: SpecialFunctions

@testset "abs" begin
    x = Reactant.to_rarray([1, -1])
    @test [1, 1] ≈ @jit Ops.abs(x)

    x = Reactant.to_rarray([1.0, -1.0])
    @test [1.0, 1.0] ≈ @jit Ops.abs(x)

    x = Reactant.to_rarray([
        3.0+4im -3.0+4im
        3.0-4im -3.0-4im
    ])
    @test [
        5.0 5.0
        5.0 5.0
    ] ≈ @jit Ops.abs(x)
end

@testset "add" begin
    a = Reactant.to_rarray([false, false, true, true])
    b = Reactant.to_rarray([false, true, false, true])
    @test [false, true, true, false] ≈ @jit Ops.add(a, b)

    a = Reactant.to_rarray([1, 2, 3, 4])
    b = Reactant.to_rarray([5, 6, -7, -8])
    @test Array(a) .+ Array(b) ≈ @jit Ops.add(a, b)

    a = Reactant.to_rarray([1.1, 2.2, 3.3, 4.4])
    b = Reactant.to_rarray([5.5, 6.6, -7.7, -8.8])
    @test Array(a) .+ Array(b) ≈ @jit Ops.add(a, b)

    a = Reactant.to_rarray([1.1 + 2.2im, 3.3 + 4.4im, 5.5 + 6.6im, 7.7 + 8.8im])
    b = Reactant.to_rarray([
        9.9 + 10.10im, 11.11 + 12.12im, -13.13 + -14.14im, -15.15 + -16.16im
    ])
    @test Array(a) .+ Array(b) ≈ @jit Ops.add(a, b)
end

@testset "after_all" begin
    # TODO
end

@testset "and" begin
    a = Reactant.to_rarray([false, false, true, true])
    b = Reactant.to_rarray([false, true, false, true])
    @test [false, false, false, true] ≈ @jit Ops.and(a, b)

    a = Reactant.to_rarray([1, 2, 3, 4])
    b = Reactant.to_rarray([5, 6, -7, -8])
    @test [1, 2, 1, 0] == @jit Ops.and(a, b)
end

@testset "atan2" begin
    a = Reactant.to_rarray([1.1, 2.2, 3.3, 4.4])
    b = Reactant.to_rarray([5.5, 6.6, -7.7, -8.8])
    @test atan.(Array(a), Array(b)) ≈ @jit Ops.atan2(a, b)

    # TODO couldn't find the definition of complex atan2 to compare against, but it should be implemented
end

@testset "cbrt" begin
    x = Reactant.to_rarray([1.0, 8.0, 27.0, 64.0])
    @test [1.0, 2.0, 3.0, 4.0] ≈ @jit Ops.cbrt(x)

    # TODO currently crashes, reenable when #291 is fixed
    # x = Reactant.to_rarray([1.0 + 2.0im, 8.0 + 16.0im, 27.0 + 54.0im, 64.0 + 128.0im])
    # @test Array(x) .^ (1//3) ≈ @jit Ops.cbrt(x)
end

@testset "ceil" begin
    x = Reactant.to_rarray(
        [
            1.1 2.2 3.3 4.4 5.5 6.6 7.7 8.8 9.9 10.0
            -1.1 -2.2 -3.3 -4.4 -5.5 -6.6 -7.7 -8.8 -9.9 -10.0
        ],
    )
    @test ceil.(x) ≈ @jit Ops.ceil(x)
end

@testset "cholesky" begin
    # cholesky in stablehlo for the other triangle is implementation defined.
    # See https://github.com/EnzymeAD/Reactant.jl/issues/338 for more details.
    g1(x) = triu(Ops.cholesky(x))
    g2(x) = tril(Ops.cholesky(x; lower=true))

    x = Reactant.to_rarray([
        10.0 2.0 3.0
        2.0 5.0 6.0
        3.0 6.0 9.0
    ])
    @test cholesky(Array(x)).U ≈ @jit g1(x)
    @test transpose(cholesky(Array(x)).U) ≈ @jit g2(x)

    x = Reactant.to_rarray(
        [
            10.0+0.0im 2.0-3.0im 3.0-4.0im
            2.0+3.0im 5.0+0.0im 3.0-2.0im
            3.0+4.0im 3.0+2.0im 9.0+0.0im
        ],
    )

    @test cholesky(Array(x)).U ≈ @jit g1(x)
    @test adjoint(cholesky(Array(x)).U) ≈ @jit g2(x)
end

@testset "clamp" begin
    for (_min, _max) in [
        (3, 7),
        (
            Reactant.to_rarray(3; track_numbers=true),
            Reactant.to_rarray(7; track_numbers=true),
        ),
        (
            Reactant.to_rarray([3, 3, 3, 3, 3, 3, 3, 3, 3, 3]),
            Reactant.to_rarray([7, 7, 7, 7, 7, 7, 7, 7, 7, 7]),
        ),
    ]
        x = Reactant.to_rarray([1, 2, 3, 4, 5, 6, 7, 8, 9, 10])
        @test [3, 3, 3, 4, 5, 6, 7, 7, 7, 7] == @jit Ops.clamp(_min, x, _max)
    end

    for (_min, _max) in [
        (3.0, 7.0),
        (
            Reactant.to_rarray(3.0; track_numbers=true),
            Reactant.to_rarray(7.0; track_numbers=true),
        ),
        (
            Reactant.to_rarray([3.0, 3.0, 3.0, 3.0, 3.0, 3.0, 3.0, 3.0, 3.0, 3.0]),
            Reactant.to_rarray([7.0, 7.0, 7.0, 7.0, 7.0, 7.0, 7.0, 7.0, 7.0, 7.0]),
        ),
    ]
        x = Reactant.to_rarray([1.1, 2.2, 3.3, 4.4, 5.5, 6.6, 7.7, 8.8, 9.9, 10.0])
        @test [3.0, 3.0, 3.3, 4.4, 5.5, 6.6, 7.0, 7.0, 7.0, 7.0] ==
            @jit Ops.clamp(_min, x, _max)
    end
end

@testset "complex" begin
    x = Reactant.to_rarray(1.1; track_numbers=true)
    y = Reactant.to_rarray(2.2; track_numbers=true)
    @test 1.1 + 2.2im ≈ @jit Ops.complex(x, y)

    x = Reactant.to_rarray([1.1, 2.2, 3.3, 4.4])
    y = Reactant.to_rarray([5.5, 6.6, -7.7, -8.8])
    @test [1.1 + 5.5im, 2.2 + 6.6im, 3.3 - 7.7im, 4.4 - 8.8im] ≈ @jit Ops.complex(x, y)
end

@testset "constant" begin
    for x in [[1, 2, 3], [1.1, 2.2, 3.3], [1.1 + 2.2im, 3.3 + 4.4im, 5.5 + 6.6im]]
        @test x ≈ @jit Ops.constant(x)

        xscalar = x[1]
        @test xscalar ≈ @jit Ops.constant(xscalar)
    end
end

@testset "cosine" begin
    # it crashes in apple x86_64 and it's a deprecated platform so we don't need to care a lot...
    if !(Sys.isapple() && Sys.ARCH === :x86_64)
        x = Reactant.to_rarray([0, π / 2, π, 3π / 2, 2π])
        @test [1, 0, -1, 0, 1] ≈ @jit Ops.cosine(x)

        x = Reactant.to_rarray([0.0, π / 2, π, 3π / 2, 2π])
        @test [1.0, 0.0, -1.0, 0.0, 1.0] ≈ @jit Ops.cosine(x)

        x = Reactant.to_rarray([
            0.0 + 0.0im, π / 2 + 0.0im, π + 0.0im, 3π / 2 + 0.0im, 2π + 0.0im
        ])
        @test [1.0 + 0.0im, 0.0 + 0.0im, -1.0 + 0.0im, 0.0 + 0.0im, 1.0 + 0.0im] ≈
            @jit Ops.cosine(x)
    end
end

@testset "count_leading_zeros" begin
    x = Reactant.to_rarray([0, 1, 2, 3, 4, 5, 6, 7, 8, 9])
    @test [64, 63, 62, 62, 61, 61, 61, 61, 60, 60] ≈ @jit Ops.count_leading_zeros(x)
end

@testset "divide" begin
    a = Reactant.to_rarray([5, 6, -7, -8])
    b = Reactant.to_rarray([1, 2, 3, 4])
    @test Array(a) .÷ Array(b) ≈ @jit Ops.divide(a, b)

    for (a, b) in [
        (
            Reactant.to_rarray([1.1, 2.2, 3.3, 4.4]),
            Reactant.to_rarray([5.5, 6.6, -7.7, -8.8]),
        ),
        (
            Reactant.to_rarray([1.1 + 2.2im, 3.3 + 4.4im, 5.5 + 6.6im, 7.7 + 8.8im]),
            Reactant.to_rarray([
                9.9 + 10.10im, 11.11 + 12.12im, -13.13 + -14.14im, -15.15 + -16.16im
            ]),
        ),
    ]
        @test Array(a) ./ Array(b) ≈ @jit Ops.divide(a, b)
    end
end

@testset "dot_general" begin
    # dot product of first dim
    f1(x, y) = Ops.dot_general(x, y; contracting_dimensions=[[1], [1]])

    # outer product
    fouter(x, y) = Ops.dot_general(x, y; contracting_dimensions=[Int[], Int[]])

    # outer product, batch first dim
    fouter_batch1(x, y) = Ops.dot_general(
        x, y; contracting_dimensions=[Int[], Int[]], batching_dimensions=[[1], [1]]
    )

    for (a, b) in [
        (Reactant.to_rarray([1, 2, 3, 4]), Reactant.to_rarray([5, 6, -7, -8])),
        (
            Reactant.to_rarray([1.0, 2.0, 3.0, 4.0]),
            Reactant.to_rarray([5.0, 6.0, -7.0, -8.0]),
        ),
        (
            Reactant.to_rarray([1.0, 2.0im, 3.0, 4.0im]),
            Reactant.to_rarray([5.0, 6.0im, -7.0im, -8.0]),
        ),
    ]
        # NOTE `LinearAlgebra.dot` is not equal to `sum(a .* b)` on complex numbers due to conjugation
        @test sum(a .* b) ≈ @jit f1(a, b)
        @test kron(reshape(Array(a), length(a), 1), reshape(Array(b), 1, length(b))) ≈
            @jit fouter(a, b)
        @test a .* b ≈ @jit fouter_batch1(a, b)
    end

    a = Reactant.to_rarray([1 2; 3 4])
    b = Reactant.to_rarray([5 6; -7 -8])
    @test Array(a)' * Array(b) == @jit f1(a, b)
end

@testset "exponential" begin
    x = Reactant.to_rarray([1.0, 2.0, 3.0, 4.0])
    @test exp.(Array(x)) ≈ @jit Ops.exponential(x)

    if !(Sys.isapple() && Sys.ARCH === :x86_64)
        x = Reactant.to_rarray([1.0 + 2.0im, 3.0 + 4.0im, 5.0 + 6.0im, 7.0 + 8.0im])
        @test exp.(Array(x)) ≈ @jit Ops.exponential(x)
    end
end

@testset "exponential_minus_one" begin
    x = Reactant.to_rarray([1.0, 2.0, 3.0, 4.0])
    @test expm1.(Array(x)) ≈ @jit Ops.exponential_minus_one(x)

    if !(Sys.isapple() && Sys.ARCH === :x86_64)
        x = Reactant.to_rarray([1.0 + 2.0im, 3.0 + 4.0im, 5.0 + 6.0im, 7.0 + 8.0im])
        @test expm1.(Array(x)) ≈ @jit Ops.exponential_minus_one(x)
    end
end

@testset "fft" begin
    grfft(x) = Ops.fft(x; type="RFFT", length=[4])
    gfft(x) = Ops.fft(x; type="FFT", length=[4])

    x = Reactant.to_rarray([1.0, 1.0, 1.0, 1.0])
    @test ComplexF64[4.0, 0.0, 0.0] ≈ @jit grfft(x)

    x = Reactant.to_rarray([0.0, 1.0, 0.0, -1.0])
    @test ComplexF64[0.0, -2.0im, 0.0] ≈ @jit grfft(x)

    x = Reactant.to_rarray([1.0, -1.0, 1.0, -1.0])
    @test ComplexF64[0.0, 0.0, 4.0] ≈ @jit grfft(x)

    x = Reactant.to_rarray(ComplexF64[1.0, 1.0, 1.0, 1.0])
    @test ComplexF64[4.0, 0.0, 0.0, 0.0] ≈ @jit gfft(x)

    x = Reactant.to_rarray(ComplexF64[0.0, 1.0, 0.0, -1.0])
    @test ComplexF64[0.0, -2.0im, 0.0, 2.0im] ≈ @jit gfft(x)

    x = Reactant.to_rarray(ComplexF64[1.0, -1.0, 1.0, -1.0])
    @test ComplexF64[0.0, 0.0, 4.0, 0.0] ≈ @jit gfft(x)

    # TODO test with complex numbers and inverse FFT
end

@testset "floor" begin
    x = Reactant.to_rarray(
        [
            1.1 2.2 3.3 4.4 5.5 6.6 7.7 8.8 9.9 10.0
            -1.1 -2.2 -3.3 -4.4 -5.5 -6.6 -7.7 -8.8 -9.9 -10.0
        ],
    )
    @test floor.(x) ≈ @jit Ops.floor(x)
end

@testset "get_dimension_size" begin
    x = Reactant.to_rarray(fill(0, (1, 2, 3, 4)))
    for i in 1:4
        @test i == @jit Ops.get_dimension_size(x, i)
    end
end

@testset "imag" begin
    x = Reactant.to_rarray([1.1 + 2.2im, 3.3 + 4.4im, 5.5 + 6.6im, 7.7 + 8.8im])
    @test [2.2, 4.4, 6.6, 8.8] ≈ @jit Ops.imag(x)
end

@testset "iota" begin
    g1(shape) = Ops.iota(Int, shape; iota_dimension=1)
    @test [
        0 0 0 0 0
        1 1 1 1 1
        2 2 2 2 2
        3 3 3 3 3
    ] ≈ @jit g1([4, 5])

    g2(shape) = Ops.iota(Int, shape; iota_dimension=2)
    @test [
        0 1 2 3 4
        0 1 2 3 4
        0 1 2 3 4
        0 1 2 3 4
    ] ≈ @jit g2([4, 5])
end

@testset "is_finite" begin
    x = Reactant.to_rarray([-Inf, Inf, NaN, -10.0, -0.0, 0.0, 10.0])
    @test [false, false, false, true, true, true, true] ≈ @jit Ops.is_finite(x)
end

@testset "log" begin
    x = Reactant.to_rarray([1.0, 2.0, 3.0, 4.0])
    @test log.(Array(x)) ≈ @jit Ops.log(x)

    x = Reactant.to_rarray([1.0 + 0.0im, 2.0 + 0.0im, -3.0 + 0.0im, -4.0 + 0.0im])
    @test log.(Array(x)) ≈ @jit Ops.log(x)
end

@testset "log_plus_one" begin
    x = Reactant.to_rarray([1.0, 2.0, 3.0, 4.0])
    @test log.(Array(x)) ≈ @jit Ops.log(x)

    x = Reactant.to_rarray([1.0 + 0.0im, 2.0 + 0.0im, -3.0 + 0.0im, -4.0 + 0.0im])
    @test log.(Array(x)) ≈ @jit Ops.log(x)
end

@testset "logistic" begin
    x = Reactant.to_rarray([0.0, 1.0, 2.0, 3.0])
    l(x) = 1 / (1 + exp(-x))
    @test l.(Array(x)) ≈ @jit Ops.logistic(x)
end

@testset "maximum" begin
    x = Reactant.to_rarray([false, false, true, true])
    y = Reactant.to_rarray([false, true, false, true])
    @test [false, true, true, true] == @jit Ops.maximum(x, y)

    x = Reactant.to_rarray([-1, 0, 1, 10])
    y = Reactant.to_rarray([10, 1, 0, -1])
    @test [10, 1, 1, 10] == @jit Ops.maximum(x, y)

    x = Reactant.to_rarray([-1.0, 0.0, 1.0, 10.0])
    y = Reactant.to_rarray([10.0, 1.0, 0.0, -1.0])
    @test [10.0, 1.0, 1.0, 10.0] == @jit Ops.maximum(x, y)
end

@testset "minimum" begin
    x = Reactant.to_rarray([false, false, true, true])
    y = Reactant.to_rarray([false, true, false, true])
    @test [false, false, false, true] == @jit Ops.minimum(x, y)

    x = Reactant.to_rarray([-1, 0, 1, 10])
    y = Reactant.to_rarray([10, 1, 0, -1])
    @test [-1, 0, 0, -1] == @jit Ops.minimum(x, y)

    x = Reactant.to_rarray([-1.0, 0.0, 1.0, 10.0])
    y = Reactant.to_rarray([10.0, 1.0, 0.0, -1.0])
    @test [-1.0, 0.0, 0.0, -1.0] == @jit Ops.minimum(x, y)
end

@testset "multiply" begin
    x = Reactant.to_rarray([false, false, true, true])
    y = Reactant.to_rarray([false, true, false, true])
    @test [false, false, false, true] == @jit Ops.multiply(x, y)

    for (a, b) in [
        (Reactant.to_rarray([5, 6, -7, -8]), Reactant.to_rarray([1, 2, 3, 4])),
        (
            Reactant.to_rarray([1.1, 2.2, 3.3, 4.4]),
            Reactant.to_rarray([5.5, 6.6, -7.7, -8.8]),
        ),
        (
            Reactant.to_rarray([1.1 + 2.2im, 3.3 + 4.4im, 5.5 + 6.6im, 7.7 + 8.8im]),
            Reactant.to_rarray([
                9.9 + 10.10im, 11.11 + 12.12im, -13.13 + -14.14im, -15.15 + -16.16im
            ]),
        ),
    ]
        @test Array(a) .* Array(b) ≈ @jit Ops.multiply(a, b)
    end
end

@testset "negate" begin
    x = Reactant.to_rarray([-1, 0, 1, 10])
    @test [1, 0, -1, -10] == @jit Ops.negate(x)

    # on unsigned integers: (1) bitcast, (2) change sign and (3) bitcast
    x = Reactant.to_rarray(UInt[0, 1, 10])
    @test reinterpret(UInt, Base.checked_neg.(reinterpret.(Int, Array(x)))) ==
        @jit Ops.negate(x)

    x = Reactant.to_rarray([-1.0, 0.0, 1.0, 10.0])
    @test [1.0, 0.0, -1.0, -10.0] ≈ @jit Ops.negate(x)

    x = Reactant.to_rarray([-1.0 + 2im, 0.0 - 3im, 1.0 + 4im, 10.0 - 5im])
    @test [1.0 - 2im, 0.0 + 3im, -1.0 - 4im, -10.0 + 5im] ≈ @jit Ops.negate(x)
end

@testset "not" begin
    x = Reactant.to_rarray([false, true])
    @test [true, false] == @jit Ops.not(x)

    x = Reactant.to_rarray([1, 0])
    @test [~1, ~0] == @jit Ops.not(x)
end

@testset "optimization_barrier" begin
    # TODO is there a better way to test this? we're only testing for identify
    # TODO crashing for just 1 argument
    x = Reactant.to_rarray([1, 2, 3, 4])
    y = Reactant.to_rarray([5, 6, -7, -8])
    @test (x, y) == @jit Ops.optimization_barrier(x, y)
end

@testset "or" begin
    a = Reactant.to_rarray([false, false, true, true])
    b = Reactant.to_rarray([false, true, false, true])
    @test [false, true, true, true] ≈ @jit Ops.or(a, b)

    a = Reactant.to_rarray([1, 2, 3, 4])
    b = Reactant.to_rarray([5, 6, -7, -8])
    @test Array(a) .| Array(b) == @jit Ops.or(a, b)
end

@testset "outfeed" begin end

@testset "pad" begin
    x = Reactant.to_rarray([1, 2, 3, 4])
    v = Reactant.to_rarray(0; track_numbers=true)

    flow(x, v) = Ops.pad(x, v; low=[1])
    @test [0, 1, 2, 3, 4] == @jit flow(x, v)

    fhigh(x, v) = Ops.pad(x, v; high=[1])
    @test [1, 2, 3, 4, 0] == @jit fhigh(x, v)

    finterior(x, v) = Ops.pad(x, v; interior=[1])
    @test [1, 0, 2, 0, 3, 0, 4] == @jit finterior(x, v)

    x = Reactant.to_rarray([1 2; 3 4])

    glow(x, v) = Ops.pad(x, v; low=[1, 2])
    @test [0 0 0 0; 0 0 1 2; 0 0 3 4] == @jit glow(x, v)

    ghigh(x, v) = Ops.pad(x, v; high=[1, 2])
    @test [1 2 0 0; 3 4 0 0; 0 0 0 0] == @jit ghigh(x, v)

    ginterior(x, v) = Ops.pad(x, v; interior=[1, 2])
    @test [1 0 0 2; 0 0 0 0; 3 0 0 4] == @jit ginterior(x, v)
end

@testset "partition_id" begin
    @test @jit(Ops.partition_id()) isa ConcreteRNumber{UInt32}
end

@testset "popcnt" begin
    x = Reactant.to_rarray([0, 1, 2, 127])
    @test [0, 1, 1, 7] == @jit Ops.popcnt(x)
end

@testset "power" begin
    x = Reactant.to_rarray([-1, -1, -1, -1])
    p = Reactant.to_rarray([0, 1, 2, 3])
    @test Array(x) .^ Array(p) == @jit Ops.power(x, p)

    if !(Sys.isapple() && Sys.ARCH === :x86_64)
        x = Reactant.to_rarray([0.0 + 1.0im, 0.0 + 1.0im, 0.0 + 1.0im, 0.0 + 1.0im])
        p = Reactant.to_rarray([0.0 + 0.0im, 1.0 + 0.0im, 2.0 + 0.0im, 3.0 + 0.0im])
        @test Array(x) .^ Array(p) ≈ @jit Ops.power(x, p)
    end
end

@testset "real" begin
    x = Reactant.to_rarray([1.1 + 2.2im, 3.3 + 4.4im, 5.5 + 6.6im, 7.7 + 8.8im])
    @test [1.1, 3.3, 5.5, 7.7] ≈ @jit Ops.real(x)
end

@testset "recv" begin end

@testset "remainder" begin
    for (a, b) in [
        (Reactant.to_rarray([1, 2, 3, 4]), Reactant.to_rarray([5, 6, -7, -8])),
        (
            Reactant.to_rarray([1.1, 2.2, 3.3, 4.4]),
            Reactant.to_rarray([5.5, 6.6, -7.7, -8.8]),
        ),
    ]
        @test Array(a) .% Array(b) ≈ @jit Ops.remainder(a, b)
    end
end

@testset "replica_id" begin
    @test @jit(Ops.partition_id()) isa ConcreteRNumber{UInt32}
end

@testset "reshape" begin
    x = Reactant.to_rarray([1, 2, 3, 4])
    @test reshape(Array(x), 2, 2) == @jit Ops.reshape(x, 2, 2)

    x = Reactant.to_rarray(collect(reshape(1:12, 2, 2, 3)))
    @test reshape(Array(x), 3, 1, 4) == @jit Ops.reshape(x, 3, 1, 4)
end

@testset "reverse" begin
    x = Reactant.to_rarray([1, 2, 3, 4])
    g1(x) = Ops.reverse(x; dimensions=[1])
    @test [4, 3, 2, 1] == @jit g1(x)

    x = Reactant.to_rarray([1 2; 3 4])
    g2(x) = Ops.reverse(x; dimensions=[2])
    @test [3 4; 1 2] == @jit g1(x)
    @test [2 1; 4 3] == @jit g2(x)
end

@testset "rng_bit_generator" begin
    genInt32(seed) = Ops.rng_bit_generator(Int32, seed, [2, 4])
    genInt64(seed) = Ops.rng_bit_generator(Int64, seed, [2, 4])
    genUInt64(seed) = Ops.rng_bit_generator(UInt64, seed, [2, 4])
    genFloat32(seed) = Ops.rng_bit_generator(Float32, seed, [2, 4])
    genFloat64(seed) = Ops.rng_bit_generator(Float64, seed, [2, 4])

    @testset for (alg, sz) in
                 [("DEFAULT", 2), ("PHILOX", 2), ("PHILOX", 3), ("THREE_FRY", 2)]
        seed = Reactant.to_rarray(zeros(UInt64, sz))

        res = @jit genInt32(seed)
        @test res.output_state !== seed
        @test size(res.output_state) == (sz,)
        @test res.output isa ConcreteRArray{Int32,2}
        @test size(res.output) == (2, 4)

        seed = res.output_state
        res = @jit genInt64(seed)
        @test res.output_state !== seed
        @test size(res.output_state) == (sz,)
        @test res.output isa ConcreteRArray{Int64,2}
        @test size(res.output) == (2, 4)

        seed = res.output_state
        res = @jit genUInt64(seed)
        @test res.output_state !== seed
        @test size(res.output_state) == (sz,)
        @test res.output isa ConcreteRArray{UInt64,2}
        @test size(res.output) == (2, 4)

        seed = res.output_state
        res = @jit genFloat32(seed)
        @test res.output_state !== seed
        @test size(res.output_state) == (sz,)
        @test res.output isa ConcreteRArray{Float32,2}
        @test size(res.output) == (2, 4)

        seed = res.output_state
        res = @jit genFloat64(seed)
        @test res.output_state !== seed
        @test size(res.output_state) == (sz,)
        @test res.output isa ConcreteRArray{Float64,2}
        @test size(res.output) == (2, 4)
    end
end

@testset "round_nearest_afz" begin
    x = Reactant.to_rarray([-2.5, 0.4, 0.5, 0.6, 2.5])
    @test [-3.0, 0.0, 1.0, 1.0, 3.0] ≈ @jit Ops.round_nearest_afz(x)
end

@testset "round_nearest_even" begin
    x = Reactant.to_rarray([-2.5, 0.4, 0.5, 0.6, 2.5])
    @test [-2.0, 0.0, 0.0, 1.0, 2.0] ≈ @jit Ops.round_nearest_even(x)
end

@testset "rsqrt" begin
    x = Reactant.to_rarray([1.0 4.0; 9.0 25.0])
    @test 1 ./ sqrt.(Array(x)) ≈ @jit Ops.rsqrt(x)

    if !(Sys.isapple() && Sys.ARCH === :x86_64)
        x = Reactant.to_rarray([1.0+1im 4.0+2im; 9.0+3im 25.0+4im])
        @test 1 ./ sqrt.(Array(x)) ≈ @jit Ops.rsqrt(x)
    end
end

@testset "select" begin
    ontrue = Reactant.to_rarray([1, 2, 3, 4])
    onfalse = Reactant.to_rarray([5, 6, -7, -8])

    pred = Reactant.to_rarray([true, true, false, false])
    @test [1, 2, -7, -8] == @jit Ops.select(pred, ontrue, onfalse)

    pred = Reactant.to_rarray([false, false, true, true])
    @test [5, 6, 3, 4] == @jit Ops.select(pred, ontrue, onfalse)

    pred = Reactant.to_rarray(true; track_numbers=true)
    @test ontrue == @jit Ops.select(pred, ontrue, onfalse)

    pred = Reactant.to_rarray(false; track_numbers=true)
    @test onfalse == @jit Ops.select(pred, ontrue, onfalse)

    ontrue = Reactant.to_rarray(1; track_numbers=true)
    onfalse = Reactant.to_rarray(2; track_numbers=true)

    pred = Reactant.to_rarray(true; track_numbers=true)
    @test ontrue == @jit Ops.select(pred, ontrue, onfalse)

    pred = Reactant.to_rarray(false; track_numbers=true)
    @test onfalse == @jit Ops.select(pred, ontrue, onfalse)
end

@testset "send" begin end

@testset "set_dimension_size" begin end

@testset "shift_left" begin
    a = Reactant.to_rarray([-1, 0, 1])
    b = Reactant.to_rarray([1, 2, 3])
    @test [-2, 0, 8] == @jit Ops.shift_left(a, b)
end

@testset "shift_right_arithmetic" begin
    a = Reactant.to_rarray([-1, 0, 8])
    b = Reactant.to_rarray([1, 2, 3])
    @test [-1, 0, 1] == @jit Ops.shift_right_arithmetic(a, b)
end

@testset "shift_right_logical" begin
    a = Reactant.to_rarray([-1, 0, 8])
    b = Reactant.to_rarray([1, 2, 3])
    @test [9223372036854775807, 0, 1] == @jit Ops.shift_right_logical(a, b)
end

@testset "sign" begin
    x = Reactant.to_rarray([-1, 0, 1])
    @test [-1, 0, 1] == @jit Ops.sign(x)

    x = Reactant.to_rarray([Inf, -Inf, NaN, -NaN, -1.0, -0.0, +0.0, 1.0])
    @test [1.0, -1.0, NaN, NaN, -1.0, -0.0, 0.0, 1.0] ≈ @jit(Ops.sign(x)) nans = true

    x = Reactant.to_rarray([
        NaN + 1.0im, 1.0 + NaN, 0.0 + 0.0im, -1.0 + 2.0im, 0.0 - 3.0im, 1.0 + 4.0im
    ])
    @test [
        NaN + NaN * im,
        NaN + NaN * im,
        0.0 + 0.0im,
        -0.4472135954999579 + 0.8944271909999159im,
        0.0 - 1.0im,
        0.24253562503633297 + 0.9701425001453319im,
    ] ≈ @jit(Ops.sign(x)) nans = true
end

@testset "sine" begin
    if !(Sys.isapple() && Sys.ARCH === :x86_64)
        x = Reactant.to_rarray([0, π / 2, π, 3π / 2, 2π])
        @test [0, 1, 0, -1, 0] ≈ @jit Ops.sine(x)

        x = Reactant.to_rarray([0.0, π / 2, π, 3π / 2, 2π])
        @test [0.0, 1.0, 0.0, -1.0, 0.0] ≈ @jit Ops.sine(x)

        x = Reactant.to_rarray([
            0.0 + 0.0im, π / 2 + 0.0im, π + 0.0im, 3π / 2 + 0.0im, 2π + 0.0im
        ])
        @test [0.0 + 0.0im, 1.0 + 0.0im, 0.0 + 0.0im, -1.0 + 0.0im, 0.0 + 0.0im] ≈
            @jit Ops.sine(x)
    end
end

@testset "sort" begin
    basic_sort(x, dimension) = only(Ops.sort(x; comparator=(a, b) -> a < b, dimension))
    @testset for i in 1:3
        t_size = tuple(fill(10, (i,))...)
        x = randn(t_size)
        xa = Reactant.to_rarray(x)

        @testset for j in 1:i
            @test (i == 1 ? sort(x) : sort(x; dims=j)) == @jit basic_sort(xa, j)
        end
    end
end

@testset "slice" begin
    x = Reactant.to_rarray([1, 2, 3, 4])
    @test [2, 3] == @jit Ops.slice(x, [2], [3])
    @test [1] == @jit Ops.slice(x, [1], [1])
end

@testset "sqrt" begin
    x = Reactant.to_rarray([1.0, 4.0, 9.0, 16.0])
    @test [1.0, 2.0, 3.0, 4.0] ≈ @jit Ops.sqrt(x)

    if !(Sys.isapple() && Sys.ARCH === :x86_64)
        x = Reactant.to_rarray([1.0 + 0im, 0.0 + 1im])
        @test [1.0 + 0im, 1 / √2 * (1 + im)] ≈ @jit Ops.sqrt(x)
    end
end

@testset "subtract" begin
    for (a, b) in [
        (Reactant.to_rarray([1, 2, 3, 4]), Reactant.to_rarray([5, 6, -7, -8])),
        (
            Reactant.to_rarray([1.1, 2.2, 3.3, 4.4]),
            Reactant.to_rarray([5.5, 6.6, -7.7, -8.8]),
        ),
        (
            Reactant.to_rarray([1.1 + 2.2im, 3.3 + 4.4im, 5.5 + 6.6im, 7.7 + 8.8im]),
            Reactant.to_rarray([
                9.9 + 10.10im, 11.11 + 12.12im, -13.13 + -14.14im, -15.15 + -16.16im
            ]),
        ),
    ]
        @test Array(a) .- Array(b) == @jit Ops.subtract(a, b)
    end
end

@testset "tan" begin
    if !(Sys.isapple() && Sys.ARCH === :x86_64)
        # TODO tan(π/2) is Inf but it returns 1.633123935319537e16
        x = Reactant.to_rarray([0, π / 4, π / 2, 3π / 4, π])
        @test [0.0, 1.0, 1.633123935319537e16, -1.0, 0.0] ≈ @jit Ops.tan(x)

        x = Reactant.to_rarray([
            0.0 + 0.0im, π / 4 + 0.0im, π / 2 + 0.0im, 3π / 4 + 0.0im, π + 0.0im
        ])
        @test ComplexF64[0.0, 1.0, 1.633123935319537e16, -1.0, 0.0] ≈ @jit Ops.tan(x)
    end
end

@testset "tanh" begin
    x = Reactant.to_rarray([-1.0, 0.0, 1.0])
    @test [-0.7615941559557649, 0.0, 0.7615941559557649] ≈ @jit Ops.tanh(x)

    if !(Sys.isapple() && Sys.ARCH === :x86_64)
        x = Reactant.to_rarray(ComplexF64[-1.0, 0.0, 1.0])
        @test ComplexF64[-0.7615941559557649, 0.0, 0.7615941559557649] ≈ @jit Ops.tanh(x)
    end
end

@testset "transpose" begin
    x = Reactant.to_rarray(collect(reshape(1:12, 2, 2, 3)))
    @test [
        1 3; 5 7; 9 11;;;
        2 4; 6 8; 10 12
    ] == @jit Ops.transpose(x, [3, 2, 1])
end

# NOTE deprecated
# @testset "unary_einsum" begin
#     f1(a) = Ops.unary_einsum(a; equation="i->")
#     f4(a) = Ops.unary_einsum(a; equation="ij->")
#     f3(a) = Ops.unary_einsum(a; equation="ij->ji")
#     f4(a) = Ops.unary_einsum(a; equation="ij->j")
#     f5(a) = Ops.unary_einsum(a; equation="ij->i")
#     f6(a) = Ops.unary_einsum(a; equation="ii->i")

#     x = Reactant.to_rarray([1, 2, 3, 4])
#     @test sum(Array(x)) ≈ @jit f1(x)

#     x = Reactant.to_rarray([1 2; 3 4])
#     @test sum(Array(x)) ≈ @jit f4(x)
#     @test Base.transpose(Array(x)) ≈ @jit f3(x)
#     @test sum(Array(x); dims=1) ≈ @jit f4(x)
#     @test sum(Array(x); dims=2) ≈ @jit f5(x)
#     @test diag(Array(x)) ≈ @jit f6(x)
# end

@testset "xor" begin
    a = Reactant.to_rarray([false, false, true, true])
    b = Reactant.to_rarray([false, true, false, true])
    @test [false, true, true, false] ≈ @jit Ops.xor(a, b)

    a = Reactant.to_rarray([1, 2, 3, 4])
    b = Reactant.to_rarray([5, 6, -7, -8])
    @test Array(a) .⊻ Array(b) == @jit Ops.xor(a, b)
end

@testset "acos" begin
    x = Reactant.to_rarray([-1.0, 0.0, 1.0])
    @test acos.(Array(x)) ≈ @jit Ops.acos(x)
end

@testset "acosh" begin
    x = Reactant.to_rarray([1.0, 10.0])
    @test acosh.(Array(x)) ≈ @jit Ops.acosh(x)
end

@testset "asin" begin
    x = Reactant.to_rarray([-1.0, 0.0, 1.0])
    @test asin.(Array(x)) ≈ @jit Ops.asin(x)
end

@testset "asinh" begin
    x = Reactant.to_rarray([-1.0, 0.0, 1.0])
    @test asinh.(Array(x)) ≈ @jit Ops.asinh(x)
end

@testset "atan" begin
    x = Reactant.to_rarray([-1.0, 0.0, 1.0])
    @test atan.(Array(x)) ≈ @jit Ops.atan(x)
end

@testset "atanh" begin
    x = Reactant.to_rarray([-1.0, 0.0, 1.0])
    @test atanh.(Array(x)) ≈ @jit Ops.atanh(x)
end

@testset "bessel_i1e" begin
    x = Reactant.to_rarray([-1.0, 0.0, 1.0, 2.0, 3.0, 4.0])
    @test SpecialFunctions.besselix.(1, Array(x)) ≈ @jit Ops.bessel_i1e(x)
end

@testset "conj" begin
    x = Reactant.to_rarray([-1.0 + 2im, 0.0 - 1im, 1.0 + 4im])
    @test conj(Array(x)) ≈ @jit Ops.conj(x)
end

@testset "cosh" begin
    x = Reactant.to_rarray([-1.0, 0.0, 1.0])
    @test cosh.(Array(x)) ≈ @jit Ops.cosh(x)
end

@testset "digamma" begin
    # small divergence between chlo.digamma and SpecialFunctions.digamma:
    # on <=0, chlo.digamma returns NaN, SpecialFunctions.digamma returns Inf
    if !(Sys.isapple() && Sys.ARCH === :x86_64)
        x = Reactant.to_rarray([-1.0, 0.0, 1.0])
        @test [NaN, NaN, SpecialFunctions.digamma(1.0)] ≈ @jit(Ops.digamma(x)) nans = true
    end
end

@testset "erf_inv" begin
    x = Reactant.to_rarray([-1.0, 0.0, 1.0])
    @test SpecialFunctions.erfinv.(Array(x)) ≈ @jit Ops.erf_inv(x)
end

@testset "erf" begin
    x = Reactant.to_rarray([-1.0, 0.0, 1.0])
    @test SpecialFunctions.erf.(Array(x)) ≈ @jit Ops.erf(x)
end

@testset "erfc" begin
    x = Reactant.to_rarray([-1.0, 0.0, 1.0])
    @test SpecialFunctions.erfc.(Array(x)) ≈ @jit Ops.erfc(x)
end

@testset "is_inf" begin
    x = Reactant.to_rarray([-Inf, Inf, NaN, -10.0, -0.0, 0.0, 10.0])
    @test [true, true, false, false, false, false, false] ≈ @jit Ops.is_inf(x)
end

@testset "is_neg_inf" begin
    x = Reactant.to_rarray([-Inf, Inf, NaN, -10.0, -0.0, 0.0, 10.0])
    @test [true, false, false, false, false, false, false] ≈ @jit Ops.is_neg_inf(x)
end

@testset "is_pos_inf" begin
    x = Reactant.to_rarray([-Inf, Inf, NaN, -10.0, -0.0, 0.0, 10.0])
    @test [false, true, false, false, false, false, false] ≈ @jit Ops.is_pos_inf(x)
end

@testset "lgamma" begin
    if !(Sys.isapple() && Sys.ARCH === :x86_64)
        x = Reactant.to_rarray([-1.0, 0.0, 1.0, 2.5])
        lgamma(x) = (SpecialFunctions.logabsgamma(x))[1]
        @test lgamma.(Array(x)) ≈ @jit Ops.lgamma(x)
    end
end

@testset "next_after" begin
    x = Reactant.to_rarray([-1.0, 0.0, 1.0, 1.0, 2.5, 1e18, 1e18, 3e-9, 3e-9])
    y = Reactant.to_rarray([-2.0, 0.0, 1.0, 2.0, 3.0, 0.0, 1e19, 0, 1])
    @test [
        prevfloat(-1.0),
        0.0,
        1.0,
        nextfloat(1.0),
        nextfloat(2.5),
        prevfloat(1e18),
        nextfloat(1e18),
        prevfloat(3e-9),
        nextfloat(3e-9),
    ] == @jit Ops.next_after(x, y)
end

@testset "polygamma" begin
    if !(Sys.isapple() && Sys.ARCH === :x86_64)
        x = Reactant.to_rarray([-1.0, 0.0, 1.0, 1.0, 2.5])
        m = Reactant.to_rarray([3.0, 3.0, 2.0, 3.0, 4.0])
        @test SpecialFunctions.polygamma.(Int.(Array(m)), Array(x)) ≈
            @jit Ops.polygamma(m, x)
    end
end

@testset "sinh" begin
    x = Reactant.to_rarray([-1.0, 0.0, 1.0])
    @test sinh.(Array(x)) ≈ @jit Ops.sinh(x)
end

@testset "top_k" begin
    x = Reactant.to_rarray([1, 2, 3, 4])
    @test (; values=[4, 3], indices=[4, 3]) == @jit Ops.top_k(x, 2)

    x = Reactant.to_rarray([NaN, 123, 456, 789, 121])
    res = @jit Ops.top_k(x, 2)
    true_res = (; values=[NaN, 789], indices=[1, 4])
    @test res.indices == true_res.indices
    @test @allowscalar isnan(res.values[1])
    @test @allowscalar res.values[2] == 789
end

@testset "zeta" begin
    s = Reactant.to_rarray([1.0, 2.0, 50.0])
    z = Reactant.to_rarray([1e-8, 0.001, 2.0])
    @test SpecialFunctions.zeta.(Array(s), Array(z)) ≈ @jit Ops.zeta(s, z)
end

@testset "hlo_call" begin
    x = Float32[1.0, 2.0, 50.0]
    y = Float32[-4.0, 0.001, 2.0]
    x_reactant = Reactant.to_rarray(x)
    y_reactant = Reactant.to_rarray(y)

    @test Reactant.@jit(
        Ops.hlo_call(
            """
            module {
              func.func @main(%arg0: tensor<3xf32>, %arg1: tensor<3xf32>) -> tensor<3xf32> {
                %0 = stablehlo.add %arg0, %arg1 : tensor<3xf32>
                return %0 : tensor<3xf32>
              }
            }
            """,
            x_reactant,
            y_reactant,
        )
    )[1] ≈ x .+ y

    @test Float32(
        only(
            Reactant.@jit(
                Ops.hlo_call(
                    """
                    module {
                      func.func @main(%arg0: tensor<f32>, %arg1: tensor<f32>) -> tensor<f32> {
                        %0 = stablehlo.add %arg0, %arg1 : tensor<f32>
                        return %0 : tensor<f32>
                      }
                    }
                    """,
                    Reactant.ConcreteRNumber(2.0f0),
                    Reactant.ConcreteRNumber(2.0f0),
                )
            )
        ),
    ) == 4.0f0
end

function f_repeat(x, y)
    for _ in 1:3
        x, = Ops.hlo_call(
            """
            module {
              func.func @my_add(%arg0: tensor<3xf32>, %arg1: tensor<3xf32>) -> tensor<3xf32> {
                %0 = stablehlo.add %arg0, %arg1 : tensor<3xf32>
                return %0 : tensor<3xf32>
              }
            }
            """,
            x,
            y;
            func_name="my_add",
        )
    end
    return x
end

@testset "hlo_call: repeat" begin
    x = Reactant.to_rarray(randn(Float32, 3))
    y = Reactant.to_rarray(randn(Float32, 3))
    mod = Reactant.@code_hlo optimize = false f_repeat(x, y)
    hlo_ir = repr(mod)

    add_pos = findfirst("stablehlo.add", hlo_ir)
    @test !isnothing(add_pos)

    add_pos = findfirst("stablehlo.add", hlo_ir[last(add_pos):end])
    @test isnothing(add_pos)
end

@testset "hlo_call: multiple functions" begin
    @test Reactant.@jit(
        Ops.hlo_call(
            """
            module {
              func.func @main(%arg0: tensor<3xf32>, %arg1: tensor<3xf32>) -> tensor<3xf32> {
                %0 = func.call @add(%arg0, %arg1) : (tensor<3xf32>, tensor<3xf32>) -> tensor<3xf32>
                return %0 : tensor<3xf32>
              }
              func.func @add(%arg0: tensor<3xf32>, %arg1: tensor<3xf32>) -> tensor<3xf32> {
                %0 = stablehlo.add %arg0, %arg1 : tensor<3xf32>
                return %0 : tensor<3xf32>
              }
            }
            """,
            Reactant.to_rarray(Float32[1, 2, 3]),
            Reactant.to_rarray(Float32[1, 2, 3]),
        )
    )[1] ≈ Float32[2, 4, 6]
end

function f_multiple_hlo_calls(x, y)
    x, = Ops.hlo_call(
        """
        module {
          func.func @main(%arg0: tensor<3xf32>, %arg1: tensor<3xf32>) -> tensor<3xf32> {
            %0 = stablehlo.add %arg0, %arg1 : tensor<3xf32>
            return %0 : tensor<3xf32>
          }
        }
        """,
        x,
        y,
    )
    return Ops.hlo_call(
        """
        module {
          func.func @main(%arg0: tensor<3xf32>, %arg1: tensor<3xf32>) -> tensor<3xf32> {
            %0 = stablehlo.multiply %arg0, %arg1 : tensor<3xf32>
            return %0 : tensor<3xf32>
          }
        }
        """,
        x,
        y,
    )
end

@testset "hlo_call: multiple hlo_calls" begin
    x = Float32[1.0, 2.0, 50.0]
    y = Float32[-4.0, 0.001, 2.0]
    x_reactant = Reactant.to_rarray(x)
    y_reactant = Reactant.to_rarray(y)

    @test Reactant.@jit(f_multiple_hlo_calls(x_reactant, y_reactant))[1] ≈ (x .+ y) .* y
end

@testset "reduce" begin
    # stablehlo reduce collapse the dimension so that (1,3) beomces (3, )
    # while Julia reduce retains (1, 3). The test will fail despite elements being equal
    function squeeze_dims(r)
        return dropdims(r; dims=tuple(findall(size(r) .== 1)...))
    end

    # Floating point operation is not associative
    A = rand(Int64, 3, 4, 5)
    A_ra = Reactant.to_rarray(A)
    init = 1
    init_ra = @jit Reactant.Ops.constant(init)
    dims = [2]
    r_hlo = @jit Reactant.Ops.reduce(A_ra, init_ra, dims, *)
    r = reduce(*, A; dims=dims, init=init)
    @test r_hlo ≈ squeeze_dims(r)

    dims = [1, 3]
    init = 0
    init_ra = @jit Reactant.Ops.constant(init)
    r_hlo = @jit Reactant.Ops.reduce(A_ra, init_ra, dims, +)
    r = reduce(+, A; dims=dims, init=init)
    @test r_hlo ≈ squeeze_dims(r)

    dims = [1, 2, 3]
    r_hlo = @jit Reactant.Ops.reduce(A_ra, init_ra, dims, +)
    r = reduce(+, A; dims=dims, init=init)
    @test r_hlo ≈ squeeze_dims(r)
end

<<<<<<< HEAD
# @testset "const dedup" begin
#     x = Reactant.to_rarray([11, 12, 13, 14])
#     function const_dedup(x)
#         c1 = [1, 2, 3, 4]
#         y1 = (x .+ c1)
#         c2 = [1, 2, 3, 4]
#         y2 = (x .+ c2)
#         c1[1] = 6
#         return y1 .* y2 .* c1
#     end

#     mod = @code_hlo optimize = false const_dedup(x)
#     hlo_ir = repr(mod)
#     csts = collect(x for x in eachsplit(hlo_ir, "\n") if occursin("stablehlo.constant", x))
#     @test length(csts) == 2
#     idx = findfirst(x -> occursin("1, 2, 3, 4", x), csts)
#     @test idx !== nothing
#     if idx == 1
#         @test occursin("6, 2, 3, 4", csts[2])
#     else
#         @test occursin("6, 2, 3, 4", csts[1])
#     end
# end
=======
@testset "const dedup" begin
    x = Reactant.to_rarray([11, 12, 13, 14])
    function const_dedup(x)
        c1 = [1, 2, 3, 4]
        y1 = (x .+ c1)
        c2 = [1, 2, 3, 4]
        y2 = (x .+ c2)
        c1[1] = 6
        return y1 .* y2 .* c1
    end

    mod = @code_hlo optimize = false const_dedup(x)
    hlo_ir = repr(mod)
    csts = collect(x for x in eachsplit(hlo_ir, "\n") if occursin("stablehlo.constant", x))
    # calls to similar give rise to dense<0> constants (that are not deduplicated):
    csts = filter(x -> !occursin("dense<0>", x), csts)

    @test length(csts) == 2
    idx = findfirst(x -> occursin("1, 2, 3, 4", x), csts)
    @test idx !== nothing
    if idx == 1
        @test occursin("6, 2, 3, 4", csts[2])
    else
        @test occursin("6, 2, 3, 4", csts[1])
    end
end
>>>>>>> 1281f226

@testset "Large constant" begin
    N = 5
    constant = randn(N)
    v = randn(N)
    vr = Reactant.to_rarray(v)
    # Function which would use the `constant` object
    f!(v) = v .+= constant
    default_threshold = Ops.LARGE_CONSTANT_THRESHOLD[]
    default_raise_error = Ops.LARGE_CONSTANT_RAISE_ERROR[]
    try
        Ops.LARGE_CONSTANT_THRESHOLD[] = N
        Ops.LARGE_CONSTANT_RAISE_ERROR[] = true
        @compile f!(vr)
    catch err
        @test err.msg ==
            "Generating a constant of 40 bytes, which larger than the $(N) bytes threshold"
    finally
        # Restore threshold
        Ops.LARGE_CONSTANT_THRESHOLD[] = default_threshold
        Ops.LARGE_CONSTANT_RAISE_ERROR[] = default_raise_error
    end
    # Make sure we can now compile the function
    fr! = @compile f!(vr)
    @test fr!(vr) ≈ f!(v)
end

@testset "Ops.fill" begin
    @testset "Fill with TracedScalar" begin
        fn(x) = Ops.fill(x, [2, 3])
        x_ra = ConcreteRNumber(1.0f0)
        y_ra = @jit fn(x_ra)
        @test y_ra isa ConcreteRArray{Float32,2}
        @test Array(y_ra) == ones(Float32, 2, 3)
    end
end

function recon_from_lu(lu_res::AbstractArray{T,4}) where {T}
    y = similar(lu_res)
    for i in 1:size(lu_res, 1), j in 1:size(lu_res, 2)
        y[i, j, :, :] .= recon_from_lu(lu_res[i, j, :, :])
    end
    return y
end

function apply_permutation(x::AbstractArray{T,4}, perm) where {T}
    y = similar(x)
    for i in 1:size(x, 1), j in 1:size(x, 2)
        y[i, j, :, :] .= x[i, j, perm[i, j, :], :]
    end
    return y
end

function recon_from_lu(lu_res::AbstractMatrix)
    return UnitLowerTriangular(lu_res) * UpperTriangular(lu_res)
end

@testset "lu factorization" begin
    @testset "unbatched" begin
        x_ra = Reactant.to_rarray(randn(6, 6))
        lu_ra, ipiv, perm, info = @jit Ops.lu(x_ra)

        @test @jit(recon_from_lu(lu_ra)) ≈ @jit(getindex(x_ra, perm, :))
    end

    @testset "batched" begin
        x_ra = Reactant.to_rarray(randn(4, 3, 6, 6))
        lu_ra, ipiv, perm, info = @jit Ops.lu(x_ra)
        @test size(lu_ra) == (4, 3, 6, 6)
        @test size(ipiv) == (4, 3, 6)
        @test size(perm) == (4, 3, 6)
        @test size(info) == (4, 3)

        @test @jit(recon_from_lu(lu_ra)) ≈ @jit(apply_permutation(x_ra, perm))
    end
end

@testset "batch norm" begin
    @testset "training" begin
        @testset for affine in [false, true]
            x = Reactant.to_rarray(randn(2, 3, 4, 5))
            if affine
                scale = Reactant.to_rarray(randn(3))
                offset = Reactant.to_rarray(randn(3))
            else
                scale, offset = nothing, nothing
            end

            hlo = @code_hlo Ops.batch_norm_training(
                x, scale, offset; epsilon=1e-5, feature_index=2
            )
            @test occursin("stablehlo.batch_norm_training", repr(hlo))

            if !affine
                @test occursin(
                    "stablehlo.constant dense<0.000000e+00> : tensor<3xf64>", repr(hlo)
                )
                @test occursin(
                    "stablehlo.constant dense<1.000000e+00> : tensor<3xf64>", repr(hlo)
                )
            end

            res, m, v = @jit Ops.batch_norm_training(
                x, scale, offset; epsilon=1e-5, feature_index=2
            )
            @test size(res) == size(x)
            @test size(m) == (3,)
            @test size(v) == (3,)
        end
    end

    @testset "inference" begin
        @testset for affine in [false, true]
            x = Reactant.to_rarray(randn(2, 3, 4, 5))
            if affine
                scale = Reactant.to_rarray(randn(3))
                offset = Reactant.to_rarray(randn(3))
            else
                scale, offset = nothing, nothing
            end

            rm = Reactant.to_rarray(randn(3))
            rv = Reactant.to_rarray(rand(3))

            hlo = @code_hlo Ops.batch_norm_inference(
                x, scale, offset, rm, rv; epsilon=1e-5, feature_index=2
            )
            @test occursin("stablehlo.batch_norm_inference", repr(hlo))
            if !affine
                @test occursin(
                    "stablehlo.constant dense<0.000000e+00> : tensor<3xf64>", repr(hlo)
                )
                @test occursin(
                    "stablehlo.constant dense<1.000000e+00> : tensor<3xf64>", repr(hlo)
                )
            end

            res = @jit Ops.batch_norm_inference(
                x, scale, offset, rm, rv; epsilon=1e-5, feature_index=2
            )
            @test size(res) == size(x)
        end
    end

    @testset "batch_norm_grad" begin
        @testset for affine in [false, true]
            x = Reactant.to_rarray(randn(2, 3, 4, 5))
            scale = affine ? Reactant.to_rarray(randn(3)) : nothing
            rm = Reactant.to_rarray(randn(3))
            rv = Reactant.to_rarray(rand(3))
            gx = Reactant.to_rarray(randn(2, 3, 4, 5))

            hlo = @code_hlo Ops.batch_norm_grad(
                x, scale, rm, rv, gx; epsilon=1e-5, feature_index=2
            )
            @test occursin("stablehlo.batch_norm_grad", repr(hlo))

            if !affine
                @test occursin(
                    "stablehlo.constant dense<1.000000e+00> : tensor<3xf64>", repr(hlo)
                )
            end

            gres, gscale, goffset = @jit Ops.batch_norm_grad(
                x, scale, rm, rv, gx; epsilon=1e-5, feature_index=2
            )
            @test size(gres) == size(x)
            if !affine
                @test gscale === nothing
                @test goffset === nothing
            else
                @test size(gscale) == (3,)
                @test size(goffset) == (3,)
            end
        end
    end
end<|MERGE_RESOLUTION|>--- conflicted
+++ resolved
@@ -1090,31 +1090,6 @@
     @test r_hlo ≈ squeeze_dims(r)
 end
 
-<<<<<<< HEAD
-# @testset "const dedup" begin
-#     x = Reactant.to_rarray([11, 12, 13, 14])
-#     function const_dedup(x)
-#         c1 = [1, 2, 3, 4]
-#         y1 = (x .+ c1)
-#         c2 = [1, 2, 3, 4]
-#         y2 = (x .+ c2)
-#         c1[1] = 6
-#         return y1 .* y2 .* c1
-#     end
-
-#     mod = @code_hlo optimize = false const_dedup(x)
-#     hlo_ir = repr(mod)
-#     csts = collect(x for x in eachsplit(hlo_ir, "\n") if occursin("stablehlo.constant", x))
-#     @test length(csts) == 2
-#     idx = findfirst(x -> occursin("1, 2, 3, 4", x), csts)
-#     @test idx !== nothing
-#     if idx == 1
-#         @test occursin("6, 2, 3, 4", csts[2])
-#     else
-#         @test occursin("6, 2, 3, 4", csts[1])
-#     end
-# end
-=======
 @testset "const dedup" begin
     x = Reactant.to_rarray([11, 12, 13, 14])
     function const_dedup(x)
@@ -1141,7 +1116,6 @@
         @test occursin("6, 2, 3, 4", csts[1])
     end
 end
->>>>>>> 1281f226
 
 @testset "Large constant" begin
     N = 5
