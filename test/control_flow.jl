using Reactant, Test
using LinearAlgebra

function condition1(x)
    y = sum(x)
    @trace if y > 0
        z = y + 1
    else
        z = y - 1
    end
    return z
end

@testset "condition1" begin
    x = rand(2, 10)
    x_ra = Reactant.to_rarray(x)

    @test @jit(condition1(x_ra)) ≈ condition1(x)

    x = -rand(2, 10)
    x_ra = Reactant.to_rarray(x)

    @test @jit(condition1(x_ra)) ≈ condition1(x)
end

function condition1_missing_var(x)
    y = sum(x)
    @trace if y > 0
        z = y + 1
        p = -1
    else
        z = y - 1
    end
    return z
end

@testset "condition1_missing_var" begin
    x = rand(2, 10)
    x_ra = Reactant.to_rarray(x)

    @test @jit(condition1_missing_var(x_ra)) ≈ condition1_missing_var(x)

    x = -rand(2, 10)
    x_ra = Reactant.to_rarray(x)

    @test @jit(condition1_missing_var(x_ra)) ≈ condition1_missing_var(x)
end

@testset "return not supported" begin
    @test_throws LoadError @eval @trace if x > 0
        return 1
    end
end

function condition2_nested_if(x, y)
    x_sum = sum(x)
    @trace if x_sum > 0
        y_sum = sum(y)
        if y_sum > 0
            z = x_sum + y_sum
        else
            z = x_sum - y_sum
        end
    else
        y_sum = sum(y)
        z = x_sum - y_sum
    end
    return z
end

function condition2_if_else_if(x, y)
    x_sum = sum(x)
    y_sum = sum(y)
    @trace if x_sum > 0 && y_sum > 0
        z = x_sum + y_sum
    elseif x_sum > 0
        z = x_sum - y_sum
    else
        z = y_sum - x_sum
    end
    return z
end

@testset "condition2: multiple conditions" begin
    x = rand(2, 10)
    y = rand(2, 10)
    x_ra = Reactant.to_rarray(x)
    y_ra = Reactant.to_rarray(y)

    @test @jit(condition2_nested_if(x_ra, y_ra)) ≈ condition2_nested_if(x, y)
    @test @jit(condition2_if_else_if(x_ra, y_ra)) ≈ condition2_if_else_if(x, y)

    y = -rand(2, 10)
    y_ra = Reactant.to_rarray(y)

    @test @jit(condition2_nested_if(x_ra, y_ra)) ≈ condition2_nested_if(x, y)
    @test @jit(condition2_if_else_if(x_ra, y_ra)) ≈ condition2_if_else_if(x, y)

    x = -rand(2, 10)
    y = -rand(2, 10)
    x_ra = Reactant.to_rarray(x)
    y_ra = Reactant.to_rarray(y)

    @test @jit(condition2_nested_if(x_ra, y_ra)) ≈ condition2_nested_if(x, y)
    @test @jit(condition2_if_else_if(x_ra, y_ra)) ≈ condition2_if_else_if(x, y)
end

function condition3_mixed_conditions(x, y)
    x_sum = sum(x)
    y_sum = sum(y)
    @trace if x_sum > 0 && y_sum > 0
        z = x_sum + y_sum
    else
        z = -(x_sum + y_sum)
    end
    return z
end

@testset "condition3: mixed conditions" begin
    x = rand(2, 10)
    y = rand(2, 10)
    x_ra = Reactant.to_rarray(x)
    y_ra = Reactant.to_rarray(y)

    @test @jit(condition3_mixed_conditions(x_ra, y_ra)) ≈ condition3_mixed_conditions(x, y)

    x = -rand(2, 10)
    y = -rand(2, 10)
    x_ra = Reactant.to_rarray(x)
    y_ra = Reactant.to_rarray(y)

    @test @jit(condition3_mixed_conditions(x_ra, y_ra)) ≈ condition3_mixed_conditions(x, y)

    x = rand(2, 10)
    y = -rand(2, 10)
    x_ra = Reactant.to_rarray(x)
    y_ra = Reactant.to_rarray(y)
    @test @jit(condition3_mixed_conditions(x_ra, y_ra)) ≈ condition3_mixed_conditions(x, y)

    y = rand(2, 10)
    z = -rand(2, 10)
    y_ra = Reactant.to_rarray(y)
    z_ra = Reactant.to_rarray(z)
    @test @jit(condition3_mixed_conditions(x_ra, y_ra)) ≈ condition3_mixed_conditions(x, y)
end

function condition4_mixed_conditions(x, y)
    x_sum = sum(x)
    y_sum = sum(y)
    @trace if x_sum > 0 || y_sum > 0 && !(y_sum > 0)
        z = x_sum + y_sum
        p = 1
    else
        z = -(x_sum + y_sum)
        p = -1
    end
    return z
end

@testset "condition4: mixed conditions" begin
    x = rand(2, 10)
    y = rand(2, 10)
    x_ra = Reactant.to_rarray(x)
    y_ra = Reactant.to_rarray(y)

    @test @jit(condition4_mixed_conditions(x_ra, y_ra)) ≈ condition4_mixed_conditions(x, y)

    x = -rand(2, 10)
    y = -rand(2, 10)
    x_ra = Reactant.to_rarray(x)
    y_ra = Reactant.to_rarray(y)

    @test @jit(condition4_mixed_conditions(x_ra, y_ra)) ≈ condition4_mixed_conditions(x, y)

    x = rand(2, 10)
    y = -rand(2, 10)
    x_ra = Reactant.to_rarray(x)
    y_ra = Reactant.to_rarray(y)
    @test @jit(condition4_mixed_conditions(x_ra, y_ra)) ≈ condition4_mixed_conditions(x, y)

    y = rand(2, 10)
    z = -rand(2, 10)
    y_ra = Reactant.to_rarray(y)
    z_ra = Reactant.to_rarray(z)
    @test @jit(condition4_mixed_conditions(x_ra, y_ra)) ≈ condition4_mixed_conditions(x, y)
end

function condition5_multiple_returns(x, y)
    x_sum = sum(x)
    y_sum = sum(y)
    @trace if x_sum > 0
        z = x_sum + y_sum
        p = 1
    else
        z = -(x_sum + y_sum)
        p = -1
    end
    return z, p
end

@testset "condition5: multiple returns" begin
    x = rand(2, 10)
    y = rand(2, 10)
    x_ra = Reactant.to_rarray(x)
    y_ra = Reactant.to_rarray(y)

    res_ra = @jit(condition5_multiple_returns(x_ra, y_ra))
    res = condition5_multiple_returns(x, y)
    @test res_ra[1] ≈ res[1]
    @test res_ra[2] ≈ res[2]
end

function condition6_bareif_relu(x)
    @trace if x < 0
        x = 0.0
    end
    return x
end

@testset "condition6: bareif relu" begin
    x = 2.0
    x_ra = Reactant.to_rarray(x; track_numbers=Number)

    res_ra = @jit(condition6_bareif_relu(x_ra))
    res = condition6_bareif_relu(x)
    @test res_ra ≈ res

    x = -2.0
    x_ra = Reactant.to_rarray(x; track_numbers=Number)

    res_ra = @jit(condition6_bareif_relu(x_ra))
    res = condition6_bareif_relu(x)
    @test res_ra ≈ res
end

function condition7_bare_elseif(x)
    @trace if x > 0
        x = x + 1
    elseif x < 0
        x = x - 1
    elseif x == 0
        x = x
    end
    return x
end

@testset "condition7: bare elseif" begin
    x = 2.0
    x_ra = Reactant.to_rarray(x; track_numbers=Number)

    res_ra = @jit(condition7_bare_elseif(x_ra))
    res = condition7_bare_elseif(x)
    @test res_ra ≈ res

    x = -2.0
    x_ra = Reactant.to_rarray(x; track_numbers=Number)

    res_ra = @jit(condition7_bare_elseif(x_ra))
    res = condition7_bare_elseif(x)
    @test res_ra ≈ res

    x = 0.0
    x_ra = Reactant.to_rarray(x; track_numbers=Number)

    res_ra = @jit(condition7_bare_elseif(x_ra))
    res = condition7_bare_elseif(x)
    @test res_ra ≈ res
end

function condition8_return_if(x)
    @trace (y, z) = if sum(x) > 0
        -1, 2.0
    elseif sum(x) < 0
        1, -2.0
    else
        0, 0.0
    end
    return y, z
end

@testset "condition8: return if" begin
    x = rand(2, 10)
    x_ra = Reactant.to_rarray(x)

    res_ra = @jit(condition8_return_if(x_ra))
    res = condition8_return_if(x)
    @test res_ra[1] ≈ res[1]
    @test res_ra[2] ≈ res[2]

    x = -rand(2, 10)
    x_ra = Reactant.to_rarray(x)

    res_ra = @jit(condition8_return_if(x_ra))
    res = condition8_return_if(x)
    @test res_ra[1] ≈ res[1]
    @test res_ra[2] ≈ res[2]

    x = zeros(2, 10)
    x_ra = Reactant.to_rarray(x)

    res_ra = @jit(condition8_return_if(x_ra))
    res = condition8_return_if(x)
    @test res_ra[1] ≈ res[1]
    @test res_ra[2] ≈ res[2]
end

function condition9_if_ends_with_nothing(x)
    @trace if sum(x) > 0
        y = 1.0
        nothing
    else
        y = 2.0
    end
    return y
end

@testset "condition9: if ends with nothing" begin
    x = rand(2, 10)
    x_ra = Reactant.to_rarray(x)

    res_ra = @jit(condition9_if_ends_with_nothing(x_ra))
    res = condition9_if_ends_with_nothing(x)
    @test res_ra ≈ res

    x = -rand(2, 10)
    x_ra = Reactant.to_rarray(x)

    res_ra = @jit(condition9_if_ends_with_nothing(x_ra))
    res = condition9_if_ends_with_nothing(x)
    @test res_ra ≈ res
end

function condition9_if_ends_with_pathological_nothing(x)
    @trace if sum(x) > 0
        y = 1.0
        nothing = 2.0
    else
        y = 2.0
        nothing = 3.0
    end
    return y, nothing
end

@testset "condition9: if ends with pathological nothing" begin
    x = rand(2, 10)
    x_ra = Reactant.to_rarray(x)

    res_ra = @jit(condition9_if_ends_with_pathological_nothing(x_ra))
    res = condition9_if_ends_with_pathological_nothing(x)
    @test res_ra[1] ≈ res[1]
    @test res_ra[2] ≈ res[2]
end

function condition10_condition_with_setindex(x)
    @trace if sum(x) > 0
        x[:, 1] = -1.0
    else
        @allowscalar x[1, 1] = 1.0
    end
    return x
end

@testset "condition10: condition with setindex!" begin
    x = rand(2, 10)
    x_ra = Reactant.to_rarray(x)

    res_ra = @jit(condition10_condition_with_setindex(x_ra))
    @test @allowscalar(res_ra[1, 1]) == -1.0
    @test @allowscalar(res_ra[2, 1]) == -1.0
    @test @allowscalar(x_ra[1, 1]) == -1.0
    @test @allowscalar(x_ra[2, 1]) == -1.0

    x = -rand(2, 10)
    x[2, 1] = 0.0
    x_ra = Reactant.to_rarray(x)

    res_ra = @jit(condition10_condition_with_setindex(x_ra))
    @test @allowscalar(res_ra[1, 1]) == 1.0
    @test @allowscalar(res_ra[2, 1]) == 0.0
    @test @allowscalar(x_ra[1, 1]) == 1.0
    @test @allowscalar(x_ra[2, 1]) == 0.0
end

function condition11_nested_ifff(x, y, z)
    x_sum = sum(x)
    @trace if x_sum > 0
        y_sum = sum(y)
        if y_sum > 0
            if sum(z) > 0
                z = x_sum + y_sum + sum(z)
            else
                z = x_sum + y_sum
            end
        else
            z = x_sum - y_sum
        end
    else
        y_sum = sum(y)
        z = x_sum - y_sum
    end
    return z
end

@testset "condition11: nested if 3 levels deep" begin
    x = rand(2, 10)
    y = rand(2, 10)
    z = rand(2, 10)
    x_ra = Reactant.to_rarray(x)
    y_ra = Reactant.to_rarray(y)
    z_ra = Reactant.to_rarray(z)

    @test @jit(condition11_nested_ifff(x_ra, y_ra, z_ra)) ≈ condition11_nested_ifff(x, y, z)

    x = -rand(2, 10)
    y = -rand(2, 10)
    z = -rand(2, 10)
    x_ra = Reactant.to_rarray(x)
    y_ra = Reactant.to_rarray(y)
    z_ra = Reactant.to_rarray(z)

    @test @jit(condition11_nested_ifff(x_ra, y_ra, z_ra)) ≈ condition11_nested_ifff(x, y, z)
end

function condition12_compile_test(x, y, z)
    x_sum = sum(x)
    @trace if x_sum > 0
        y_sum = sum(y)
        z = x_sum + y_sum + sum(z)
    else
        y_sum = sum(y)
        z = x_sum - y_sum
    end
    return z
end

@testset "condition12: compile test" begin
    x = rand(2, 10)
    y = rand(2, 10)
    z = rand(2, 10)
    x_ra = Reactant.to_rarray(x)
    y_ra = Reactant.to_rarray(y)
    z_ra = Reactant.to_rarray(z)

    @test @jit(condition12_compile_test(x_ra, y_ra, z_ra)) ≈
        condition12_compile_test(x, y, z)

    x = -rand(2, 10)
    y = -rand(2, 10)
    z = -rand(2, 10)
    x_ra = Reactant.to_rarray(x)
    y_ra = Reactant.to_rarray(y)
    z_ra = Reactant.to_rarray(z)

    @test @jit(condition12_compile_test(x_ra, y_ra, z_ra)) ≈
        condition12_compile_test(x, y, z)
end

function condition_with_structure(x)
    y = x .+ 1
    @trace if sum(y) > 0
        z = (; a=y, b=(y .- 1, y))
    else
        z = (; a=-y, b=(y, y .+ 1))
    end
    return z
end

@testset "condition with structure" begin
    x = rand(2, 10)
    x_ra = Reactant.to_rarray(x)

    res_ra = @jit condition_with_structure(x_ra)
    res = condition_with_structure(x)
    @test res_ra.a ≈ res.a
    @test res_ra.b[1] ≈ res.b[1]
    @test res_ra.b[2] ≈ res.b[2]

    x = -rand(2, 10)
    x_ra = Reactant.to_rarray(x)

    res_ra = @jit condition_with_structure(x_ra)
    res = condition_with_structure(x)
    @test res_ra.a ≈ res.a
    @test res_ra.b[1] ≈ res.b[1]
    @test res_ra.b[2] ≈ res.b[2]
end

function for_with_step(x)
    @trace for i in 10:3:22
        @allowscalar x[i] = i * i
    end
    return x
end

@testset "for: for with step" begin
    x = rand(1:100, 22)
    x_ra = Reactant.to_rarray(x)

    @test @jit(for_with_step(x_ra)) == for_with_step(x)
end

function nnorm(x, n)
    @trace for i in 1:n
        x = x * i ./ sum(x)
    end
    return x
end

@testset "for: induction" begin
    x = randn(Float32, 10)
    x_ra = Reactant.to_rarray(x)

    n = 10

    @test @jit(nnorm(x_ra, n)) ≈ nnorm(x, n)
end

function sinkhorn(μ, ν, C)
    λ = eltype(C)(0.8)
    K = @. exp(-C / λ)

    u = fill!(similar(μ), one(eltype(μ)))
    v = similar(ν)

    @trace for _ in 1:10
        v = ν ./ (K' * u)
        u = μ ./ (K * v)
    end

    return Diagonal(u) * K * Diagonal(v)
end

@testset "for: sinkhorn" begin
    Nμ = 10
    Nν = 5

    μ = ones(Float32, Nμ) ./ Nμ
    ν = ones(Float32, Nν) ./ Nν
    C = randn(Float32, Nμ, Nν)

    μ_ra = Reactant.to_rarray(μ)
    ν_ra = Reactant.to_rarray(ν)
    C_ra = Reactant.to_rarray(C)

    @test @jit(sinkhorn(μ_ra, ν_ra, C_ra)) ≈ sinkhorn(μ, ν, C)
end

@testset "for: forbidden syntax" begin
    @test_throws "break" @eval function f_with_break()
        @trace for i in 1:10
            break
        end
    end

    @test_throws "continue" @eval function f_with_continue()
        @trace for i in 1:10
            continue
        end
    end

    @test_throws "return" @eval function f_with_return()
        @trace for i in 1:10
            return nothing
        end
    end
end

function cumsum!(x)
    v = zero(eltype(x))
    @trace for i in 1:length(x)
        v += @allowscalar x[i]
        @allowscalar x[i] = v
    end
    return x
end

@testset "for: mutation within loop" begin
    x = rand(1:100, 10)
    x_ra = Reactant.to_rarray(x)

    @test @jit(cumsum!(x_ra)) == cumsum!(x)
end

function for_ref_outer(x)
    i = sum(x)
    @trace for i in 1:length(x)
        x .+= i
    end
    return x / i
end

@testset "for: outer reference" begin
    x = randn(Float64, 10)
    x_ra = Reactant.to_rarray(x)

    @test @jit(for_ref_outer(x_ra)) ≈ for_ref_outer(x)
end

<<<<<<< HEAD
_call1(a, b) = a
function call1(a, b)
    x = @trace _call1(a, b)
    y = @trace _call1(a, b)
    return @trace _call1(x, y)
end

@testset "call: basic" begin
    a = rand(2, 3)
    b = rand(2, 3)
    a_ra = Reactant.to_rarray(a)
    b_ra = Reactant.to_rarray(b)

    @test @jit(call1(a_ra, b_ra)) ≈ call1(a, b)

    # check whether the func for _call1 was only generated once:
    ir = @code_hlo optimize=false call1(a_ra, b_ra)
    ops = [op for op in Reactant.MLIR.IR.OperationIterator(Reactant.MLIR.IR.body(ir))]
    @test length(ops) == 2 # call1, _call1

    # With different operand sizes, different functions need to be generated:
    c = rand(4, 5)
    c_ra = Reactant.to_rarray(c)

    @test @jit(call1(a_ra, c_ra)) ≈ call1(a, c)
    ir = @code_hlo optimize=false call1(a_ra, c_ra)
    ops = [op for op in Reactant.MLIR.IR.OperationIterator(Reactant.MLIR.IR.body(ir))]
    @test length(ops) == 3
end

_call2(a) = a+a
function call2(a)
    return @trace _call2(a)
end

@testset "call: rnumber" begin
    a = 10
    a_rn = Reactant.ConcreteRNumber(a)

    @test @jit(call2(a_rn)) == call2(a)
end

function _call3(x::Int, y)
    if x > 10
        return y .+ y
    else
        return y .* y
    end
end

function call3(y)
    z = @trace _call3(1, y)
    @trace _call3(1, z) # doesn't generate new function because y.shape == z.shape
    @trace _call3(11, y) # new function because x changed.
end

@testset "call: caching for Julia operands" begin
    y = rand(3)
    y_ra = Reactant.to_rarray(y)

    ir = @code_hlo optimize=false call3(y_ra)
    ops = [op for op in Reactant.MLIR.IR.OperationIterator(Reactant.MLIR.IR.body(ir))]
    @test length(ops) == 5 # call3, .+, .*, _call3 (2X)
end

struct Foo
    x
end
struct Bar
    x
end

_call4(foobar::Union{Foo, Bar}) = foobar.x
function call4(foo, foo2, bar)
    @trace _call4(foo)
    @trace _call4(foo2)
    @trace _call4(bar)
end

begin
    a = rand(10)
    b = rand(10)
    foo = Foo(Reactant.to_rarray(a))
    foo2 = Foo(Reactant.to_rarray(b))
    bar = Foo(Bar(Reactant.to_rarray(b))) # typeof(foo) == typeof(bar), but these don't match!
    ir = @code_hlo optimize=false call4(foo, foo2, bar)
    ops = [op for op in Reactant.MLIR.IR.OperationIterator(Reactant.MLIR.IR.body(ir))]
    @test length(ops) == 3 # call4, _call4 for {foo, foo2}, and _call4 for bar
end
=======
function for_inner_scope(x)
    @trace for i in 1:10
        s = sum(x)
        x = x / s
    end
    return x
end

@testset "for: inner scope" begin
    x = randn(Float64, 10)
    x_ra = Reactant.to_rarray(x)

    @test @jit(for_inner_scope(x_ra)) ≈ for_inner_scope(x)
end

function for_with_named_tuple(x)
    st = (; x)
    res = x
    @trace for i in 1:10
        res .= res .+ st.x
    end
    return res
end

@testset "for: named tuple" begin
    x = randn(Float64, 10)
    x_ra = Reactant.to_rarray(x)

    @test @jit(for_with_named_tuple(x_ra)) ≈ for_with_named_tuple(x)
end
>>>>>>> 18400b62
<|MERGE_RESOLUTION|>--- conflicted
+++ resolved
@@ -596,7 +596,6 @@
     @test @jit(for_ref_outer(x_ra)) ≈ for_ref_outer(x)
 end
 
-<<<<<<< HEAD
 _call1(a, b) = a
 function call1(a, b)
     x = @trace _call1(a, b)
@@ -686,7 +685,7 @@
     ops = [op for op in Reactant.MLIR.IR.OperationIterator(Reactant.MLIR.IR.body(ir))]
     @test length(ops) == 3 # call4, _call4 for {foo, foo2}, and _call4 for bar
 end
-=======
+
 function for_inner_scope(x)
     @trace for i in 1:10
         s = sum(x)
@@ -716,5 +715,4 @@
     x_ra = Reactant.to_rarray(x)
 
     @test @jit(for_with_named_tuple(x_ra)) ≈ for_with_named_tuple(x)
-end
->>>>>>> 18400b62
+end