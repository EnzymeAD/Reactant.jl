using NNlib, Reactant, Enzyme
using Statistics

@testset "Activation Functions" begin
    sumabs2(f, x) = sum(abs2, f.(x))

    function ∇sumabs2(f, x)
        dx = Enzyme.make_zero(x)
        Enzyme.autodiff(Reverse, sumabs2, Active, Const(f), Duplicated(x, dx))
        return dx
    end

    x_act = randn(Float32, 10, 10)
    x_act_ca = Reactant.to_rarray(x_act)

    @testset "Activation: $act" for act in (
        identity, relu, sigmoid, tanh, tanh_fast, sigmoid_fast, gelu, abs2, relu6
    )
        f_compile = Reactant.compile(sumabs2, (act, x_act_ca))

        y_simple = sumabs2(act, x_act)
        y_compile = f_compile(act, x_act_ca)

        ∂x_enz = Enzyme.make_zero(x_act)
        Enzyme.autodiff(Reverse, sumabs2, Active, Const(act), Duplicated(x_act, ∂x_enz))

        ∇sumabs2_compiled = Reactant.compile(∇sumabs2, (act, x_act_ca))

        ∂x_compile = ∇sumabs2_compiled(act, x_act_ca)

        @test y_simple ≈ y_compile
        @test ∂x_enz ≈ ∂x_compile
    end
end

@testset "Pooling" begin
    @testset for f in (NNlib.meanpool, NNlib.maxpool)
        x = randn(Float32, 32, 32, 3, 2)
        x_reactant = Reactant.to_rarray(x)

        @testset for window in ((2, 2), (3, 3), (4, 4)),
            stride in ((1, 1), (2, 2)),
            padding in ((0, 0), (1, 1), (2, 2), (0, 2), (2, 0))

            pool_dims = PoolDims(x, window; stride, padding)

            f_reactant = Reactant.compile(f, (x_reactant, pool_dims))

            broken = any(==(2), padding) && f === NNlib.maxpool && window == (2, 2)
            @test f_reactant(x_reactant, pool_dims) ≈ f(x, pool_dims) broken = broken
        end

        # TODO: test for gradients
    end
end

function ∇conv_data_filter(x, weight, conv_dims)
    dx, dweight = Enzyme.make_zero(x), Enzyme.make_zero(weight)
    Enzyme.autodiff(
        Reverse,
        NNlib.conv,
        Duplicated(x, dx),
        Duplicated(weight, dweight),
        Const(conv_dims),
    )
    return dx, dweight
end

@testset "Convolution" begin
    @testset for groups in (1, 2, 4)
        weight = randn(Float32, 4, 4, 8 ÷ groups, 4)
        x = randn(Float32, 16, 16, 8, 2)

        weight_reactant = Reactant.to_rarray(weight)
        x_reactant = Reactant.to_rarray(x)

        @testset for stride in ((1, 1), (2, 2), (3, 3)),
            padding in ((0, 0), (1, 1), (2, 2), (0, 2), (2, 0), (0, 1), (1, 0)),
            dilation in ((1, 1), (2, 2), (1, 2), (2, 1))

            conv_dims = DenseConvDims(x, weight; stride, padding, dilation, groups)

            output_size = (
                NNlib.output_size(conv_dims)...,
                size(weight, ndims(weight)),
                size(x, ndims(x)),
            )
            dy = ones(Float32, output_size)
            dy_reactant = Reactant.to_rarray(dy)

            Reactant.with_config(; convolution_precision=PrecisionConfig.HIGHEST) do
                @test @jit(NNlib.conv(x_reactant, weight_reactant, conv_dims)) ≈
                    NNlib.conv(x, weight, conv_dims)

                ∇data = NNlib.∇conv_data(dy, weight, conv_dims)
                @test @jit(NNlib.∇conv_data(dy_reactant, weight_reactant, conv_dims)) ≈
                    ∇data

                ∇filter = NNlib.∇conv_filter(x, dy, conv_dims)
                @test @jit(NNlib.∇conv_filter(x_reactant, dy_reactant, conv_dims)) ≈ ∇filter

                ∇data_enzyme, ∇filter_enzyme = @jit ∇conv_data_filter(
                    x_reactant, weight_reactant, conv_dims
                )
                @test ∇data_enzyme ≈ ∇data
                @test ∇filter_enzyme ≈ ∇filter
            end
        end
    end

    @testset "conv 1d: flip" begin
        x = [1.0f0; 2.0f0; 3.0f0;;;]
        W = [1.0f0; 2.0f0; 3.0f0;;;]
        xx = Reactant.to_rarray(x)
        WW = Reactant.to_rarray(W)
        conv_noflip(x, W) = NNlib.conv(x, W; pad=1, flipped=true)
        conv_flip(x, W) = NNlib.conv(x, W; pad=1, flipped=false)
        @test Reactant.compile(conv_noflip, (xx, WW))(xx, WW) ==
            [0*1+1*2+2*3; 1*1+2*2+3*3; 1*2+2*3+3*0;;;]
        @test Reactant.compile(conv_flip, (xx, WW))(xx, WW) ==
            [3*0+2*1+1*2; 3*1+2*2+1*3; 3*2+2*3+1*0;;;]
    end
end

@testset "Batched Matrix Multiplication" begin
    x = rand(Float32, 4, 3, 5)
    y = rand(Float32, 3, 2, 5)

    x_ra = Reactant.to_rarray(x)
    y_ra = Reactant.to_rarray(y)

    @test @jit(batched_mul(x_ra, y_ra)) ≈ batched_mul(x, y)

    x = rand(Float32, 4, 3, 1)
    y = rand(Float32, 3, 2, 5)

    x_ra = Reactant.to_rarray(x)
    y_ra = Reactant.to_rarray(y)

    @test @jit(batched_mul(x_ra, y_ra)) ≈ batched_mul(x, y)

    x = rand(Float32, 4, 3, 5)
    y = rand(Float32, 3, 2, 1)

    x_ra = Reactant.to_rarray(x)
    y_ra = Reactant.to_rarray(y)

    @test @jit(batched_mul(x_ra, y_ra)) ≈ batched_mul(x, y)
end

@testset "Constant Padding: NNlib.pad_constant" begin
    x = rand(Float32, 4, 4)
    x_ra = Reactant.to_rarray(x)

    # Symmetric Padding
    @test @jit(NNlib.pad_constant(x_ra, (1, 1))) ≈ NNlib.pad_constant(x, (1, 1))
    @test @jit(NNlib.pad_constant(x_ra, (1, 1, 1, 1))) ≈ NNlib.pad_constant(x, (1, 1, 1, 1))

    # Asymmetric Padding
    @test @jit(NNlib.pad_constant(x_ra, (1, 3, 2, 1))) ≈ NNlib.pad_constant(x, (1, 3, 2, 1))
    @test @jit(NNlib.pad_constant(x_ra, (1, 0))) ≈ NNlib.pad_constant(x, (1, 0))

    # Symmetric Padding with value (test type-casting)
    @test @jit(NNlib.pad_constant(x_ra, (1, 1), 2)) ≈ NNlib.pad_constant(x, (1, 1), 2)
    @test @jit(NNlib.pad_constant(x_ra, (1, 1, 1, 1), 2)) ≈
        NNlib.pad_constant(x, (1, 1, 1, 1), 2)

    # Asymmetric Padding with value (test type-casting)
    @test @jit(NNlib.pad_constant(x_ra, (1, 3, 2, 1), 2)) ≈
        NNlib.pad_constant(x, (1, 3, 2, 1), 2)
    @test @jit(NNlib.pad_constant(x_ra, (1, 0), 2)) ≈ NNlib.pad_constant(x, (1, 0), 2)

    # pad_zeros just forward to pad_constant
    @test @jit(NNlib.pad_zeros(x_ra, (1, 1))) ≈ NNlib.pad_zeros(x, (1, 1))
    @test @jit(NNlib.pad_zeros(x_ra, (1, 1, 1, 1))) ≈ NNlib.pad_zeros(x, (1, 1, 1, 1))

    sumabs2(f, x) = sum(abs2, f(x))

    function ∇sumabs2(f, x)
        dx = Enzyme.make_zero(x)
        Enzyme.autodiff(Reverse, sumabs2, Active, Const(f), Duplicated(x, dx))
        return dx
    end

    pad_fn = Base.Fix2(NNlib.pad_constant, (1, 1, 1, 1))
    @test @jit(∇sumabs2(pad_fn, x_ra)) ≈ ∇sumabs2(pad_fn, x)

    pad_fn2 = Base.Fix2(NNlib.pad_constant, (1, 0, 1, 3))
    @test @jit(∇sumabs2(pad_fn2, x_ra)) ≈ ∇sumabs2(pad_fn2, x)

    x = rand(ComplexF32, 4, 4)
    x_ra = Reactant.to_rarray(x)

    @test @jit(NNlib.pad_constant(x_ra, (1, 1))) ≈ NNlib.pad_constant(x, (1, 1))
end

@testset "make_causal_mask" begin
    x = rand(2, 10)
    x_ra = Reactant.to_rarray(x)

    @test @jit(NNlib.make_causal_mask(x_ra)) ≈ NNlib.make_causal_mask(x)

    causal_mask2(x) = NNlib.make_causal_mask(x; dims=1)
    @test @jit(causal_mask2(x_ra)) ≈ causal_mask2(x)
end

# Adapted from https://github.com/FluxML/NNlib.jl/blob/02138682a4fc5ca019759218be50e59907d4527c/test/testsuite/gather.jl#L5
@testset "NNlib gather" begin
    @testset "gather scalar index" begin
        ## 1d src, 2d index of ints -> 2d output
        src = Float32[3, 4, 5, 6, 7]
        index = [
            1 2 3 4
            4 2 1 3
            3 5 5 3
        ]
        output = Float32[
            3 4 5 6
            6 4 3 5
            5 7 7 5
        ]

        y1 = @jit(NNlib.gather(Reactant.to_rarray(src), Reactant.to_rarray(index)))
        @test y1 ≈ output
        @test y1 isa ConcreteRArray{Float32,2}
        @test size(y1) == size(index)

        y2 = @jit(NNlib.gather(Reactant.to_rarray(src), index))
        @test y2 ≈ output
        @test y2 isa ConcreteRArray{Float32,2}
        @test size(y2) == size(index)

        dst = Float32.(zero.(index))
        @test @jit(
            NNlib.gather!(
                Reactant.to_rarray(dst), Reactant.to_rarray(src), Reactant.to_rarray(index)
            )
        ) ≈ output

        dst = zeros(Float32, 3, 5)
        @test_throws ArgumentError @jit(
            NNlib.gather!(
                Reactant.to_rarray(dst), Reactant.to_rarray(src), Reactant.to_rarray(index)
            )
        )

        ## 1d src, 3d index of ints -> 3d output
        src = Float32[3, 4, 5, 6, 7]
        index = [
            1 2 3 4
            4 2 1 3
            3 5 5 3
        ][:, :, 1:1]
        output = Float32[
            3 4 5 6
            6 4 3 5
            5 7 7 5
        ][:, :, 1:1]
        y = @jit(NNlib.gather(Reactant.to_rarray(src), Reactant.to_rarray(index)))
        @test y ≈ output
        @test y isa ConcreteRArray{Float32,3}
        @test size(y) == size(index)

        y = @jit(NNlib.gather(Reactant.to_rarray(src), index))
        @test y ≈ output
        @test y isa ConcreteRArray{Float32,3}
        @test size(y) == size(index)

        ## 2d src, 2d index of ints -> 3d output
        src = Float32[
            3 5 7
            4 6 8
        ]
        index = [
            1 2 3
            2 2 1
            3 1 3
        ]

        output = zeros(Float32, 2, 3, 3)
        output[:, :, 1] = [
            3 5 7
            4 6 8
        ]
        output[:, :, 2] = [
            5 5 3
            6 6 4
        ]
        output[:, :, 3] = [
            7 3 7
            8 4 8
        ]

        y = @jit(NNlib.gather(Reactant.to_rarray(src), Reactant.to_rarray(index)))
        @test y ≈ output
        @test y isa ConcreteRArray{Float32,3}
        @test size(y) == (size(src)[1:(end - 1)]..., size(index)...)

        y = @jit(NNlib.gather(Reactant.to_rarray(src), index))
        @test y ≈ output
        @test y isa ConcreteRArray{Float32,3}
        @test size(y) == (size(src)[1:(end - 1)]..., size(index)...)
    end

    @testset "gather tuple index" begin
        ## 2d src, 1d index of 2-tuples -> 1d output
        src = Float32[
            3 5 7
            4 6 8
        ]
        index = [(1, 1), (1, 2), (1, 3), (2, 1), (2, 2), (2, 3)]
        output = Float32[3, 5, 7, 4, 6, 8]

        y = @jit(NNlib.gather(Reactant.to_rarray(src), Reactant.to_rarray(index)))
        M = NNlib.typelength(eltype(index))
        Nsrc = ndims(src)
        @test y isa ConcreteRArray{Float32,1}
        @test size(y) == (size(src)[1:(Nsrc - M)]..., size(index)...)
        @test y ≈ output

        y = @jit(NNlib.gather(Reactant.to_rarray(src), index))
        @test y ≈ output
        @test y isa ConcreteRArray{Float32,1}
        @test size(y) == (size(src)[1:(Nsrc - M)]..., size(index)...)
        @test y ≈ output

        ## 3d src, 2d index of 2-tuples -> 3d output
        n1, nsrc, nidx = 2, 3, 6
        src = rand(Float32, n1, nsrc, nsrc)
        index = [(rand(1:nsrc), rand(1:nsrc)) for i in 1:nidx, j in 1:nidx]

        y = @jit(NNlib.gather(Reactant.to_rarray(src), Reactant.to_rarray(index)))
        M = NNlib.typelength(eltype(index))
        Nsrc = ndims(src)
        @test y isa ConcreteRArray{Float32,3}
        @test size(y) == (size(src)[1:(Nsrc - M)]..., size(index)...)

        y = @jit(NNlib.gather(Reactant.to_rarray(src), index))
        M = NNlib.typelength(eltype(index))
        Nsrc = ndims(src)
        @test y isa ConcreteRArray{Float32,3}
        @test size(y) == (size(src)[1:(Nsrc - M)]..., size(index)...)
    end

    @testset "gather cartesian index" begin
        ## 2d src, 1d index of 2-tuples -> 1d output
        src = Float32[
            3 5 7
            4 6 8
        ]
        index = CartesianIndex.([(1, 1), (1, 2), (1, 3), (2, 1), (2, 2), (2, 3)])
        output = Float32[3, 5, 7, 4, 6, 8]

        y = @jit(NNlib.gather(Reactant.to_rarray(src), Reactant.to_rarray(index)))
        M = NNlib.typelength(eltype(index))
        Nsrc = ndims(src)
        @test y isa ConcreteRArray{Float32,1}
        @test size(y) == (size(src)[1:(Nsrc - M)]..., size(index)...)
        @test y ≈ output

        y = @jit(NNlib.gather(Reactant.to_rarray(src), index))
        @test y ≈ output
        @test y isa ConcreteRArray{Float32,1}
        @test size(y) == (size(src)[1:(Nsrc - M)]..., size(index)...)

        ## 3d src, 2d index of 2-tuples -> 3d output
        n1, nsrc, nidx = 2, 3, 6
        src = rand(Float32, n1, nsrc, nsrc)
        index = [CartesianIndex((rand(1:nsrc), rand(1:nsrc))) for i in 1:nidx, j in 1:nidx]

        y = @jit(NNlib.gather(Reactant.to_rarray(src), Reactant.to_rarray(index)))
        M = NNlib.typelength(eltype(index))
        Nsrc = ndims(src)
        @test y isa ConcreteRArray{Float32,3}
        @test size(y) == (size(src)[1:(Nsrc - M)]..., size(index)...)

        y = @jit(NNlib.gather(Reactant.to_rarray(src), index))
        M = NNlib.typelength(eltype(index))
        Nsrc = ndims(src)
        @test y isa ConcreteRArray{Float32,3}
        @test size(y) == (size(src)[1:(Nsrc - M)]..., size(index)...)
    end
end

# Adapted from https://github.com/FluxML/NNlib.jl/blob/1468582c4db5f18149cc8fff6fb4633c5debe5c5/test/testsuite/scatter.jl#L108
<<<<<<< HEAD
# mean is omitted as operation to avoid the ambiguity error
=======
>>>>>>> 3af6b59b
@testset "NNlib scatter" begin
    function test_scatter(dsts, srcs, idxs, res; dims)
        @testset "scatter Float32 $op" for op in (+, -, max, min, *, /, mean)
            for idx in values(idxs), dim in dims
                dst = copy(dsts[dim])
                target_y = res[(op, dim, true)]
                src = srcs[(dim, true)]
                if op == /
                    src = src .* 2.0f0
                end

                y1 = @jit(
                    NNlib.scatter!(
                        op, Reactant.to_rarray(dst), Reactant.to_rarray(src), idx
                    )
                )
                @test y1 ≈ target_y
                @test y1 isa ConcreteRArray{Float32,ndims(dst)}
                @test size(y1) == size(dsts[dim])
                dst = copy(dsts[dim])
                y2 = @jit(
                    NNlib.scatter!(
                        op,
                        Reactant.to_rarray(dst),
                        Reactant.to_rarray(src),
                        Reactant.to_rarray(idx),
                    )
                )
                @test y2 ≈ target_y
                @test y2 isa ConcreteRArray{Float32,ndims(dst)}
                @test size(y2) == size(dsts[dim])

                target_y = res[(op, dim, false)]
                src = srcs[(dim, false)]
                if op == /
                    src = src .* 2.0f0
                end

                y3 = @jit(NNlib.scatter(op, Reactant.to_rarray(src), idx))
                @test y3 ≈ target_y
                @test y3 isa ConcreteRArray{Float32,ndims(dst)}
                @test size(y3) == size(dsts[dim])
                y4 = @jit(
                    NNlib.scatter(
                        op,
                        Reactant.to_rarray(src),
                        Reactant.to_rarray(idx);
                        dstsize=size(dsts[dim]),
                    )
                )
                @test y4 ≈ target_y
                @test y4 isa ConcreteRArray{Float32,ndims(dst)}
                @test size(y4) == size(dsts[dim])

                ridx = Reactant.to_rarray(idx)
                if ridx isa Reactant.AbstractConcreteArray
                    @test_throws ArgumentError @jit(
                        NNlib.scatter(op, Reactant.to_rarray(src), ridx)
                    )
                else
                    y5 = @jit(NNlib.scatter(op, Reactant.to_rarray(src), ridx))
                    @test y5 ≈ target_y
                    @test y5 isa ConcreteRArray{Float32,ndims(dst)}
                    @test size(y5) == size(dsts[dim])
                end
            end
        end
    end

    @testset "scatter 1d src, 1d index => 1d output" begin
        #! format: off
        dsts = Dict(
            0 => Float32[3, 4, 5, 6, 7]
        )

        srcs = Dict(
            (0, true) => ones(Float32, 5),
            (0, false) => collect(Float32, 1:5),
        )

        idxs = Dict(
            :int => [4, 2, 1, 5, 3],
            :tup => [(4,), (2,), (1,), (5,), (3,)],
            :car => CartesianIndex.([(4,), (2,), (1,), (5,), (3,)]),
        )

        res = Dict(
            (+, 0, true) => Float32[4, 5, 6, 7, 8],
            (+, 0, false) => Float32[3, 2, 5, 1, 4],

            (-, 0, true) => Float32[2, 3, 4, 5, 6],
            (-, 0, false) => Float32[-3, -2, -5, -1, -4],

            (max, 0, true) => Float32[3, 4, 5, 6, 7],
            (max, 0, false) => Float32[3, 2, 5, 1, 4],

            (min, 0, true) => Float32[1, 1, 1, 1, 1],
            (min, 0, false) => Float32[3, 2, 5, 1, 4],

            (*, 0, true) => Float32[3, 4, 5, 6, 7],
            (*, 0, false) => Float32[3, 2, 5, 1, 4],

            (/, 0, true) => Float32[1.5, 2.0, 2.5, 3.0, 3.5],
            (/, 0, false) => Float32[1//6, 1//4, 1//10, 1//2, 1//8],

            (mean, 0, true) => Float32[4, 5, 6, 7, 8],
            (mean, 0, false) => Float32[3, 2, 5, 1, 4],
        )
        #! format: on
        test_scatter(dsts, srcs, idxs, res; dims=[0])
    end

    @testset "scatter 2d src, 1d index => 2d output" begin
<<<<<<< HEAD
            #! format: off
            dsts = Dict(
                  0 => Float32[3 3 4 4 5
                               5 5 6 6 7]
            )

            srcs = Dict(
                (0, true) => ones(Float32, 2, 5),
                (0, false) => ones(Float32, 2) * collect(1:5)',
            )

            idxs = Dict(
                :int => [4, 2, 1, 5, 3],
                :tup => [(4,), (2,), (1,), (5,), (3,)],
                :car => CartesianIndex.([(4,), (2,), (1,), (5,), (3,)]),
            )

            res = Dict(
                (+, 0, true) => Float32[4 4 5 5 6;
                                        6 6 7 7 8],
                (+, 0, false) => Float32[3 2 5 1 4;
                                         3 2 5 1 4],

                (-, 0, true) => Float32[2 2 3 3 4;
                                        4 4 5 5 6],
                (-, 0, false) => Float32[-3 -2 -5 -1 -4;
                                         -3 -2 -5 -1 -4],

                (max, 0, true) => Float32[3 3 4 4 5;
                                          5 5 6 6 7],
                (max, 0, false) => Float32[3 2 5 1 4;
                                           3 2 5 1 4],

                (min, 0, true) => Float32[1 1 1 1 1;
                                          1 1 1 1 1],
                (min, 0, false) => Float32[3 2 5 1 4;
                                           3 2 5 1 4],

                (*, 0, true) => Float32[3 3 4 4 5;
                                        5 5 6 6 7],
                (*, 0, false) => Float32[3 2 5 1 4;
                                         3 2 5 1 4],

                (/, 0, true) => Float32[1.5 1.5 2.0 2.0 2.5;
                                        2.5 2.5 3.0 3.0 3.5],
                (/, 0, false) => Float32[1//6 1//4 1//10 1//2 1//8;
                                         1//6 1//4 1//10 1//2 1//8],

                (mean, 0, true) => Float32[4 4 5 5 6;
                                           6 6 7 7 8],
                (mean, 0, false) => Float32[3 2 5 1 4;
                                            3 2 5 1 4],
            )
            #! format: on
=======
        #! format: off
        dsts = Dict(
                0 => Float32[3 3 4 4 5
                            5 5 6 6 7]
        )

        srcs = Dict(
            (0, true) => ones(Float32, 2, 5),
            (0, false) => ones(Float32, 2) * collect(1:5)',
        )

        idxs = Dict(
            :int => [4, 2, 1, 5, 3],
            :tup => [(4,), (2,), (1,), (5,), (3,)],
            :car => CartesianIndex.([(4,), (2,), (1,), (5,), (3,)]),
        )

        res = Dict(
            (+, 0, true) => Float32[4 4 5 5 6;
                                    6 6 7 7 8],
            (+, 0, false) => Float32[3 2 5 1 4;
                                        3 2 5 1 4],

            (-, 0, true) => Float32[2 2 3 3 4;
                                    4 4 5 5 6],
            (-, 0, false) => Float32[-3 -2 -5 -1 -4;
                                        -3 -2 -5 -1 -4],

            (max, 0, true) => Float32[3 3 4 4 5;
                                        5 5 6 6 7],
            (max, 0, false) => Float32[3 2 5 1 4;
                                        3 2 5 1 4],

            (min, 0, true) => Float32[1 1 1 1 1;
                                        1 1 1 1 1],
            (min, 0, false) => Float32[3 2 5 1 4;
                                        3 2 5 1 4],

            (*, 0, true) => Float32[3 3 4 4 5;
                                    5 5 6 6 7],
            (*, 0, false) => Float32[3 2 5 1 4;
                                        3 2 5 1 4],

            (/, 0, true) => Float32[1.5 1.5 2.0 2.0 2.5;
                                    2.5 2.5 3.0 3.0 3.5],
            (/, 0, false) => Float32[1//6 1//4 1//10 1//2 1//8;
                                        1//6 1//4 1//10 1//2 1//8],

            (mean, 0, true) => Float32[4 4 5 5 6;
                                        6 6 7 7 8],
            (mean, 0, false) => Float32[3 2 5 1 4;
                                        3 2 5 1 4],
        )
        #! format: on
>>>>>>> 3af6b59b
        test_scatter(dsts, srcs, idxs, res; dims=[0])
    end

    @testset "scatter 2d+3d src, 2d index => 1d+2d output" begin
        #! format: off
        dsts = Dict(
            0 => Float32[3, 4, 5, 6, 7],
            1 => Float32[3 3 4 4 5;
                         5 5 6 6 7],
        )

        srcs = Dict(
            (0, true) => ones(Float32, 3, 4),
            (0, false) => ones(Float32, 3) * collect(1:4)',
            (1, true) => ones(Float32, 2, 3, 4),
            (1, false) => Float32[1, 2] .* reshape(ones(Float32, 3) * collect(1:4)', 1,3,4),
        )

        idxs = Dict(
            :int => [1 2 3 4;
                     4 2 1 3;
                     3 5 5 3],
            :tup => [(1,) (2,) (3,) (4,);
                     (4,) (2,) (1,) (3,);
                     (3,) (5,) (5,) (3,)],
            :car => CartesianIndex.(
                    [(1,) (2,) (3,) (4,);
                     (4,) (2,) (1,) (3,);
                     (3,) (5,) (5,) (3,)]),
        )

        res = Dict(
            (+, 0, true) => Float32[5, 6, 9, 8, 9],
            (+, 1, true) => Float32[5 5 8 6 7;
                                    7 7 10 8 9],
            (+, 0, false) => Float32[4, 4, 12, 5, 5],
            (+, 1, false) => Float32[4 4 12 5 5;
                                     8 8 24 10 10],
            (-, 0, true) => Float32[1, 2, 1, 4, 5],
            (-, 1, true) => Float32[1 1 0 2 3;
                                    3 3 2 4 5],
            (-, 0, false) => Float32[-4, -4, -12, -5, -5],
            (-, 1, false) => Float32[-4 -4 -12 -5 -5;
                                     -8 -8 -24 -10 -10],
            (max, 0, true) => Float32[3, 4, 5, 6, 7],
            (max, 1, true) => Float32[3 3 4 4 5;
                                      5 5 6 6 7],
            (max, 0, false) => Float32[3, 2, 4, 4, 3],
            (max, 1, false) => Float32[3 2 4 4 3;
                                       6 4 8 8 6],
            (min, 0, true) => Float32[1, 1, 1, 1, 1],
            (min, 1, true) => Float32[1 1 1 1 1;
                                      1 1 1 1 1],
            (min, 0, false) => Float32[1, 2, 1, 1, 2],
            (min, 1, false) => Float32[1 2 1 1 2;
                                       2 4 2 2 4],
            (*, 0, true) => Float32[3, 4, 5, 6, 7],
            (*, 1, true) => Float32[3 3 4 4 5;
                                    5 5 6 6 7],
            (*, 0, false) => Float32[3, 4, 48, 4, 6],
            (*, 1, false) => Float32[3 4 48 4 6;
                                     12 16 768 16 24],
            (/, 0, true) => Float32[0.75, 1., 0.3125, 1.5, 1.75],
            (/, 1, true) => Float32[0.75 0.75 0.25 1. 1.25;
                                    1.25 1.25 0.375 1.5 1.75],
            (/, 0, false) => Float32[1//12, 1//16, 1//768, 1//16, 1//24],
            (/, 1, false) => Float32[1//12 1//16 1//768 1//16 1//24;
                                     1//48 1//64 1//12288 1//64 1//96],
            (mean, 0, true) => Float32[4., 5., 6., 7., 8.],
            (mean, 1, true) => Float32[4. 4. 5. 5. 6.;
                                       6. 6. 7. 7. 8.],
            (mean, 0, false) => Float32[2, 2, 3, 2.5, 2.5],
            (mean, 1, false) => Float32[2. 2. 3. 2.5 2.5;
                                        4. 4. 6. 5. 5.],
        )
        #! format: on

        test_scatter(dsts, srcs, idxs, res; dims=[0, 1])
    end
<<<<<<< HEAD

    @testset "scatter gradient" begin

        dst = Float32[3 3 4 4 5
            5 5 6 6 7]
        dst_ca = Reactant.to_rarray(dst)

        src = ones(Float32, 2, 5)
        src_ca = Reactant.to_rarray(src)

        idx = [4, 2, 1, 5, 3]
        idx_ca = Reactant.to_rarray(idx)

        function test_scatter(dsts, srcs, idxs)
            return sum(NNlib.scatter!(+, dsts, srcs, idxs))
        end

        function test_gradient(objective_function, dsts, srcs, idxs)
            derivs, val = Enzyme.gradient(
                Enzyme.set_abi(Enzyme.ReverseWithPrimal, Reactant.ReactantABI),
                Const(objective_function),
                dsts,
                srcs,
                idxs,
            )
            return derivs, val
        end

        test_gradient_compiled = @compile test_gradient(test_scatter, dst_ca, src_ca, idx_ca)

        grads_enz, loss_enz = Enzyme.gradient(
            Enzyme.ReverseWithPrimal,
            Const(test_scatter),
            dst,
            src,
            idx
        )
        grads_ca, loss_ca = test_gradient_compiled(test_scatter, dst_ca, src_ca, idx_ca)

        @test grads_enz[1] ≈ Array(grads_ca[1])
        @test grads_enz[2] ≈ Array(grads_ca[2])
        @test loss_enz ≈ loss_ca
    end
=======
>>>>>>> 3af6b59b
end

@testset "∇conv(D = $ndim)" for ndim in 1:3
    x_spatial_dim = 4
    batch_size = 2
    n_in_features = 3
    n_out_features = 4
    kernel_size = Tuple((2 for _ in 1:ndim))

    x = randn(Float32, (x_spatial_dim for _ in 1:ndim)..., n_in_features, batch_size)
    x_reactant = Reactant.to_rarray(x)

    w = randn(Float32, kernel_size..., n_in_features, n_out_features)
    w_reactant = Reactant.to_rarray(w)

    @testset "conv: padding=$padding stride=$stride dilation=$dilation groups=$groups" for (
        padding, stride, dilation, groups
    ) in Iterators.product(
        (0, 2), (1, 2), (1,), (1,)
    )
        conv_dims = NNlib.DenseConvDims(x, w; padding, stride, dilation, groups)

        output_size = (NNlib.output_size(conv_dims)..., n_out_features, batch_size)
        dy = randn(Float32, output_size)
        dy_reactant = Reactant.to_rarray(dy)

        @test @jit(NNlib.∇conv_data(dy_reactant, w_reactant, conv_dims)) ≈
            NNlib.∇conv_data(dy, w, conv_dims)
        @test @jit(NNlib.∇conv_filter(x_reactant, dy_reactant, conv_dims)) ≈
            NNlib.∇conv_filter(x, dy, conv_dims)
    end
end

@testset "Upsampling" begin
    x = randn(Float32, 4, 4, 3, 2)
    x_ra = Reactant.to_rarray(x)

    @testset "Nearest" begin
        @test @jit(NNlib.upsample_nearest(x_ra, (2, 2))) ≈ NNlib.upsample_nearest(x, (2, 2))
    end

    @testset "Linear" begin
        x = randn(Float32, 4, 3, 2)
        x_ra = Reactant.to_rarray(x)

        @test @jit(NNlib.upsample_linear(x_ra, (2,))) ≈ NNlib.upsample_linear(x, (2,))

        @test @jit(NNlib.upsample_linear(x_ra, (2,); align_corners=false)) ≈
            NNlib.upsample_linear(x, (2,); align_corners=false)
    end

    @testset "Bi-Linear" begin
        x = randn(Float32, 4, 4, 3, 2)
        x_ra = Reactant.to_rarray(x)

        @test @jit(NNlib.upsample_bilinear(x_ra, (2, 2))) ≈
            NNlib.upsample_bilinear(x, (2, 2))

        @test @jit(NNlib.upsample_bilinear(x_ra, (2, 2); align_corners=false)) ≈
            NNlib.upsample_bilinear(x, (2, 2); align_corners=false)
    end

    @testset "Tri-Linear" begin
        x = randn(Float32, 4, 4, 4, 3, 2)
        x_ra = Reactant.to_rarray(x)

        @test @jit(NNlib.upsample_trilinear(x_ra, (2, 2, 2))) ≈
            NNlib.upsample_trilinear(x, (2, 2, 2))

        @test @jit(NNlib.upsample_trilinear(x_ra, (2, 2, 2); align_corners=false)) ≈
            NNlib.upsample_trilinear(x, (2, 2, 2); align_corners=false)
    end
end

@testset "Pixel shuffle" begin
    x = [10i + j + channel / 10 for i in 1:2, j in 1:3, channel in 1:4, batch in 1:1]
    x_ra = Reactant.to_rarray(x)

    @test @jit(NNlib.pixel_shuffle(x_ra, 2)) ≈ NNlib.pixel_shuffle(x, 2)

    y = [i + channel / 10 for i in 1:3, channel in 1:6, batch in 1:1]
    y_ra = Reactant.to_rarray(y)

    @test @jit(NNlib.pixel_shuffle(y_ra, 2)) ≈ NNlib.pixel_shuffle(y, 2)
end

@testset "softmax/logsoftmax reshaped input" begin
    x = rand(Float32, 3, 4, 5)
    x_ra = reshape(Reactant.to_rarray(x), 12, 5)
    x = reshape(x, 12, 5)

    @test @jit(NNlib.softmax(x_ra)) ≈ NNlib.softmax(x)
    @test @jit(NNlib.logsoftmax(x_ra)) ≈ NNlib.logsoftmax(x)
end<|MERGE_RESOLUTION|>--- conflicted
+++ resolved
@@ -383,10 +383,6 @@
 end
 
 # Adapted from https://github.com/FluxML/NNlib.jl/blob/1468582c4db5f18149cc8fff6fb4633c5debe5c5/test/testsuite/scatter.jl#L108
-<<<<<<< HEAD
-# mean is omitted as operation to avoid the ambiguity error
-=======
->>>>>>> 3af6b59b
 @testset "NNlib scatter" begin
     function test_scatter(dsts, srcs, idxs, res; dims)
         @testset "scatter Float32 $op" for op in (+, -, max, min, *, /, mean)
@@ -500,62 +496,6 @@
     end
 
     @testset "scatter 2d src, 1d index => 2d output" begin
-<<<<<<< HEAD
-            #! format: off
-            dsts = Dict(
-                  0 => Float32[3 3 4 4 5
-                               5 5 6 6 7]
-            )
-
-            srcs = Dict(
-                (0, true) => ones(Float32, 2, 5),
-                (0, false) => ones(Float32, 2) * collect(1:5)',
-            )
-
-            idxs = Dict(
-                :int => [4, 2, 1, 5, 3],
-                :tup => [(4,), (2,), (1,), (5,), (3,)],
-                :car => CartesianIndex.([(4,), (2,), (1,), (5,), (3,)]),
-            )
-
-            res = Dict(
-                (+, 0, true) => Float32[4 4 5 5 6;
-                                        6 6 7 7 8],
-                (+, 0, false) => Float32[3 2 5 1 4;
-                                         3 2 5 1 4],
-
-                (-, 0, true) => Float32[2 2 3 3 4;
-                                        4 4 5 5 6],
-                (-, 0, false) => Float32[-3 -2 -5 -1 -4;
-                                         -3 -2 -5 -1 -4],
-
-                (max, 0, true) => Float32[3 3 4 4 5;
-                                          5 5 6 6 7],
-                (max, 0, false) => Float32[3 2 5 1 4;
-                                           3 2 5 1 4],
-
-                (min, 0, true) => Float32[1 1 1 1 1;
-                                          1 1 1 1 1],
-                (min, 0, false) => Float32[3 2 5 1 4;
-                                           3 2 5 1 4],
-
-                (*, 0, true) => Float32[3 3 4 4 5;
-                                        5 5 6 6 7],
-                (*, 0, false) => Float32[3 2 5 1 4;
-                                         3 2 5 1 4],
-
-                (/, 0, true) => Float32[1.5 1.5 2.0 2.0 2.5;
-                                        2.5 2.5 3.0 3.0 3.5],
-                (/, 0, false) => Float32[1//6 1//4 1//10 1//2 1//8;
-                                         1//6 1//4 1//10 1//2 1//8],
-
-                (mean, 0, true) => Float32[4 4 5 5 6;
-                                           6 6 7 7 8],
-                (mean, 0, false) => Float32[3 2 5 1 4;
-                                            3 2 5 1 4],
-            )
-            #! format: on
-=======
         #! format: off
         dsts = Dict(
                 0 => Float32[3 3 4 4 5
@@ -610,7 +550,6 @@
                                         3 2 5 1 4],
         )
         #! format: on
->>>>>>> 3af6b59b
         test_scatter(dsts, srcs, idxs, res; dims=[0])
     end
 
@@ -690,12 +629,11 @@
 
         test_scatter(dsts, srcs, idxs, res; dims=[0, 1])
     end
-<<<<<<< HEAD
 
     @testset "scatter gradient" begin
 
         dst = Float32[3 3 4 4 5
-            5 5 6 6 7]
+                     5 5 6 6 7]
         dst_ca = Reactant.to_rarray(dst)
 
         src = ones(Float32, 2, 5)
@@ -734,8 +672,6 @@
         @test grads_enz[2] ≈ Array(grads_ca[2])
         @test loss_enz ≈ loss_ca
     end
-=======
->>>>>>> 3af6b59b
 end
 
 @testset "∇conv(D = $ndim)" for ndim in 1:3
