using Reactant, SafeTestsets, Test

# parse some command-line arguments
function extract_flag!(args, flag, default=nothing; typ=typeof(default))
    for f in args
        if startswith(f, flag)
            # Check if it's just `--flag` or if it's `--flag=foo`
            if f != flag
                val = split(f, '=')[2]
                if !(typ === Nothing || typ <: AbstractString)
                    val = parse(typ, val)
                end
            else
                val = default
            end

            # Drop this value from our args
            filter!(x -> x != f, args)
            return (true, val)
        end
    end
    return (false, default)
end
do_help, _ = extract_flag!(ARGS, "--help")
if do_help
    println("""
            Usage: runtests.jl [--help] [--gpu=[N]]

               --help             Show this text.
               --gpu=0,1,...      Comma-separated list of GPUs to use (default: 0)

               Remaining arguments filter the tests that will be executed.""")
    exit(0)
end
do_gpu_list, gpu_list = extract_flag!(ARGS, "--gpu")

if do_gpu_list
    Reactant.set_default_backend("gpu")
    # TODO set which gpu
end

const REACTANT_TEST_GROUP = lowercase(get(ENV, "REACTANT_TEST_GROUP", "all"))

@testset "Reactant.jl Tests" begin
<<<<<<< HEAD
    @safetestset "Layout" include("layout.jl")
    @safetestset "Tracing" include("tracing.jl")
    @safetestset "Basic" include("basic.jl")
    @safetestset "Broadcast" include("bcast.jl")
    @safetestset "Struct" include("struct.jl")
    @safetestset "Closure" include("closure.jl")
    @safetestset "Compile" include("compile.jl")
    @safetestset "Buffer Donation" include("buffer_donation.jl")
    @safetestset "Wrapped Arrays" include("wrapped_arrays.jl")

    @testset "Neural Networks" begin
        @safetestset "NNlib Primitives" include("nn/nnlib.jl")
        @safetestset "Flux.jl Integration" include("nn/flux.jl")
        @safetestset "LuxLib Primitives" include("nn/luxlib.jl")
        @safetestset "Lux Integration" include("nn/lux.jl")
=======
    if REACTANT_TEST_GROUP == "all" || REACTANT_TEST_GROUP == "core"
        @safetestset "Layout" include("layout.jl")
        @safetestset "Tracing" include("tracing.jl")
        @safetestset "Basic" include("basic.jl")
        @safetestset "Broadcast" include("bcast.jl")
        @safetestset "Struct" include("struct.jl")
        @safetestset "Closure" include("closure.jl")
        @safetestset "Compile" include("compile.jl")
        @safetestset "Buffer Donation" include("buffer_donation.jl")
        @safetestset "Wrapped Arrays" include("wrapped_arrays.jl")
    end

    if REACTANT_TEST_GROUP == "all" || REACTANT_TEST_GROUP == "neural_networks"
        @testset "Neural Networks" begin
            @safetestset "NNlib Primitives" include("nn/nnlib.jl")
            @safetestset "Flux.jl Integration" include("nn/flux.jl")
            if Sys.islinux()
                @safetestset "LuxLib Primitives" include("nn/luxlib.jl")
                @safetestset "Lux Integration" include("nn/lux.jl")
            end
        end
>>>>>>> 10aa40ee
    end
end<|MERGE_RESOLUTION|>--- conflicted
+++ resolved
@@ -42,7 +42,6 @@
 const REACTANT_TEST_GROUP = lowercase(get(ENV, "REACTANT_TEST_GROUP", "all"))
 
 @testset "Reactant.jl Tests" begin
-<<<<<<< HEAD
     @safetestset "Layout" include("layout.jl")
     @safetestset "Tracing" include("tracing.jl")
     @safetestset "Basic" include("basic.jl")
@@ -58,28 +57,5 @@
         @safetestset "Flux.jl Integration" include("nn/flux.jl")
         @safetestset "LuxLib Primitives" include("nn/luxlib.jl")
         @safetestset "Lux Integration" include("nn/lux.jl")
-=======
-    if REACTANT_TEST_GROUP == "all" || REACTANT_TEST_GROUP == "core"
-        @safetestset "Layout" include("layout.jl")
-        @safetestset "Tracing" include("tracing.jl")
-        @safetestset "Basic" include("basic.jl")
-        @safetestset "Broadcast" include("bcast.jl")
-        @safetestset "Struct" include("struct.jl")
-        @safetestset "Closure" include("closure.jl")
-        @safetestset "Compile" include("compile.jl")
-        @safetestset "Buffer Donation" include("buffer_donation.jl")
-        @safetestset "Wrapped Arrays" include("wrapped_arrays.jl")
-    end
-
-    if REACTANT_TEST_GROUP == "all" || REACTANT_TEST_GROUP == "neural_networks"
-        @testset "Neural Networks" begin
-            @safetestset "NNlib Primitives" include("nn/nnlib.jl")
-            @safetestset "Flux.jl Integration" include("nn/flux.jl")
-            if Sys.islinux()
-                @safetestset "LuxLib Primitives" include("nn/luxlib.jl")
-                @safetestset "Lux Integration" include("nn/lux.jl")
-            end
-        end
->>>>>>> 10aa40ee
     end
 end