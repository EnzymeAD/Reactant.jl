<<<<<<< HEAD
using SafeTestsets, Test, Reactant
=======
using Reactant, SafeTestsets, Test, TestSetExtensions
>>>>>>> 2d64ecd9

# parse some command-line arguments
function extract_flag!(args, flag, default=nothing; typ=typeof(default))
    for f in args
        if startswith(f, flag)
            # Check if it's just `--flag` or if it's `--flag=foo`
            if f != flag
                val = split(f, '=')[2]
                if !(typ === Nothing || typ <: AbstractString)
                    val = parse(typ, val)
                end
            else
                val = default
            end

            # Drop this value from our args
            filter!(x -> x != f, args)
            return (true, val)
        end
    end
    return (false, default)
end
do_help, _ = extract_flag!(ARGS, "--help")
if do_help
    println("""
            Usage: runtests.jl [--help] [--gpu=[N]]

               --help             Show this text.
               --gpu=0,1,...      Comma-separated list of GPUs to use (default: 0)

               Remaining arguments filter the tests that will be executed.""")
    exit(0)
end
do_gpu_list, gpu_list = extract_flag!(ARGS, "--gpu")

if do_gpu_list
    Reactant.set_default_backend("gpu")
    # TODO set which gpu
end

const REACTANT_TEST_GROUP = lowercase(get(ENV, "REACTANT_TEST_GROUP", "all"))

@testset ExtendedTestSet "Reactant.jl Tests" begin
    if REACTANT_TEST_GROUP == "all" || REACTANT_TEST_GROUP == "core"
        @safetestset "Layout" include("layout.jl")
        @safetestset "Tracing" include("tracing.jl")
        @safetestset "Basic" include("basic.jl")
        @safetestset "Autodiff" include("autodiff.jl")
        @safetestset "Complex" include("complex.jl")
        @safetestset "Broadcast" include("bcast.jl")
        @safetestset "Struct" include("struct.jl")
        @safetestset "Closure" include("closure.jl")
        @safetestset "Compile" include("compile.jl")
        @safetestset "Buffer Donation" include("buffer_donation.jl")
        @safetestset "Shortcuts to MLIR ops" include("ops.jl")
        @safetestset "Wrapped Arrays" include("wrapped_arrays.jl")
        @safetestset "Control Flow" include("control_flow.jl")
        @safetestset "Sorting" include("sorting.jl")
        @safetestset "Indexing" include("indexing.jl")
        if !Sys.isapple()
            @safetestset "Custom Number Types" include("custom_number_types.jl")
        end
        @safetestset "Sharding" include("sharding.jl")
    end

    if REACTANT_TEST_GROUP == "all" || REACTANT_TEST_GROUP == "integration"
        @safetestset "CUDA" include("integration/cuda.jl")
        @safetestset "KernelAbstractions" include("integration/kernelabstractions.jl")
        @safetestset "Linear Algebra" include("integration/linear_algebra.jl")
        @safetestset "OffsetArrays" include("integration/offsetarrays.jl")
        @safetestset "AbstractFFTs" include("integration/fft.jl")
        @safetestset "SpecialFunctions" include("integration/special_functions.jl")
        @safetestset "Random" include("integration/random.jl")
        @safetestset "Python" include("integration/python.jl")
    end

    if REACTANT_TEST_GROUP == "all" || REACTANT_TEST_GROUP == "neural_networks"
        @testset "Neural Networks" begin
            @safetestset "NNlib Primitives" include("nn/nnlib.jl")
            @safetestset "Flux.jl Integration" include("nn/flux.jl")
            if Sys.islinux()
                @safetestset "LuxLib Primitives" include("nn/luxlib.jl")
                @safetestset "Lux Integration" include("nn/lux.jl")
            end
        end
    end
end<|MERGE_RESOLUTION|>--- conflicted
+++ resolved
@@ -1,8 +1,4 @@
-<<<<<<< HEAD
-using SafeTestsets, Test, Reactant
-=======
 using Reactant, SafeTestsets, Test, TestSetExtensions
->>>>>>> 2d64ecd9
 
 # parse some command-line arguments
 function extract_flag!(args, flag, default=nothing; typ=typeof(default))
