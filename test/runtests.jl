--- conflicted
+++ resolved
@@ -50,15 +50,12 @@
         @safetestset "Random" include("integration/random.jl")
         @safetestset "Python" include("integration/python.jl")
         @safetestset "Optimisers" include("integration/optimisers.jl")
-<<<<<<< HEAD
+        @safetestset "FillArrays" include("integration/fillarrays.jl")
         @safetestset "MPI" begin
             using MPI
             nranks = 2
             run(`$(mpiexec()) -n $nranks $(Base.julia_cmd()) integration/mpi.jl`)
         end
-=======
-        @safetestset "FillArrays" include("integration/fillarrays.jl")
->>>>>>> 362491ab
     end
 
     if REACTANT_TEST_GROUP == "all" || REACTANT_TEST_GROUP == "neural_networks"
