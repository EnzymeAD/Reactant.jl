using Reactant, SafeTestsets, Test

if lowercase(get(ENV, "REACTANT_BACKEND_GROUP", "all")) == "gpu"
    Reactant.set_default_backend("gpu")
end

const REACTANT_TEST_GROUP = lowercase(get(ENV, "REACTANT_TEST_GROUP", "all"))

@testset "Reactant.jl Tests" begin
    if REACTANT_TEST_GROUP == "all" || REACTANT_TEST_GROUP == "core"
        if Sys.isapple() && haskey(Reactant.XLA.global_backend_state.clients, "metal")
            @safetestset "Metal Plugin" include("plugins/metal.jl")
        end

        @safetestset "Layout" include("layout.jl")
        @safetestset "Tracing" include("tracing.jl")
        @safetestset "Basic" include("basic.jl")
        @safetestset "Constructor" include("constructor.jl")
        @safetestset "Autodiff" include("autodiff.jl")
        @safetestset "Complex" include("complex.jl")
        @safetestset "Broadcast" include("bcast.jl")
        @safetestset "Struct" include("struct.jl")
        @safetestset "Closure" include("closure.jl")
        @safetestset "Compile" include("compile.jl")
        @safetestset "IR" include("ir.jl")
        @safetestset "Buffer Donation" include("buffer_donation.jl")
        @safetestset "Wrapped Arrays" include("wrapped_arrays.jl")
        @safetestset "Control Flow" include("control_flow.jl")
        @safetestset "Sorting" include("sorting.jl")
        @safetestset "Shortcuts to MLIR ops" include("ops.jl")
        @safetestset "Indexing" include("indexing.jl")
        if !Sys.isapple()
            @safetestset "Custom Number Types" include("custom_number_types.jl")
        end
        @safetestset "Sharding" include("sharding.jl")
        @safetestset "Comm Optimization" include("optimize_comm.jl")
        @safetestset "Cluster Detection" include("cluster_detector.jl")
        @safetestset "Config" include("config.jl")
        @safetestset "Batching" include("batching.jl")
        @safetestset "QA" include("qa.jl")
    end

    if REACTANT_TEST_GROUP == "all" || REACTANT_TEST_GROUP == "integration"
        @safetestset "CUDA" include("integration/cuda.jl")
        @safetestset "KernelAbstractions" include("integration/kernelabstractions.jl")
        @safetestset "Linear Algebra" include("integration/linear_algebra.jl")
        @safetestset "OffsetArrays" include("integration/offsetarrays.jl")
        @safetestset "OneHotArrays" include("integration/onehotarrays.jl")
        @safetestset "AbstractFFTs" include("integration/fft.jl")
        @safetestset "SpecialFunctions" include("integration/special_functions.jl")
        @safetestset "Random" include("integration/random.jl")
        @safetestset "Python" include("integration/python.jl")
        @safetestset "Optimisers" include("integration/optimisers.jl")
        @safetestset "FillArrays" include("integration/fillarrays.jl")
<<<<<<< HEAD
        @safetestset "MPI" begin
            using MPI
            nranks = 2
            run(`$(mpiexec()) -n $nranks $(Base.julia_cmd()) integration/mpi.jl`)
        end
=======
        @safetestset "Zygote" include("integration/zygote.jl")
>>>>>>> e4bb34f6
    end

    if REACTANT_TEST_GROUP == "all" || REACTANT_TEST_GROUP == "neural_networks"
        @safetestset "NNlib Primitives" include("nn/nnlib.jl")
        @safetestset "Flux.jl Integration" include("nn/flux.jl")
        if Sys.islinux()
            @safetestset "LuxLib Primitives" include("nn/luxlib.jl")
            @safetestset "Lux Integration" include("nn/lux.jl")
        end
    end
end<|MERGE_RESOLUTION|>--- conflicted
+++ resolved
@@ -52,15 +52,12 @@
         @safetestset "Python" include("integration/python.jl")
         @safetestset "Optimisers" include("integration/optimisers.jl")
         @safetestset "FillArrays" include("integration/fillarrays.jl")
-<<<<<<< HEAD
+        @safetestset "Zygote" include("integration/zygote.jl")
         @safetestset "MPI" begin
             using MPI
             nranks = 2
             run(`$(mpiexec()) -n $nranks $(Base.julia_cmd()) integration/mpi.jl`)
         end
-=======
-        @safetestset "Zygote" include("integration/zygote.jl")
->>>>>>> e4bb34f6
     end
 
     if REACTANT_TEST_GROUP == "all" || REACTANT_TEST_GROUP == "neural_networks"
