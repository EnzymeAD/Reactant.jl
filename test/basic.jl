--- conflicted
+++ resolved
@@ -939,7 +939,6 @@
     )
 end
 
-<<<<<<< HEAD
 @testset "mapreduce with init" begin
     x = reshape(collect(Float32, 1:12), 3, 4)
     x_ra = Reactant.to_rarray(x)
@@ -950,7 +949,8 @@
     fn(x, init; kwargs...) = sum(x; init, kwargs...)
 
     @test @jit(fn(x_ra, init_ra; dims=2)) ≈ fn(x, init; dims=2)
-=======
+end
+
 @testset "map!" begin
     x = randn(Float32, 2, 3)
     y = zeros(Float32, 2, 3)
@@ -960,5 +960,4 @@
 
     @test Array(@jit(map!(abs2, y_ra, x_ra))) ≈ map!(abs2, y, x)
     @test Array(y_ra) ≈ y
->>>>>>> 74e80981
 end