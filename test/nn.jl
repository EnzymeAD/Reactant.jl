# This will prompt if neccessary to install everything, including CUDA:

using Reactant
using Flux
using Test
# Generate some data for the XOR problem: vectors of length 2, as columns of a matrix:
noisy = rand(Float32, 2, 1000)                                    # 2×1000 Matrix{Float32}
truth = [xor(col[1] > 0.5, col[2] > 0.5) for col in eachcol(noisy)]   # 1000-element Vector{Bool}

# Define our model, a multi-layer perceptron with one hidden layer of size 3:
model = Chain(
    Dense(2 => 3, tanh),   # activation function inside layer
    BatchNorm(3),
    Dense(3 => 2),
    softmax,
)

using BenchmarkTools

origout = model(noisy)

cmodel = Reactant.to_rarray(model)
cnoisy = Reactant.ConcreteRArray(noisy)

# c_o = cmodel(noisy)
# @show c_o[3]
# @btime cmodel(noisy)
# 
# o_c = model(cnoisy)
# @show o_c[3]
# @btime model(cnoisy)
# 
# c_c = cmodel(cnoisy)
# @show c_c[3]
# @btime cmodel(cnoisy)
f = Reactant.compile((a, b) -> a(b), (cmodel, cnoisy))

# using InteractiveUtils
# @show @code_typed f(cmodel,cnoisy)
# @show @code_llvm f(cmodel,cnoisy)
comp = f(cmodel, cnoisy)
# @btime f(cmodel, cnoisy)
<<<<<<< HEAD
@test origout ≈ comp
=======
@test origout ≈ comp

# To train the model, we use batches of 64 samples, and one-hot encoding:
target = Flux.onehotbatch(truth, [true, false])                   # 2×1000 OneHotMatrix
loader = Flux.DataLoader((noisy, target); batchsize=64, shuffle=true);
# 16-element DataLoader with first element: (2×64 Matrix{Float32}, 2×64 OneHotMatrix)

optim = Flux.setup(Flux.Adam(0.01), model)  # will store optimiser momentum, etc.

# Training loop, using the whole data set 1000 times:
losses = []
for epoch in 1:1_000
    for (x, y) in loader
        loss, grads = Flux.withgradient(model) do m
            # Evaluate model and loss inside gradient context:
            y_hat = m(x)
            return Flux.crossentropy(y_hat, y)
        end
        Flux.update!(optim, model, grads[1])
        push!(losses, loss)  # logging, outside gradient context
    end
end

optim # parameters, momenta and output have all changed
out2 = model(noisy)  # first row is prob. of true, second row p(false)

mean((out2[1, :] .> 0.5) .== truth)  # accuracy 94% so far!

@testset "conv" begin
    conv = Conv(randn(Float32, 10, 10, 3, 1), randn(Float32, 1))
    conv_reactant = Conv(
        Reactant.ConcreteRArray(conv.weight), Reactant.ConcreteRArray(conv.bias)
    )

    img = randn(Float32, 224, 224, 3, 2)
    img_reactant = Reactant.ConcreteRArray(img)

    comp_conv = Reactant.compile(conv_reactant, (img_reactant,))

    res_reactant = Array{Float32,4}(comp_conv(img_reactant))
    res = conv(img)

    @test res_reactant ≈ res
end
>>>>>>> 65e1c2a7
<|MERGE_RESOLUTION|>--- conflicted
+++ resolved
@@ -40,9 +40,6 @@
 # @show @code_llvm f(cmodel,cnoisy)
 comp = f(cmodel, cnoisy)
 # @btime f(cmodel, cnoisy)
-<<<<<<< HEAD
-@test origout ≈ comp
-=======
 @test origout ≈ comp
 
 # To train the model, we use batches of 64 samples, and one-hot encoding:
@@ -86,5 +83,4 @@
     res = conv(img)
 
     @test res_reactant ≈ res
-end
->>>>>>> 65e1c2a7
+end